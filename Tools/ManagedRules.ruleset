﻿<?xml version="1.0" encoding="utf-8"?>
<RuleSet Name="Microsoft All Managed Code Rules" Description="This rule set contains all rules. Running this rule set may result in a large number of warnings being reported. Use this rule set to get a comprehensive picture of all issues in your code. This can help you decide which of the more focused rule sets are most appropriate to run for your projects." ToolsVersion="12.0">
  <IncludeAll Action="Warning" />
  <Rules AnalyzerId="Microsoft.Analyzers.ManagedCodeAnalysis" RuleNamespace="Microsoft.Rules.Managed">
    <!-- Rules CA1006: Irrelevant-->
    <Rule Id="CA1006" Action="None" />
<<<<<<< HEAD
    <Rule Id="CA1710" Action="None" />
=======
    <!-- Rules CA1702: Irrelevant-->
    <Rule Id="CA1702" Action="None" />
>>>>>>> 2163bdf8
    <!--Assemblies are signed after the code analysis process-->
    <Rule Id="CA2210" Action="None" />
    <!-- Rules CA3001-CA3012: Rules apply only to web service code-->
    <Rule Id="CA3001" Action="None" />
    <Rule Id="CA3002" Action="None" />
    <Rule Id="CA3003" Action="None" />
    <Rule Id="CA3004" Action="None" />
    <Rule Id="CA3005" Action="None" />
    <Rule Id="CA3006" Action="None" />
    <Rule Id="CA3007" Action="None" />
    <Rule Id="CA3008" Action="None" />
    <Rule Id="CA3009" Action="None" />
    <Rule Id="CA3010" Action="None" />
    <Rule Id="CA3011" Action="None" />
    <Rule Id="CA3012" Action="None" />
    <!-- Rules CA3101- CA3147: Rules apply only to web service configuration code-->
    <Rule Id="CA3101" Action="None" />
    <Rule Id="CA3102" Action="None" />
    <Rule Id="CA3103" Action="None" />
    <Rule Id="CA3104" Action="None" />
    <Rule Id="CA3105" Action="None" />
    <Rule Id="CA3106" Action="None" />
    <Rule Id="CA3107" Action="None" />
    <Rule Id="CA3108" Action="None" />
    <Rule Id="CA3109" Action="None" />
    <Rule Id="CA3110" Action="None" />
    <Rule Id="CA3111" Action="None" />
    <Rule Id="CA3112" Action="None" />
    <Rule Id="CA3113" Action="None" />
    <Rule Id="CA3114" Action="None" />
    <Rule Id="CA3115" Action="None" />
    <Rule Id="CA3116" Action="None" />
    <Rule Id="CA3117" Action="None" />
    <Rule Id="CA3118" Action="None" />
    <Rule Id="CA3119" Action="None" />
    <Rule Id="CA3120" Action="None" />
    <Rule Id="CA3121" Action="None" />
    <Rule Id="CA3122" Action="None" />
    <Rule Id="CA3123" Action="None" />
    <Rule Id="CA3124" Action="None" />
    <Rule Id="CA3125" Action="None" />
    <Rule Id="CA3127" Action="None" />
    <Rule Id="CA3129" Action="None" />
    <Rule Id="CA3130" Action="None" />
    <Rule Id="CA3131" Action="None" />
    <Rule Id="CA3132" Action="None" />
    <Rule Id="CA3133" Action="None" />
    <Rule Id="CA3134" Action="None" />
    <Rule Id="CA3135" Action="None" />
    <Rule Id="CA3137" Action="None" />
    <Rule Id="CA3138" Action="None" />
    <Rule Id="CA3139" Action="None" />
    <Rule Id="CA3140" Action="None" />
    <Rule Id="CA3141" Action="None" />
    <Rule Id="CA3142" Action="None" />
    <Rule Id="CA3143" Action="None" />
    <Rule Id="CA3145" Action="None" />
    <Rule Id="CA3146" Action="None" />
    <Rule Id="CA3147" Action="None" />
    <!-- Assemblies are not ngen'd, therefore pre-compilation rules for generics do not apply-->
    <Rule Id="CA908" Action="None" />
  </Rules>
  <!-- Rules for native code analysis are not needed for Managed Code-->
  <Rules AnalyzerId="Microsoft.Analyzers.NativeCodeAnalysis" RuleNamespace="Microsoft.Rules.Native">
    <Rule Id="C26100" Action="None" />
    <Rule Id="C26101" Action="None" />
    <Rule Id="C26105" Action="None" />
    <Rule Id="C26110" Action="None" />
    <Rule Id="C26111" Action="None" />
    <Rule Id="C26112" Action="None" />
    <Rule Id="C26115" Action="None" />
    <Rule Id="C26116" Action="None" />
    <Rule Id="C26117" Action="None" />
    <Rule Id="C26130" Action="None" />
    <Rule Id="C26135" Action="None" />
    <Rule Id="C26140" Action="None" />
    <Rule Id="C26160" Action="None" />
    <Rule Id="C26165" Action="None" />
    <Rule Id="C26166" Action="None" />
    <Rule Id="C26167" Action="None" />
    <Rule Id="C28020" Action="None" />
    <Rule Id="C28021" Action="None" />
    <Rule Id="C28022" Action="None" />
    <Rule Id="C28023" Action="None" />
    <Rule Id="C28024" Action="None" />
    <Rule Id="C28039" Action="None" />
    <Rule Id="C28101" Action="None" />
    <Rule Id="C28103" Action="None" />
    <Rule Id="C28104" Action="None" />
    <Rule Id="C28105" Action="None" />
    <Rule Id="C28106" Action="None" />
    <Rule Id="C28107" Action="None" />
    <Rule Id="C28108" Action="None" />
    <Rule Id="C28109" Action="None" />
    <Rule Id="C28110" Action="None" />
    <Rule Id="C28111" Action="None" />
    <Rule Id="C28112" Action="None" />
    <Rule Id="C28113" Action="None" />
    <Rule Id="C28114" Action="None" />
    <Rule Id="C28120" Action="None" />
    <Rule Id="C28121" Action="None" />
    <Rule Id="C28122" Action="None" />
    <Rule Id="C28123" Action="None" />
    <Rule Id="C28124" Action="None" />
    <Rule Id="C28125" Action="None" />
    <Rule Id="C28126" Action="None" />
    <Rule Id="C28127" Action="None" />
    <Rule Id="C28128" Action="None" />
    <Rule Id="C28129" Action="None" />
    <Rule Id="C28131" Action="None" />
    <Rule Id="C28132" Action="None" />
    <Rule Id="C28133" Action="None" />
    <Rule Id="C28134" Action="None" />
    <Rule Id="C28135" Action="None" />
    <Rule Id="C28137" Action="None" />
    <Rule Id="C28138" Action="None" />
    <Rule Id="C28141" Action="None" />
    <Rule Id="C28143" Action="None" />
    <Rule Id="C28144" Action="None" />
    <Rule Id="C28145" Action="None" />
    <Rule Id="C28146" Action="None" />
    <Rule Id="C28147" Action="None" />
    <Rule Id="C28150" Action="None" />
    <Rule Id="C28151" Action="None" />
    <Rule Id="C28152" Action="None" />
    <Rule Id="C28153" Action="None" />
    <Rule Id="C28156" Action="None" />
    <Rule Id="C28157" Action="None" />
    <Rule Id="C28158" Action="None" />
    <Rule Id="C28159" Action="None" />
    <Rule Id="C28160" Action="None" />
    <Rule Id="C28161" Action="None" />
    <Rule Id="C28162" Action="None" />
    <Rule Id="C28163" Action="None" />
    <Rule Id="C28164" Action="None" />
    <Rule Id="C28165" Action="None" />
    <Rule Id="C28166" Action="None" />
    <Rule Id="C28167" Action="None" />
    <Rule Id="C28168" Action="None" />
    <Rule Id="C28169" Action="None" />
    <Rule Id="C28170" Action="None" />
    <Rule Id="C28171" Action="None" />
    <Rule Id="C28172" Action="None" />
    <Rule Id="C28173" Action="None" />
    <Rule Id="C28175" Action="None" />
    <Rule Id="C28176" Action="None" />
    <Rule Id="C28182" Action="None" />
    <Rule Id="C28183" Action="None" />
    <Rule Id="C28193" Action="None" />
    <Rule Id="C28194" Action="None" />
    <Rule Id="C28195" Action="None" />
    <Rule Id="C28196" Action="None" />
    <Rule Id="C28197" Action="None" />
    <Rule Id="C28198" Action="None" />
    <Rule Id="C28199" Action="None" />
    <Rule Id="C28202" Action="None" />
    <Rule Id="C28203" Action="None" />
    <Rule Id="C28204" Action="None" />
    <Rule Id="C28205" Action="None" />
    <Rule Id="C28206" Action="None" />
    <Rule Id="C28207" Action="None" />
    <Rule Id="C28208" Action="None" />
    <Rule Id="C28209" Action="None" />
    <Rule Id="C28210" Action="None" />
    <Rule Id="C28211" Action="None" />
    <Rule Id="C28212" Action="None" />
    <Rule Id="C28213" Action="None" />
    <Rule Id="C28214" Action="None" />
    <Rule Id="C28215" Action="None" />
    <Rule Id="C28216" Action="None" />
    <Rule Id="C28217" Action="None" />
    <Rule Id="C28218" Action="None" />
    <Rule Id="C28219" Action="None" />
    <Rule Id="C28220" Action="None" />
    <Rule Id="C28221" Action="None" />
    <Rule Id="C28222" Action="None" />
    <Rule Id="C28223" Action="None" />
    <Rule Id="C28224" Action="None" />
    <Rule Id="C28225" Action="None" />
    <Rule Id="C28226" Action="None" />
    <Rule Id="C28227" Action="None" />
    <Rule Id="C28228" Action="None" />
    <Rule Id="C28229" Action="None" />
    <Rule Id="C28230" Action="None" />
    <Rule Id="C28231" Action="None" />
    <Rule Id="C28232" Action="None" />
    <Rule Id="C28233" Action="None" />
    <Rule Id="C28234" Action="None" />
    <Rule Id="C28235" Action="None" />
    <Rule Id="C28236" Action="None" />
    <Rule Id="C28237" Action="None" />
    <Rule Id="C28238" Action="None" />
    <Rule Id="C28239" Action="None" />
    <Rule Id="C28240" Action="None" />
    <Rule Id="C28241" Action="None" />
    <Rule Id="C28243" Action="None" />
    <Rule Id="C28244" Action="None" />
    <Rule Id="C28245" Action="None" />
    <Rule Id="C28246" Action="None" />
    <Rule Id="C28250" Action="None" />
    <Rule Id="C28251" Action="None" />
    <Rule Id="C28252" Action="None" />
    <Rule Id="C28253" Action="None" />
    <Rule Id="C28254" Action="None" />
    <Rule Id="C28260" Action="None" />
    <Rule Id="C28262" Action="None" />
    <Rule Id="C28263" Action="None" />
    <Rule Id="C28266" Action="None" />
    <Rule Id="C28267" Action="None" />
    <Rule Id="C28272" Action="None" />
    <Rule Id="C28273" Action="None" />
    <Rule Id="C28275" Action="None" />
    <Rule Id="C28278" Action="None" />
    <Rule Id="C28279" Action="None" />
    <Rule Id="C28280" Action="None" />
    <Rule Id="C28282" Action="None" />
    <Rule Id="C28283" Action="None" />
    <Rule Id="C28284" Action="None" />
    <Rule Id="C28285" Action="None" />
    <Rule Id="C28286" Action="None" />
    <Rule Id="C28287" Action="None" />
    <Rule Id="C28288" Action="None" />
    <Rule Id="C28289" Action="None" />
    <Rule Id="C28290" Action="None" />
    <Rule Id="C28291" Action="None" />
    <Rule Id="C28300" Action="None" />
    <Rule Id="C28301" Action="None" />
    <Rule Id="C28302" Action="None" />
    <Rule Id="C28303" Action="None" />
    <Rule Id="C28304" Action="None" />
    <Rule Id="C28305" Action="None" />
    <Rule Id="C28306" Action="None" />
    <Rule Id="C28307" Action="None" />
    <Rule Id="C28308" Action="None" />
    <Rule Id="C28309" Action="None" />
    <Rule Id="C28350" Action="None" />
    <Rule Id="C28351" Action="None" />
    <Rule Id="C28601" Action="None" />
    <Rule Id="C28602" Action="None" />
    <Rule Id="C28604" Action="None" />
    <Rule Id="C28615" Action="None" />
    <Rule Id="C28616" Action="None" />
    <Rule Id="C28617" Action="None" />
    <Rule Id="C28623" Action="None" />
    <Rule Id="C28624" Action="None" />
    <Rule Id="C28625" Action="None" />
    <Rule Id="C28636" Action="None" />
    <Rule Id="C28637" Action="None" />
    <Rule Id="C28638" Action="None" />
    <Rule Id="C28639" Action="None" />
    <Rule Id="C28640" Action="None" />
    <Rule Id="C28645" Action="None" />
    <Rule Id="C28648" Action="None" />
    <Rule Id="C28649" Action="None" />
    <Rule Id="C28650" Action="None" />
    <Rule Id="C28714" Action="None" />
    <Rule Id="C28715" Action="None" />
    <Rule Id="C28716" Action="None" />
    <Rule Id="C28717" Action="None" />
    <Rule Id="C28719" Action="None" />
    <Rule Id="C28720" Action="None" />
    <Rule Id="C28721" Action="None" />
    <Rule Id="C28726" Action="None" />
    <Rule Id="C28727" Action="None" />
    <Rule Id="C28730" Action="None" />
    <Rule Id="C28735" Action="None" />
    <Rule Id="C28736" Action="None" />
    <Rule Id="C28750" Action="None" />
    <Rule Id="C28751" Action="None" />
    <Rule Id="C6001" Action="None" />
    <Rule Id="C6011" Action="None" />
    <Rule Id="C6014" Action="None" />
    <Rule Id="C6029" Action="None" />
    <Rule Id="C6031" Action="None" />
    <Rule Id="C6053" Action="None" />
    <Rule Id="C6054" Action="None" />
    <Rule Id="C6059" Action="None" />
    <Rule Id="C6063" Action="None" />
    <Rule Id="C6064" Action="None" />
    <Rule Id="C6066" Action="None" />
    <Rule Id="C6067" Action="None" />
    <Rule Id="C6101" Action="None" />
    <Rule Id="C6200" Action="None" />
    <Rule Id="C6201" Action="None" />
    <Rule Id="C6211" Action="None" />
    <Rule Id="C6214" Action="None" />
    <Rule Id="C6215" Action="None" />
    <Rule Id="C6216" Action="None" />
    <Rule Id="C6217" Action="None" />
    <Rule Id="C6219" Action="None" />
    <Rule Id="C6220" Action="None" />
    <Rule Id="C6221" Action="None" />
    <Rule Id="C6225" Action="None" />
    <Rule Id="C6226" Action="None" />
    <Rule Id="C6230" Action="None" />
    <Rule Id="C6235" Action="None" />
    <Rule Id="C6236" Action="None" />
    <Rule Id="C6237" Action="None" />
    <Rule Id="C6239" Action="None" />
    <Rule Id="C6240" Action="None" />
    <Rule Id="C6242" Action="None" />
    <Rule Id="C6244" Action="None" />
    <Rule Id="C6246" Action="None" />
    <Rule Id="C6248" Action="None" />
    <Rule Id="C6250" Action="None" />
    <Rule Id="C6255" Action="None" />
    <Rule Id="C6258" Action="None" />
    <Rule Id="C6259" Action="None" />
    <Rule Id="C6260" Action="None" />
    <Rule Id="C6262" Action="None" />
    <Rule Id="C6263" Action="None" />
    <Rule Id="C6268" Action="None" />
    <Rule Id="C6269" Action="None" />
    <Rule Id="C6270" Action="None" />
    <Rule Id="C6271" Action="None" />
    <Rule Id="C6272" Action="None" />
    <Rule Id="C6273" Action="None" />
    <Rule Id="C6274" Action="None" />
    <Rule Id="C6276" Action="None" />
    <Rule Id="C6277" Action="None" />
    <Rule Id="C6278" Action="None" />
    <Rule Id="C6279" Action="None" />
    <Rule Id="C6280" Action="None" />
    <Rule Id="C6281" Action="None" />
    <Rule Id="C6282" Action="None" />
    <Rule Id="C6283" Action="None" />
    <Rule Id="C6284" Action="None" />
    <Rule Id="C6285" Action="None" />
    <Rule Id="C6286" Action="None" />
    <Rule Id="C6287" Action="None" />
    <Rule Id="C6288" Action="None" />
    <Rule Id="C6289" Action="None" />
    <Rule Id="C6290" Action="None" />
    <Rule Id="C6291" Action="None" />
    <Rule Id="C6292" Action="None" />
    <Rule Id="C6293" Action="None" />
    <Rule Id="C6294" Action="None" />
    <Rule Id="C6295" Action="None" />
    <Rule Id="C6296" Action="None" />
    <Rule Id="C6297" Action="None" />
    <Rule Id="C6298" Action="None" />
    <Rule Id="C6299" Action="None" />
    <Rule Id="C6302" Action="None" />
    <Rule Id="C6303" Action="None" />
    <Rule Id="C6305" Action="None" />
    <Rule Id="C6306" Action="None" />
    <Rule Id="C6308" Action="None" />
    <Rule Id="C6310" Action="None" />
    <Rule Id="C6312" Action="None" />
    <Rule Id="C6313" Action="None" />
    <Rule Id="C6314" Action="None" />
    <Rule Id="C6315" Action="None" />
    <Rule Id="C6316" Action="None" />
    <Rule Id="C6317" Action="None" />
    <Rule Id="C6318" Action="None" />
    <Rule Id="C6319" Action="None" />
    <Rule Id="C6320" Action="None" />
    <Rule Id="C6322" Action="None" />
    <Rule Id="C6323" Action="None" />
    <Rule Id="C6324" Action="None" />
    <Rule Id="C6326" Action="None" />
    <Rule Id="C6328" Action="None" />
    <Rule Id="C6329" Action="None" />
    <Rule Id="C6330" Action="None" />
    <Rule Id="C6331" Action="None" />
    <Rule Id="C6332" Action="None" />
    <Rule Id="C6333" Action="None" />
    <Rule Id="C6334" Action="None" />
    <Rule Id="C6335" Action="None" />
    <Rule Id="C6336" Action="None" />
    <Rule Id="C6340" Action="None" />
    <Rule Id="C6381" Action="None" />
    <Rule Id="C6383" Action="None" />
    <Rule Id="C6384" Action="None" />
    <Rule Id="C6385" Action="None" />
    <Rule Id="C6386" Action="None" />
    <Rule Id="C6387" Action="None" />
    <Rule Id="C6388" Action="None" />
    <Rule Id="C6400" Action="None" />
    <Rule Id="C6401" Action="None" />
    <Rule Id="C6411" Action="None" />
    <Rule Id="C6412" Action="None" />
    <Rule Id="C6500" Action="None" />
    <Rule Id="C6501" Action="None" />
    <Rule Id="C6503" Action="None" />
    <Rule Id="C6504" Action="None" />
    <Rule Id="C6505" Action="None" />
    <Rule Id="C6506" Action="None" />
    <Rule Id="C6508" Action="None" />
    <Rule Id="C6509" Action="None" />
    <Rule Id="C6510" Action="None" />
    <Rule Id="C6511" Action="None" />
    <Rule Id="C6513" Action="None" />
    <Rule Id="C6514" Action="None" />
    <Rule Id="C6515" Action="None" />
    <Rule Id="C6516" Action="None" />
    <Rule Id="C6517" Action="None" />
    <Rule Id="C6518" Action="None" />
    <Rule Id="C6522" Action="None" />
    <Rule Id="C6525" Action="None" />
    <Rule Id="C6527" Action="None" />
    <Rule Id="C6530" Action="None" />
    <Rule Id="C6540" Action="None" />
    <Rule Id="C6551" Action="None" />
    <Rule Id="C6552" Action="None" />
    <Rule Id="C6701" Action="None" />
    <Rule Id="C6702" Action="None" />
    <Rule Id="C6703" Action="None" />
    <Rule Id="C6704" Action="None" />
    <Rule Id="C6705" Action="None" />
    <Rule Id="C6706" Action="None" />
    <Rule Id="C6707" Action="None" />
    <Rule Id="C6993" Action="None" />
    <Rule Id="C6995" Action="None" />
    <Rule Id="C6997" Action="None" />
  </Rules>
</RuleSet><|MERGE_RESOLUTION|>--- conflicted
+++ resolved
@@ -4,12 +4,10 @@
   <Rules AnalyzerId="Microsoft.Analyzers.ManagedCodeAnalysis" RuleNamespace="Microsoft.Rules.Managed">
     <!-- Rules CA1006: Irrelevant-->
     <Rule Id="CA1006" Action="None" />
-<<<<<<< HEAD
+    <!-- Rules CA1710: Irrelevant-->
     <Rule Id="CA1710" Action="None" />
-=======
     <!-- Rules CA1702: Irrelevant-->
     <Rule Id="CA1702" Action="None" />
->>>>>>> 2163bdf8
     <!--Assemblies are signed after the code analysis process-->
     <Rule Id="CA2210" Action="None" />
     <!-- Rules CA3001-CA3012: Rules apply only to web service code-->
