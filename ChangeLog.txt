--- conflicted
+++ resolved
@@ -1,10 +1,7 @@
 XXXX.XX.XX Version XX.X.X
-<<<<<<< HEAD
 * Added support for SLF4J.
 * Included default logging to log warnings and errors to the temp directory by default.
-=======
 * Fixed a bug in hierarchical listings that would sometimes return incomplete results.
->>>>>>> d0b4b88a
 
 2018.10.29 Version 10.2.0
 * Added overloads which only accept the required parameters.
