2012.04.11 Version 0.2.1
 * Added Service Layer support for Azure Table
<<<<<<< HEAD
 * Added Javadocs for Queue Storage Service Layer
=======
 * Added Javadoc comments to Azure Queue Service Layer
>>>>>>> 077f452e

2012.02.28 Version 0.2.0
 * Added Support for Azure Table in com.microsoft.windowsazure.services.table
 * Added Client Tests for Table
 * Added a dependency on apache commons-lang3 3.1
 * ResultsSegment exposes an ArrayList instead of an Iterable
 * UserAgent updated to v1.1.2

2012.01.31 Version 0.1.3
 * Updated User Agent to v0.1.1
 * Updated License Headers
 * Blob Client Mark bug fix
 * Retry Logic updated in Blob and Queue Client to not retry
 * Error Response parsing updated for Table compatibility
 * MD5 is delay calculated on copy streams
 * Date parsing support for various number of fractional decimals
 * StorageErrorResponse updated to support lower case xml for tables

2011.12.22 Version 0.1.2
 * Fixed CloudBlob.download to lock to ETag during a resume
 * Ensured that Client Side Exceptions are not resumed

2011.12.14 Version 0.1.1
 * Commenting/documentation changes

2011.12.09 Version 0.1.0
 * Initial Release<|MERGE_RESOLUTION|>--- conflicted
+++ resolved
@@ -1,10 +1,6 @@
 2012.04.11 Version 0.2.1
  * Added Service Layer support for Azure Table
-<<<<<<< HEAD
- * Added Javadocs for Queue Storage Service Layer
-=======
  * Added Javadoc comments to Azure Queue Service Layer
->>>>>>> 077f452e
 
 2012.02.28 Version 0.2.0
  * Added Support for Azure Table in com.microsoft.windowsazure.services.table
