/**
 * Copyright (c) Microsoft Corporation. All rights reserved.
 * Licensed under the MIT License. See License.txt in the project root for
 * license information.
 */

package com.microsoft.azure.management.network.implementation;

import com.microsoft.azure.CloudException;
import com.microsoft.azure.SubResource;
import com.microsoft.azure.management.network.IPAllocationMethod;
import com.microsoft.azure.management.network.Network;
import com.microsoft.azure.management.network.NetworkInterface;
import com.microsoft.azure.management.network.NetworkSecurityGroup;
import com.microsoft.azure.management.network.NicIpConfiguration;
import com.microsoft.azure.management.network.PublicIpAddress;
import com.microsoft.azure.management.resources.ResourceGroup;
import com.microsoft.azure.management.resources.fluentcore.arm.ResourceUtils;
import com.microsoft.azure.management.resources.fluentcore.arm.models.Resource;
import com.microsoft.azure.management.resources.fluentcore.arm.models.implementation.GroupableParentResourceImpl;
import com.microsoft.azure.management.resources.fluentcore.model.Creatable;
import com.microsoft.azure.management.resources.fluentcore.utils.ResourceNamer;
import com.microsoft.azure.management.resources.fluentcore.utils.Utils;
import rx.Observable;
import rx.functions.Func1;

import java.io.IOException;
import java.util.ArrayList;
import java.util.Collections;
import java.util.List;
import java.util.Map;
import java.util.TreeMap;

/**
 *  Implementation for {@link NetworkInterface} and its create and update interfaces.
 */
class NetworkInterfaceImpl
        extends GroupableParentResourceImpl<
            NetworkInterface,
            NetworkInterfaceInner,
            NetworkInterfaceImpl,
            NetworkManager>
        implements
        NetworkInterface,
        NetworkInterface.Definition,
        NetworkInterface.Update {
    // Clients
    private final NetworkInterfacesInner innerCollection;
    // the name of the network interface
    private final String nicName;
    // used to generate unique name for any dependency resources
    protected final ResourceNamer namer;
    // reference to the primary ip configuration
    private NicIpConfigurationImpl nicPrimaryIpConfiguration;

    // references to all ip configuration
    private Map<String, NicIpConfiguration> nicIpConfigurations;

    // unique key of a creatable network security group to be associated with the network interface
    private String creatableNetworkSecurityGroupKey;
    // reference to an network security group to be associated with the network interface
    private NetworkSecurityGroup existingNetworkSecurityGroupToAssociate;
    // Cached related resources.
    private PublicIpAddress primaryPublicIp;
    private Network primaryNetwork;
    private NetworkSecurityGroup networkSecurityGroup;

    NetworkInterfaceImpl(String name,
                         NetworkInterfaceInner innerModel,
                         final NetworkInterfacesInner client,
                         final NetworkManager networkManager) {
        super(name, innerModel, networkManager);
        this.innerCollection = client;
        this.nicName = name;
        this.namer = new ResourceNamer(this.nicName);
        initializeChildrenFromInner();
    }

    // Verbs

    @Override
    public NetworkInterface refresh() throws Exception {
<<<<<<< HEAD
        ServiceResponse<NetworkInterfaceInner> response =
                this.innerCollection.get(this.resourceGroupName(), this.name());
        this.setInner(response.getBody());
=======
        NetworkInterfaceInner response = this.client.get(this.resourceGroupName(), this.name());
        this.setInner(response);
>>>>>>> b14fc668
        clearCachedRelatedResources();
        initializeChildrenFromInner();
        return this;
    }

    @Override
    public Observable<NetworkInterface> applyAsync() {
        return createAsync();
    }

    // Setters (fluent)

    @Override
    public NetworkInterfaceImpl withNewPrimaryNetwork(Creatable<Network> creatable) {
        this.primaryIpConfiguration().withNewNetwork(creatable);
        return this;
    }

    @Override
    public NetworkInterfaceImpl withNewPrimaryNetwork(String name, String addressSpaceCidr) {
        this.primaryIpConfiguration().withNewNetwork(name, addressSpaceCidr);
        return this;
    }

    @Override
    public NetworkInterfaceImpl withNewPrimaryNetwork(String addressSpaceCidr) {
        this.primaryIpConfiguration().withNewNetwork(addressSpaceCidr);
        return this;
    }

    @Override
    public NetworkInterfaceImpl withExistingPrimaryNetwork(Network network) {
        this.primaryIpConfiguration().withExistingNetwork(network);
        return this;
    }

    @Override
    public NetworkInterfaceImpl withNewPrimaryPublicIpAddress(Creatable<PublicIpAddress> creatable) {
        this.primaryIpConfiguration().withNewPublicIpAddress(creatable);
        return this;
    }

    @Override
    public NetworkInterfaceImpl withNewPrimaryPublicIpAddress() {
        this.primaryIpConfiguration().withNewPublicIpAddress();
        return this;
    }

    @Override
    public NetworkInterfaceImpl withNewPrimaryPublicIpAddress(String leafDnsLabel) {
        this.primaryIpConfiguration().withNewPublicIpAddress(leafDnsLabel);
        return this;
    }

    @Override
    public NetworkInterfaceImpl withoutPrimaryPublicIpAddress() {
        this.primaryIpConfiguration().withoutPublicIpAddress();
        return this;
    }

    @Override
    public NetworkInterfaceImpl withExistingPrimaryPublicIpAddress(PublicIpAddress publicIpAddress) {
        this.primaryIpConfiguration().withExistingPublicIpAddress(publicIpAddress);
        return this;
    }

    @Override
    public NetworkInterfaceImpl withPrimaryPrivateIpAddressDynamic() {
        this.primaryIpConfiguration().withPrivateIpAddressDynamic();
        return this;
    }

    @Override
    public NetworkInterfaceImpl withPrimaryPrivateIpAddressStatic(String staticPrivateIpAddress) {
        this.primaryIpConfiguration().withPrivateIpAddressStatic(staticPrivateIpAddress);
        return this;
    }

    @Override
    public NetworkInterfaceImpl withNewNetworkSecurityGroup(Creatable<NetworkSecurityGroup> creatable) {
        if (this.creatableNetworkSecurityGroupKey == null) {
            this.creatableNetworkSecurityGroupKey = creatable.key();
            this.addCreatableDependency(creatable);
        }
        return this;
    }

    @Override
    public NetworkInterfaceImpl withExistingNetworkSecurityGroup(NetworkSecurityGroup networkSecurityGroup) {
        this.existingNetworkSecurityGroupToAssociate = networkSecurityGroup;
        return this;
    }

    @Override
    public NetworkInterfaceImpl withoutNetworkSecurityGroup() {
        this.inner().withNetworkSecurityGroup(null);
        return this;
    }

    @Override
    public NicIpConfigurationImpl defineSecondaryIpConfiguration(String name) {
        return prepareNewNicIpConfiguration(name);
    }

    @Override
    public NicIpConfigurationImpl updateIpConfiguration(String name) {
        return (NicIpConfigurationImpl) this.nicIpConfigurations.get(name);
    }

    @Override
    public NetworkInterfaceImpl withIpForwarding() {
        this.inner().withEnableIPForwarding(true);
        return this;
    }

    //TODO: Networking doesn't support this yet, even though it exposes the API; so we have the impl but not exposed via the interface yet.    
    public NetworkInterfaceImpl withoutIpConfiguration(String name) {
        this.nicIpConfigurations.remove(name);
        return this;
    }

    @Override
    public NetworkInterfaceImpl withoutIpForwarding() {
        this.inner().withEnableIPForwarding(false);
        return this;
    }

    @Override
    public NetworkInterfaceImpl withDnsServer(String ipAddress) {
        this.dnsServerIps().add(ipAddress);
        return this;
    }

    @Override
    public NetworkInterfaceImpl withoutDnsServer(String ipAddress) {
        this.dnsServerIps().remove(ipAddress);
        return this;
    }

    @Override
    public NetworkInterfaceImpl withAzureDnsServer() {
        this.dnsServerIps().clear();
        return this;
    }

    @Override
    public NetworkInterfaceImpl withSubnet(String name) {
        this.primaryIpConfiguration().withSubnet(name);
        return this;
    }

    @Override
    public NetworkInterfaceImpl withInternalDnsNameLabel(String dnsNameLabel) {
        this.inner().dnsSettings().withInternalDnsNameLabel(dnsNameLabel);
        return this;
    }

    // Getters

    @Override
    public boolean isIpForwardingEnabled() {
        return Utils.toPrimitiveBoolean(this.inner().enableIPForwarding());
    }

    @Override
    public String macAddress() {
        return this.inner().macAddress();
    }

    @Override
    public String internalDnsNameLabel() {
        return this.inner().dnsSettings().internalDnsNameLabel();
    }

    @Override
    public String internalDomainNameSuffix() {
        return this.inner().dnsSettings().internalDomainNameSuffix();
    }

    @Override
    public List<String> appliedDnsServers() {
        return Collections.unmodifiableList(this.inner().dnsSettings().appliedDnsServers());
    }

    @Override
    public String internalFqdn() {
        return this.inner().dnsSettings().internalFqdn();
    }

    @Override
    public List<String> dnsServers() {
        return this.dnsServerIps();
    }

    @Override
    public PublicIpAddress primaryPublicIpAddress() throws CloudException, IOException {
        if (this.primaryPublicIp == null) {
            this.primaryPublicIp = this.primaryIpConfiguration().publicIpAddress();
        }
        return primaryPublicIp;
    }

    @Override
    public String primarySubnetId() {
        return this.primaryIpConfiguration().subnetId();
    }

    @Override
    public Network primaryNetwork() throws CloudException, IOException {
        if (this.primaryNetwork == null) {
            this.primaryNetwork = this.primaryIpConfiguration().network();
        }
        return this.primaryNetwork;
    }

    @Override
    public String primaryPrivateIp() {
        return this.primaryIpConfiguration().privateIp();
    }

    @Override
    public IPAllocationMethod primaryPrivateIpAllocationMethod() {
        return this.primaryIpConfiguration().privateIpAllocationMethod();
    }

    @Override
    public Map<String, NicIpConfiguration> ipConfigurations() {
        return Collections.unmodifiableMap(this.nicIpConfigurations);
    }

    @Override
    public String networkSecurityGroupId() {
        if (this.inner().networkSecurityGroup() != null) {
            return this.inner().networkSecurityGroup().id();
        }
        return null;
    }

    @Override
    public NetworkSecurityGroup networkSecurityGroup() throws CloudException, IOException {
        if (this.networkSecurityGroup == null && this.networkSecurityGroupId() != null) {
            String id = this.networkSecurityGroupId();
            this.networkSecurityGroup = super.myManager
                    .networkSecurityGroups()
                    .getByGroup(ResourceUtils.groupFromResourceId(id),
                    ResourceUtils.nameFromResourceId(id));
        }
        return this.networkSecurityGroup;
    }

    /**
     * @return the primary IP configuration of the network interface
     */
    public NicIpConfigurationImpl primaryIpConfiguration() {
        if (this.nicPrimaryIpConfiguration != null) {
            return this.nicPrimaryIpConfiguration;
        }

        if (isInCreateMode()) {
            this.nicPrimaryIpConfiguration = prepareNewNicIpConfiguration("primary");
            withIpConfiguration(this.nicPrimaryIpConfiguration);
        } else {
            // TODO: Currently Azure supports only one IP configuration and that is the primary
            // hence we pick the first one here.
            // when Azure support multiple IP configurations then there will be a flag in
            // the IPConfiguration or a property in the network interface to identify the
            // primary so below logic will be changed.
            this.nicPrimaryIpConfiguration = (NicIpConfigurationImpl) new ArrayList<NicIpConfiguration>(
                    this.nicIpConfigurations.values()).get(0);
        }
        return this.nicPrimaryIpConfiguration;
    }

    @Override
    protected void beforeCreating() {
        NetworkSecurityGroup networkSecurityGroup = null;
        if (creatableNetworkSecurityGroupKey != null) {
            networkSecurityGroup = (NetworkSecurityGroup) this.createdResource(creatableNetworkSecurityGroupKey);
        } else if (existingNetworkSecurityGroupToAssociate != null) {
            networkSecurityGroup = existingNetworkSecurityGroupToAssociate;
        }

        // Associate an NSG if needed
        if (networkSecurityGroup != null) {
            this.inner().withNetworkSecurityGroup(new SubResource().withId(networkSecurityGroup.id()));
        }

<<<<<<< HEAD
        NicIpConfigurationImpl.ensureConfigurations(this.nicIpConfigurations.values());
        
        // Reset and update IP configs
        this.inner().withIpConfigurations(innersFromWrappers(this.nicIpConfigurations.values()));
    }

    @Override
    protected void afterCreating() {
        clearCachedRelatedResources();
    }

    @Override
    protected Observable<ServiceResponse<NetworkInterfaceInner>> createInner() {
        return this.innerCollection.createOrUpdateAsync(this.resourceGroupName(), this.name(), this.inner());
    }

    @Override
    public Observable<NetworkInterface> createResourceAsync() {
        final NetworkInterfaceImpl self = this;
        beforeCreating();
        return createInner()
                .map(new Func1<ServiceResponse<NetworkInterfaceInner>, NetworkInterface>() {
                    @Override
                    public NetworkInterface call(ServiceResponse<NetworkInterfaceInner> networkInterfaceInner) {
                        self.setInner(networkInterfaceInner.getBody());
                        initializeChildrenFromInner();
                        afterCreating();
=======
        return this.client.createOrUpdateAsync(this.resourceGroupName(),
                this.nicName,
                this.inner())
                .map(new Func1<NetworkInterfaceInner, NetworkInterface>() {
                    @Override
                    public NetworkInterface call(NetworkInterfaceInner networkInterfaceInner) {
                        self.setInner(networkInterfaceInner);
                        clearCachedRelatedResources();
                        initializeNicIpConfigurations();
>>>>>>> b14fc668
                        return self;
                    }
                });
    }

    /**************************************************.
     * Helper methods
     **************************************************/

    /**
     * @return the list of DNS server IPs from the DNS settings
     */
    private List<String> dnsServerIps() {
        if (this.inner().dnsSettings().dnsServers() == null) {
            this.inner().dnsSettings().withDnsServers(new ArrayList<String>());
        }
        return this.inner().dnsSettings().dnsServers();
    }

    @Override
    protected void initializeChildrenFromInner() {
        this.nicIpConfigurations = new TreeMap<>();
        List<NetworkInterfaceIPConfigurationInner> inners = this.inner().ipConfigurations();
        if (inners != null) {
            for (NetworkInterfaceIPConfigurationInner inner : inners) {
                NicIpConfigurationImpl  nicIpConfiguration = new NicIpConfigurationImpl(inner, this, super.myManager, false);
                this.nicIpConfigurations.put(nicIpConfiguration.name(), nicIpConfiguration);
            }
        }
    }

    /**
     * Gets a new IP configuration child resource {@link NicIpConfiguration} wrapping {@link NetworkInterfaceIPConfigurationInner}.
     *
     * @param name the name for the new ip configuration
     * @return {@link NicIpConfiguration}
     */
    private NicIpConfigurationImpl prepareNewNicIpConfiguration(String name) {
        NicIpConfigurationImpl nicIpConfiguration = NicIpConfigurationImpl.prepareNicIpConfiguration(
                name,
                this,
                super.myManager
        );
        return nicIpConfiguration;
    }

    private void clearCachedRelatedResources() {
        this.primaryPublicIp = null;
        this.primaryNetwork = null;
        this.networkSecurityGroup = null;
        this.nicPrimaryIpConfiguration = null;
    }

    NetworkInterfaceImpl withIpConfiguration(NicIpConfigurationImpl nicIpConfiguration) {
        this.nicIpConfigurations.put(nicIpConfiguration.name(), nicIpConfiguration);
        return this;
    }

    void addToCreatableDependencies(Creatable<? extends Resource> creatableResource) {
        super.addCreatableDependency(creatableResource);
    }

    Resource createdDependencyResource(String key) {
        return super.createdResource(key);
    }

    Creatable<ResourceGroup> newGroup() {
        return this.creatableGroup;
    }
}<|MERGE_RESOLUTION|>--- conflicted
+++ resolved
@@ -80,14 +80,8 @@
 
     @Override
     public NetworkInterface refresh() throws Exception {
-<<<<<<< HEAD
-        ServiceResponse<NetworkInterfaceInner> response =
-                this.innerCollection.get(this.resourceGroupName(), this.name());
-        this.setInner(response.getBody());
-=======
-        NetworkInterfaceInner response = this.client.get(this.resourceGroupName(), this.name());
-        this.setInner(response);
->>>>>>> b14fc668
+        NetworkInterfaceInner inner = this.innerCollection.get(this.resourceGroupName(), this.name());
+        this.setInner(inner);
         clearCachedRelatedResources();
         initializeChildrenFromInner();
         return this;
@@ -360,68 +354,6 @@
         }
         return this.nicPrimaryIpConfiguration;
     }
-
-    @Override
-    protected void beforeCreating() {
-        NetworkSecurityGroup networkSecurityGroup = null;
-        if (creatableNetworkSecurityGroupKey != null) {
-            networkSecurityGroup = (NetworkSecurityGroup) this.createdResource(creatableNetworkSecurityGroupKey);
-        } else if (existingNetworkSecurityGroupToAssociate != null) {
-            networkSecurityGroup = existingNetworkSecurityGroupToAssociate;
-        }
-
-        // Associate an NSG if needed
-        if (networkSecurityGroup != null) {
-            this.inner().withNetworkSecurityGroup(new SubResource().withId(networkSecurityGroup.id()));
-        }
-
-<<<<<<< HEAD
-        NicIpConfigurationImpl.ensureConfigurations(this.nicIpConfigurations.values());
-        
-        // Reset and update IP configs
-        this.inner().withIpConfigurations(innersFromWrappers(this.nicIpConfigurations.values()));
-    }
-
-    @Override
-    protected void afterCreating() {
-        clearCachedRelatedResources();
-    }
-
-    @Override
-    protected Observable<ServiceResponse<NetworkInterfaceInner>> createInner() {
-        return this.innerCollection.createOrUpdateAsync(this.resourceGroupName(), this.name(), this.inner());
-    }
-
-    @Override
-    public Observable<NetworkInterface> createResourceAsync() {
-        final NetworkInterfaceImpl self = this;
-        beforeCreating();
-        return createInner()
-                .map(new Func1<ServiceResponse<NetworkInterfaceInner>, NetworkInterface>() {
-                    @Override
-                    public NetworkInterface call(ServiceResponse<NetworkInterfaceInner> networkInterfaceInner) {
-                        self.setInner(networkInterfaceInner.getBody());
-                        initializeChildrenFromInner();
-                        afterCreating();
-=======
-        return this.client.createOrUpdateAsync(this.resourceGroupName(),
-                this.nicName,
-                this.inner())
-                .map(new Func1<NetworkInterfaceInner, NetworkInterface>() {
-                    @Override
-                    public NetworkInterface call(NetworkInterfaceInner networkInterfaceInner) {
-                        self.setInner(networkInterfaceInner);
-                        clearCachedRelatedResources();
-                        initializeNicIpConfigurations();
->>>>>>> b14fc668
-                        return self;
-                    }
-                });
-    }
-
-    /**************************************************.
-     * Helper methods
-     **************************************************/
 
     /**
      * @return the list of DNS server IPs from the DNS settings
@@ -483,4 +415,50 @@
     Creatable<ResourceGroup> newGroup() {
         return this.creatableGroup;
     }
+
+    @Override
+    protected Observable<NetworkInterfaceInner> createInner() {
+        return this.innerCollection.createOrUpdateAsync(this.resourceGroupName(), this.name(), this.inner());
+    }
+
+    @Override
+    protected void afterCreating() {
+        clearCachedRelatedResources();
+    }
+
+    @Override
+    protected void beforeCreating() {
+        NetworkSecurityGroup networkSecurityGroup = null;
+        if (creatableNetworkSecurityGroupKey != null) {
+            networkSecurityGroup = (NetworkSecurityGroup) this.createdResource(creatableNetworkSecurityGroupKey);
+        } else if (existingNetworkSecurityGroupToAssociate != null) {
+            networkSecurityGroup = existingNetworkSecurityGroupToAssociate;
+        }
+
+        // Associate an NSG if needed
+        if (networkSecurityGroup != null) {
+            this.inner().withNetworkSecurityGroup(new SubResource().withId(networkSecurityGroup.id()));
+        }
+
+        NicIpConfigurationImpl.ensureConfigurations(this.nicIpConfigurations.values());
+        
+        // Reset and update IP configs
+        this.inner().withIpConfigurations(innersFromWrappers(this.nicIpConfigurations.values()));
+    }
+
+    @Override
+    public Observable<NetworkInterface> createResourceAsync() {
+        final NetworkInterfaceImpl self = this;
+        beforeCreating();
+        return createInner()
+                .map(new Func1<NetworkInterfaceInner, NetworkInterface>() {
+                    @Override
+                    public NetworkInterface call(NetworkInterfaceInner networkInterfaceInner) {
+                        self.setInner(networkInterfaceInner);
+                        initializeChildrenFromInner();
+                        afterCreating();
+                        return self;
+                    }
+                });
+    }
 }