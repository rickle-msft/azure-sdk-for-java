/**
 * Copyright (c) Microsoft Corporation. All rights reserved.
 * Licensed under the MIT License. See License.txt in the project root for
 * license information.
 */
package com.microsoft.azure;

import com.microsoft.azure.credentials.ApplicationTokenCredentials;
import com.microsoft.azure.implementation.Azure;
import com.microsoft.azure.management.resources.Subscriptions;
import com.microsoft.azure.management.resources.fluentcore.arm.Region;
import com.microsoft.azure.management.storage.StorageAccount;
import com.microsoft.azure.management.storage.implementation.api.AccountType;
import com.microsoft.rest.credentials.ServiceClientCredentials;
import okhttp3.logging.HttpLoggingInterceptor.Level;
import org.junit.Assert;
import org.junit.Before;
import org.junit.Test;

import java.io.File;
import java.io.IOException;

public class AzureTests {
    private static final ServiceClientCredentials credentials = new ApplicationTokenCredentials(
            System.getenv("client-id"),
            System.getenv("domain"),
            System.getenv("secret"),
            AzureEnvironment.AZURE);
    private static final String subscriptionId = System.getenv("arm.subscriptionid");
    private Subscriptions subscriptions;
    private Azure azure, azure2;

    public static void main(String[] args) throws IOException, CloudException {
        final File credFile = new File("my.azureauth");
        Azure azure = Azure.authenticate(credFile).withDefaultSubscription();
        
        System.out.println(String.valueOf(azure.resourceGroups().list().size()));

        Azure.configure().withLogLevel(Level.BASIC).authenticate(credFile);
        System.out.println("Selected subscription: " + azure.subscriptionId());
        System.out.println(String.valueOf(azure.resourceGroups().list().size()));
        
        final File authFileNoSubscription = new File("nosub.azureauth");
        azure = Azure.authenticate(authFileNoSubscription).withDefaultSubscription();
        System.out.println("Selected subscription: " + azure.subscriptionId());
        System.out.println(String.valueOf(azure.resourceGroups().list().size()));
    }

    @Before
    public void setup() throws Exception {
        // Authenticate based on credentials instance
        Azure.Authenticated azureAuthed = Azure.configure()
                .withLogLevel(Level.BODY)
                .withUserAgent("AzureTests")
                .authenticate(credentials);

        subscriptions = azureAuthed.subscriptions();
        azure = azureAuthed.withSubscription(subscriptionId);

        // Authenticate based on file
        this.azure2 = Azure.authenticate(new File("my.azureauth"))
            .withDefaultSubscription();
    }

    /**
     * Tests the network security group implementation
     * @throws Exception
     */
    @Test public void testNetworkSecurityGroups() throws Exception {
        new TestNSG().runTest(azure2.networkSecurityGroups(), azure2.resourceGroups());
    }

    /**
     * Tests the public IP address implementation
     * @throws Exception
     */
    @Test public void testPublicIpAddresses() throws Exception {
        new TestPublicIpAddress().runTest(azure2.publicIpAddresses(), azure2.resourceGroups());
    }

    /**
     * Tests the availability set implementation
     * @throws Exception
     */
    @Test public void testAvailabilitySets() throws Exception {
        new TestAvailabilitySet().runTest(azure2.availabilitySets(), azure2.resourceGroups());
    }

    /**
     * Tests the virtual network implementation
     * @throws Exception
     */
    @Test public void testNetworks() throws Exception {
        new TestNetwork().runTest(azure2.networks(), azure2.resourceGroups());
    }

    /**
     * Tests the network interface implementation
     * @throws Exception
     */
<<<<<<< HEAD
    @Test public void testNetworkInterfaces() throws Exception {
        new TestNetworkInterface().runTest(azure.networkInterfaces(), azure);
=======
    @Test public void testNetworkInterface() throws Exception {
        new TestNetworkInterface().runTest(azure.networkInterfaces(), azure.resourceGroups());
>>>>>>> e0dbc3f8
    }

    @Test public void testVirtualMachines() throws Exception {
        new TestVirtualMachine().runTest(azure.virtualMachines(), azure2.resourceGroups());
    }

    @Test
    public void listSubscriptions() throws Exception {
        Assert.assertTrue(0 < subscriptions.list().size());
    }

    @Test
    public void listResourceGroups() throws Exception {
        Assert.assertTrue(0 < azure.resourceGroups().list().size());
    }

    @Test
    public void listStorageAccounts() throws Exception {
        Assert.assertTrue(0 < azure.storageAccounts().list().size());
    }
    
    @Test
    public void createStorageAccount() throws Exception {
        StorageAccount storageAccount = azure.storageAccounts().define("my-stg1")
                .withRegion(Region.ASIA_EAST)
                .withNewGroup()
                .withAccountType(AccountType.PREMIUM_LRS)
                .create();

        Assert.assertSame(storageAccount.name(), "my-stg1");
    }
}<|MERGE_RESOLUTION|>--- conflicted
+++ resolved
@@ -98,13 +98,8 @@
      * Tests the network interface implementation
      * @throws Exception
      */
-<<<<<<< HEAD
     @Test public void testNetworkInterfaces() throws Exception {
-        new TestNetworkInterface().runTest(azure.networkInterfaces(), azure);
-=======
-    @Test public void testNetworkInterface() throws Exception {
         new TestNetworkInterface().runTest(azure.networkInterfaces(), azure.resourceGroups());
->>>>>>> e0dbc3f8
     }
 
     @Test public void testVirtualMachines() throws Exception {
