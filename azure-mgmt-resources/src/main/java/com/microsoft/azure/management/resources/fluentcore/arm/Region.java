--- conflicted
+++ resolved
@@ -73,27 +73,6 @@
     private final String name;
     private final String label;
 
-<<<<<<< HEAD
-    static {
-        Field[] declaredFields = Region.class.getDeclaredFields();
-        List<Region> values = new ArrayList<>();
-        for (Field field : declaredFields) {
-            if (Modifier.isStatic(field.getModifiers()) && Modifier.isFinal(field.getModifiers())) {
-                field.setAccessible(true);
-                try {
-                    if (field.get(null) != null) {
-                        values.add((Region) field.get(null));
-                    }
-                } catch (IllegalAccessException e) {
-                    throw new RuntimeException(e);
-                }
-            }
-        }
-        VALUES = values.toArray(new Region[values.size()]);
-    }
-
-=======
->>>>>>> f37f0482
     /**
      * Get an array of pre-defined regions.
      * @return an array of pre-defined regions.
