--- conflicted
+++ resolved
@@ -146,21 +146,13 @@
      * @see com.microsoft.windowsazure.services.media.implementation.entities.EntityContract#action(com.microsoft.windowsazure.services.media.implementation.entities.EntityActionOperation)
      */
     @Override
-<<<<<<< HEAD
     public void action(EntityActionOperation entityActionOperation) throws ServiceException {
         Builder webResource = getResource(entityActionOperation.getUri())
-                .queryParams(entityActionOperation.getQueryParameters()).accept(MediaType.APPLICATION_ATOM_XML_TYPE)
+                .queryParams(entityActionOperation.getQueryParameters()).accept(entityActionOperation.getAcceptType())
                 .accept(MediaType.APPLICATION_XML_TYPE)
                 .entity(entityActionOperation.getRequestContents(), MediaType.APPLICATION_XML_TYPE);
         ClientResponse clientResponse = webResource.method(entityActionOperation.getVerb(), ClientResponse.class);
-        entityActionOperation.processResponse(clientResponse);
-=======
-    public Object action(EntityActionOperation entityActionOperation) throws ServiceException {
-        ClientResponse clientResponse = getResource(entityActionOperation.getUri())
-                .queryParams(entityActionOperation.getQueryParameters()).accept(entityActionOperation.getAcceptType())
-                .get(ClientResponse.class);
         return entityActionOperation.processResponse(clientResponse);
->>>>>>> 56132c72
     }
 
 }