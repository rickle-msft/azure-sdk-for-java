# Release History

## 12.6.0-beta.1 (Unreleased)
<<<<<<< HEAD
- It is now possible to specify a key/keyResolver after they specify a pipeline/client on the builder.
- The builder will now throw if a pipeline/client was already configured for decryption as the encryption info may conflict.
=======
- Fixed a bug where the Date header wouldn't be updated with a new value on request retry.
>>>>>>> 6b7a03ee

## 12.5.0 (2020-03-11)
- Fixed a bug where the EncryptedBlockClientBuilder.pipeline method would not allow the client to support decryption.
- Added support for specifying a customer provided key.
- Fixed a bug that would cause EncryptedBlobClient.upload(InputStream, long) to not encrypt the data.
- Changed getAppendBlobClient, getBlockBlobClient, and getPageBlobClient on EncryptedBlobClient to throw as working with such clients is not supported. 

## 12.4.0 (2020-02-12)
- Added support for upload via OutputStream by adding EncryptedBlobClient.getOutputStream methods

## 12.3.1 (2020-02-10)
- Updated `azure-core-http-netty` to version 1.3.0
- Update `azure-storage-blob` to version 12.3.1

## 12.3.0 (2020-01-15)
This package's
[documentation](https://github.com/Azure/azure-sdk-for-java/blob/azure-storage-blob-cryptography_12.3.0/sdk/storage/azure-storage-blob-cryptography/README.md)
and
[samples](https://github.com/Azure/azure-sdk-for-java/blob/azure-storage-blob-cryptography_12.3.0/sdk/storage/azure-storage-blob-cryptography/src/samples/java/com/azure/storage/blob/cryptography)

- Upgraded to version 12.3.0 of Azure Storage Blob.
- Added .blobClient(BlobClient) and .blobAsyncClient(BlobAsyncClient) methods on EncryptedBlobClientBuilder to create an EncryptedBlobClient from a BlobClient.

## 12.2.0 (2020-01-08)
This package's
[documentation](https://github.com/Azure/azure-sdk-for-java/blob/azure-storage-blob-cryptography_12.2.0/sdk/storage/azure-storage-blob-cryptography/README.md)
and
[samples](https://github.com/Azure/azure-sdk-for-java/blob/azure-storage-blob-cryptography_12.2.0/sdk/storage/azure-storage-blob-cryptography/src/samples/java/com/azure/storage/blob/cryptography)

- Upgraded to version 12.2.0 of Azure Storage Blob.

## 12.1.0 (2019-12-04)
This package's
[documentation](https://github.com/Azure/azure-sdk-for-java/blob/azure-storage-blob-cryptography_12.1.0/sdk/storage/azure-storage-blob-cryptography/README.md)
and
[samples](https://github.com/Azure/azure-sdk-for-java/blob/azure-storage-blob-cryptography_12.1.0/sdk/storage/azure-storage-blob-cryptography/src/samples/java/com/azure/storage/blob/cryptography)

- Upgraded to version 12.1.0 of Azure Storage Blob.
- Upgraded to version 1.1.0 of Azure Core.
- Added a check in EncryptedBlobClientBuilder to enforce HTTPS for bearer token authentication.

## 12.0.0 (2019-10-31)
- Removed EncryptedBlobClientBuilder inheritance of BaseBlobClientBuilder

### Features included in `azure-storage-blob-cryptography`
- This package supports client side encryption for blob storage.
- Reactive streams support using [Project Reactor](https://projectreactor.io/).
  <|MERGE_RESOLUTION|>--- conflicted
+++ resolved
@@ -1,12 +1,9 @@
 # Release History
 
 ## 12.6.0-beta.1 (Unreleased)
-<<<<<<< HEAD
 - It is now possible to specify a key/keyResolver after they specify a pipeline/client on the builder.
 - The builder will now throw if a pipeline/client was already configured for decryption as the encryption info may conflict.
-=======
 - Fixed a bug where the Date header wouldn't be updated with a new value on request retry.
->>>>>>> 6b7a03ee
 
 ## 12.5.0 (2020-03-11)
 - Fixed a bug where the EncryptedBlockClientBuilder.pipeline method would not allow the client to support decryption.
