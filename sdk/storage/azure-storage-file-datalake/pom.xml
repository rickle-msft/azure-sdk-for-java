<?xml version="1.0" encoding="UTF-8"?>
<project xmlns="http://maven.apache.org/POM/4.0.0"
         xmlns:xsi="http://www.w3.org/2001/XMLSchema-instance"
         xsi:schemaLocation="http://maven.apache.org/POM/4.0.0 http://maven.apache.org/xsd/maven-4.0.0.xsd">
  <parent>
    <groupId>com.azure</groupId>
    <artifactId>azure-client-sdk-parent</artifactId>
    <version>1.7.0</version> <!-- {x-version-update;com.azure:azure-client-sdk-parent;current} -->
    <relativePath>../../parents/azure-client-sdk-parent</relativePath>
  </parent>

  <modelVersion>4.0.0</modelVersion>

  <groupId>com.azure</groupId>
  <artifactId>azure-storage-file-datalake</artifactId>
  <version>12.2.0-beta.2</version> <!-- {x-version-update;com.azure:azure-storage-file-datalake;current} -->

  <name>Microsoft Azure client library for File Storage Data Lake</name>
  <description>This module contains client library for Microsoft Azure File Storage Data Lake.</description>
  <url>https://github.com/Azure/azure-sdk-for-java</url>

  <distributionManagement>
    <site>
      <id>azure-java-build-docs</id>
      <url>${site.url}/site/${project.artifactId}</url>
    </site>
  </distributionManagement>

  <scm>
    <url>scm:git:https://github.com/Azure/azure-sdk-for-java</url>
    <connection>scm:git:git@github.com:Azure/azure-sdk-for-java.git</connection>
    <tag>HEAD</tag>
  </scm>

  <properties>
    <src.dir>src/main/java</src.dir>
    <test.dir>src/test/java</test.dir>
  </properties>

  <pluginRepositories>
    <pluginRepository>
      <id>bintray</id>
      <name>Groovy Bintray</name>
      <url>https://dl.bintray.com/groovy/maven</url>
      <releases>
        <updatePolicy>never</updatePolicy>
      </releases>
      <snapshots>
        <enabled>false</enabled>
      </snapshots>
    </pluginRepository>
  </pluginRepositories>

  <dependencies>
    <dependency>
      <groupId>com.azure</groupId>
      <artifactId>azure-storage-blob</artifactId>
      <version>12.8.0-beta.2</version> <!-- {x-version-update;com.azure:azure-storage-blob;current} -->
    </dependency>

    <!-- Added this dependency to include necessary annotations used by reactor core.
        Without this dependency, javadoc throws a warning as it cannot find enum When.MAYBE
        which is used in @Nullable annotation in reactor core classes -->
    <dependency>
      <groupId>com.google.code.findbugs</groupId>
      <artifactId>jsr305</artifactId>
      <version>3.0.2</version> <!-- {x-version-update;com.google.code.findbugs:jsr305;external_dependency} -->
      <scope>provided</scope>
    </dependency>

    <dependency>
      <groupId>com.azure</groupId>
      <artifactId>azure-core-test</artifactId>
      <version>1.4.0</version>  <!-- {x-version-update;com.azure:azure-core-test;dependency} -->
      <scope>test</scope>
    </dependency>
    <dependency>
      <groupId>com.azure</groupId>
      <artifactId>azure-core-http-netty</artifactId>
      <version>1.5.4</version> <!-- {x-version-update;com.azure:azure-core-http-netty;dependency} -->
      <scope>test</scope>
    </dependency>
    <dependency>
      <groupId>com.azure</groupId>
      <artifactId>azure-identity</artifactId>
      <version>1.1.0</version> <!-- {x-version-update;com.azure:azure-identity;dependency} -->
      <scope>test</scope>
    </dependency>
    <dependency>
      <groupId>io.projectreactor</groupId>
      <artifactId>reactor-test</artifactId>
      <version>3.3.8.RELEASE</version> <!-- {x-version-update;io.projectreactor:reactor-test;external_dependency} -->
      <scope>test</scope>
    </dependency>
    <dependency>
      <groupId>org.spockframework</groupId>
      <artifactId>spock-core</artifactId>
      <version>1.3-groovy-2.5</version> <!-- {x-version-update;org.spockframework:spock-core;external_dependency} -->
      <scope>test</scope>
    </dependency>
    <dependency>
      <groupId>cglib</groupId>
      <artifactId>cglib-nodep</artifactId>
      <version>3.2.7</version> <!-- {x-version-update;cglib:cglib-nodep;external_dependency} -->
      <scope>test</scope>
    </dependency>
    <dependency>
      <groupId>org.objenesis</groupId>
      <artifactId>objenesis</artifactId>
<<<<<<< HEAD
      <version>3.1</version>
=======
      <version>3.1</version> <!-- {x-version-update;org.objenesis:objenesis;external_dependency} -->
>>>>>>> 158c8847
      <scope>test</scope>
    </dependency>
  </dependencies>

  <build>
    <sourceDirectory>src/main/java</sourceDirectory>
    <testSourceDirectory>src/test/java</testSourceDirectory>
    <testResources>
      <testResource>
        <directory>${basedir}/src/test/resources</directory>
      </testResource>
    </testResources>
  </build>

  <profiles>
    <profile>
      <id>java8</id>
      <activation>
        <jdk>[1.8,9)</jdk>
      </activation>
      <build>
        <plugins>
          <plugin>
            <!-- Skip maven compiler and use gmavenplus plugin instead -->
            <groupId>org.apache.maven.plugins</groupId>
            <artifactId>maven-compiler-plugin</artifactId>
            <version>3.8.1</version> <!-- {x-version-update;org.apache.maven.plugins:maven-compiler-plugin;external_dependency} -->
            <configuration>
              <source>1.8</source>
              <target>1.8</target>
              <showWarnings>true</showWarnings>
              <failOnWarning>true</failOnWarning>
              <compilerArgs>
                <arg>-Xlint:all</arg>
                <arg>-Xlint:-serial</arg>
                <arg>-Xlint:-deprecation</arg>
                <arg>-Xlint:-processing</arg>
              </compilerArgs>
              <excludes>
                <exclude>module-info.java</exclude>
              </excludes>
            </configuration>

            <executions>
              <execution>
                <id>test-compile</id>
                <phase>process-test-sources</phase>
                <goals>
                  <goal>testCompile</goal>
                </goals>
                <configuration>
                  <compilerId>groovy-eclipse-compiler</compilerId>
                  <compilerArgument>
                    -Xlint:unchecked
                    -warn:-unused
                  </compilerArgument>
                </configuration>
              </execution>
              <execution>
                <id>default-testCompile</id>
                <phase>process-test-sources</phase>
                <goals>
                  <goal>testCompile</goal>
                </goals>
                <configuration>
                  <compilerId>groovy-eclipse-compiler</compilerId>
                  <compilerArgs>-warn:-unused</compilerArgs>
                </configuration>
              </execution>
            </executions>
            <dependencies>
              <dependency>
                <groupId>org.codehaus.groovy</groupId>
                <artifactId>groovy-eclipse-compiler</artifactId>
                <version>3.4.0-01</version> <!-- {x-version-update;org.codehaus.groovy:groovy-eclipse-compiler;external_dependency} -->
              </dependency>
              <dependency>
                <groupId>org.codehaus.groovy</groupId>
                <artifactId>groovy-eclipse-batch</artifactId>
                <version>2.5.8-01</version> <!-- {x-version-update;org.codehaus.groovy:groovy-eclipse-batch;external_dependency} -->
              </dependency>
            </dependencies>
          </plugin>

          <plugin>
            <groupId>org.apache.maven.plugins</groupId>
            <artifactId>maven-surefire-plugin</artifactId>
            <version>3.0.0-M3</version> <!-- {x-version-update;org.apache.maven.plugins:maven-surefire-plugin;external_dependency} -->
          </plugin>
        </plugins>
      </build>
    </profile>

    <profile>
      <id>java9plus</id>
      <activation>
        <jdk>[9,)</jdk>
      </activation>
      <build>
        <plugins>
          <plugin>
            <!-- Skip maven compiler and use gmavenplus plugin instead -->
            <groupId>org.apache.maven.plugins</groupId>
            <artifactId>maven-compiler-plugin</artifactId>
            <version>3.8.1</version> <!-- {x-version-update;org.apache.maven.plugins:maven-compiler-plugin;external_dependency} -->
            <configuration>
              <source>9</source>
              <target>9</target>
            </configuration>
            <executions>
              <execution>
                <id>test-compile</id>
                <phase>process-test-sources</phase>
                <goals>
                  <goal>testCompile</goal>
                </goals>
                <configuration>
                  <compilerId>groovy-eclipse-compiler</compilerId>
                  <compilerArgs>-warn:-unused</compilerArgs>
                  <release>8</release>
                </configuration>
              </execution>
              <execution>
                <id>default-testCompile</id>
                <phase>process-test-sources</phase>
                <goals>
                  <goal>testCompile</goal>
                </goals>
                <configuration>
                  <compilerId>groovy-eclipse-compiler</compilerId>
                  <compilerArgument>
                    -Xlint:unchecked
                    -warn:-unused
                  </compilerArgument>
                  <release>8</release>
                </configuration>
              </execution>
            </executions>
            <dependencies>
              <dependency>
                <groupId>org.codehaus.groovy</groupId>
                <artifactId>groovy-eclipse-compiler</artifactId>
                <version>3.4.0-01</version> <!-- {x-version-update;org.codehaus.groovy:groovy-eclipse-compiler;external_dependency} -->
              </dependency>
              <dependency>
                <groupId>org.codehaus.groovy</groupId>
                <artifactId>groovy-eclipse-batch</artifactId>
                <version>2.5.8-01</version> <!-- {x-version-update;org.codehaus.groovy:groovy-eclipse-batch;external_dependency} -->
              </dependency>
            </dependencies>
          </plugin>

          <plugin>
            <groupId>org.apache.maven.plugins</groupId>
            <artifactId>maven-surefire-plugin</artifactId>
            <version>3.0.0-M3</version> <!-- {x-version-update;org.apache.maven.plugins:maven-surefire-plugin;external_dependency} -->
            <configuration>
              <argLine>
                --add-exports com.azure.core/com.azure.core.implementation.http=ALL-UNNAMED
                --add-exports com.azure.core/com.azure.core.implementation.serializer.jackson=ALL-UNNAMED
                --add-exports com.azure.core/com.azure.core.implementation.util=ALL-UNNAMED
                --add-opens com.azure.storage.common/com.azure.storage.common.implementation=ALL-UNNAMED
                --add-opens com.azure.storage.blob/com.azure.storage.blob.implementation.util=ALL-UNNAMED
                --add-opens com.azure.storage.blob/com.azure.storage.blob.implementation=ALL-UNNAMED
                --add-opens com.azure.storage.file.datalake/com.azure.storage.file.datalake=ALL-UNNAMED
                --add-opens com.azure.storage.file.datalake/com.azure.storage.file.datalake.implementation=ALL-UNNAMED
                --add-opens com.azure.storage.file.datalake/com.azure.storage.file.datalake.implementation.util=ALL-UNNAMED
                --add-opens com.azure.storage.file.datalake/com.azure.storage.file.datalake.models=ALL-UNNAMED
                --add-opens com.azure.storage.file.datalake/com.azure.storage.file.datalake.specialized=ALL-UNNAMED
                --add-reads com.azure.core=ALL-UNNAMED
                --add-reads com.azure.core.test=ALL-UNNAMED
                --add-reads com.azure.core.amqp=ALL-UNNAMED
                --add-reads com.azure.storage.common=ALL-UNNAMED
                --add-reads com.azure.storage.blob=ALL-UNNAMED
              </argLine>
            </configuration>
          </plugin>
        </plugins>
      </build>
    </profile>
  </profiles>
</project><|MERGE_RESOLUTION|>--- conflicted
+++ resolved
@@ -107,11 +107,7 @@
     <dependency>
       <groupId>org.objenesis</groupId>
       <artifactId>objenesis</artifactId>
-<<<<<<< HEAD
-      <version>3.1</version>
-=======
       <version>3.1</version> <!-- {x-version-update;org.objenesis:objenesis;external_dependency} -->
->>>>>>> 158c8847
       <scope>test</scope>
     </dependency>
   </dependencies>
