package com.azure.storage.file.datalake

import com.azure.core.exception.UnexpectedLengthException
import com.azure.core.http.policy.HttpLogDetailLevel
import com.azure.core.http.policy.HttpLogOptions
import com.azure.core.util.Context
import com.azure.core.util.FluxUtil
import com.azure.identity.DefaultAzureCredentialBuilder
import com.azure.storage.blob.BlobUrlParts
import com.azure.storage.blob.models.BlobErrorCode
import com.azure.storage.blob.models.BlobStorageException
import com.azure.storage.common.policy.RequestRetryOptions
import com.azure.storage.file.datalake.implementation.util.ModelHelper
import com.azure.storage.file.datalake.models.DownloadRetryOptions
import com.azure.storage.common.ParallelTransferOptions
import com.azure.storage.common.ProgressReceiver
import com.azure.storage.common.implementation.Constants
import com.azure.storage.file.datalake.models.AccessTier
import com.azure.storage.file.datalake.models.DataLakeRequestConditions
import com.azure.storage.file.datalake.models.DataLakeStorageException
import com.azure.storage.file.datalake.models.FileQueryDelimitedSerialization
import com.azure.storage.file.datalake.models.FileQueryError
import com.azure.storage.file.datalake.models.FileQueryJsonSerialization
import com.azure.storage.file.datalake.models.FileQueryProgress
import com.azure.storage.file.datalake.models.FileQuerySerialization
import com.azure.storage.file.datalake.models.FileRange
import com.azure.storage.file.datalake.models.LeaseStateType
import com.azure.storage.file.datalake.models.LeaseStatusType
import com.azure.storage.file.datalake.models.PathAccessControl
import com.azure.storage.file.datalake.models.PathAccessControlEntry
import com.azure.storage.file.datalake.models.PathHttpHeaders
import com.azure.storage.file.datalake.models.PathPermissions
import com.azure.storage.file.datalake.models.RolePermissions
import com.azure.storage.file.datalake.options.FileQueryOptions
import spock.lang.Ignore
import reactor.core.Exceptions
import reactor.core.publisher.Flux
import reactor.core.publisher.Hooks
import reactor.test.StepVerifier
import spock.lang.Requires
import spock.lang.Unroll

import java.nio.ByteBuffer
import java.nio.charset.StandardCharsets
import java.nio.file.FileAlreadyExistsException
import java.nio.file.Files
import java.nio.file.OpenOption
import java.nio.file.StandardOpenOption
import java.security.MessageDigest
import java.time.Duration
import java.util.function.Consumer

class FileAPITest extends APISpec {
    DataLakeFileClient fc
    String fileName

    PathPermissions permissions = new PathPermissions()
        .setOwner(new RolePermissions().setReadPermission(true).setWritePermission(true).setExecutePermission(true))
        .setGroup(new RolePermissions().setReadPermission(true).setExecutePermission(true))
        .setOther(new RolePermissions().setReadPermission(true))

    List<PathAccessControlEntry> pathAccessControlEntries = PathAccessControlEntry.parseList("user::rwx,group::r--,other::---,mask::rwx")

    String group = null
    String owner = null

    def setup() {
        fileName = generatePathName()
        fc = fsc.getFileClient(fileName)

        fc.create()
    }

    def "Create min"() {
        when:
        fc = fsc.getFileClient(generatePathName())
        fc.create()

        then:
        notThrown(DataLakeStorageException)
    }

    def "Create defaults"() {
        setup:
        fc = fsc.getFileClient(generatePathName())

        when:
        def createResponse = fc.createWithResponse(null, null, null, null, null, null, null)

        then:
        createResponse.getStatusCode() == 201
        validateBasicHeaders(createResponse.getHeaders())
    }

    def "Create error"() {
        setup:
        fc = fsc.getFileClient(generatePathName())

        when:
        fc.createWithResponse(null, null, null, null, new DataLakeRequestConditions().setIfMatch("garbage"), null,
            Context.NONE)

        then:
        thrown(DataLakeStorageException)
    }

    def "Create overwrite"() {
        when:
        fc = fsc.getFileClient(generatePathName())
        fc.create()

        // Try to create the resource again
        fc.create(false)

        then:
        thrown(DataLakeStorageException)
    }

    def "Exists"() {
        when:
        fc = fsc.getFileClient(generatePathName())
        fc.create()

        then:
        fc.exists()
    }

    def "Does not exist"() {
        expect:
        !fsc.getFileClient(generatePathName()).exists()
    }

    @Unroll
    def "Create headers"() {
        // Create does not set md5
        setup:
        def headers = new PathHttpHeaders().setCacheControl(cacheControl)
            .setContentDisposition(contentDisposition)
            .setContentEncoding(contentEncoding)
            .setContentLanguage(contentLanguage)
            .setContentType(contentType)
        fc = fsc.getFileClient(generatePathName())

        when:
        fc.createWithResponse(null, null, headers, null, null, null, null)
        def response = fc.getPropertiesWithResponse(null, null, null)

        // If the value isn't set the service will automatically set it
        contentType = (contentType == null) ? "application/octet-stream" : contentType

        then:
        validatePathProperties(response, cacheControl, contentDisposition, contentEncoding, contentLanguage, null, contentType)

        where:
        cacheControl | contentDisposition | contentEncoding | contentLanguage | contentType
        null         | null               | null            | null            | null
        "control"    | "disposition"      | "encoding"      | "language"      | "type"
    }

    @Unroll
    def "Create metadata"() {
        setup:
        def metadata = new HashMap<String, String>()
        if (key1 != null) {
            metadata.put(key1, value1)
        }
        if (key2 != null) {
            metadata.put(key2, value2)
        }

        when:
        fc.createWithResponse(null, null, null, metadata, null, null, Context.NONE)
        def response = fc.getProperties()

        then:
        response.getMetadata() == metadata

        where:
        key1  | value1 | key2   | value2
        null  | null   | null   | null
        "foo" | "bar"  | "fizz" | "buzz"
    }

    @Unroll
    def "Create AC"() {
        setup:
        match = setupPathMatchCondition(fc, match)
        leaseID = setupPathLeaseCondition(fc, leaseID)
        def drc = new DataLakeRequestConditions()
            .setLeaseId(leaseID)
            .setIfMatch(match)
            .setIfNoneMatch(noneMatch)
            .setIfModifiedSince(modified)
            .setIfUnmodifiedSince(unmodified)


        expect:
        fc.createWithResponse(null, null, null, null, drc, null, null).getStatusCode() == 201

        where:
        modified | unmodified | match        | noneMatch   | leaseID
        null     | null       | null         | null        | null
        oldDate  | null       | null         | null        | null
        null     | newDate    | null         | null        | null
        null     | null       | receivedEtag | null        | null
        null     | null       | null         | garbageEtag | null
        null     | null       | null         | null        | receivedLeaseID
    }

    @Unroll
    def "Create AC fail"() {
        setup:
        noneMatch = setupPathMatchCondition(fc, noneMatch)
        setupPathLeaseCondition(fc, leaseID)
        def drc = new DataLakeRequestConditions()
            .setLeaseId(leaseID)
            .setIfMatch(match)
            .setIfNoneMatch(noneMatch)
            .setIfModifiedSince(modified)
            .setIfUnmodifiedSince(unmodified)

        when:
        fc.createWithResponse(null, null, null, null, drc, null, Context.NONE)

        then:
        thrown(DataLakeStorageException)

        where:
        modified | unmodified | match       | noneMatch    | leaseID
        newDate  | null       | null        | null         | null
        null     | oldDate    | null        | null         | null
        null     | null       | garbageEtag | null         | null
        null     | null       | null        | receivedEtag | null
        null     | null       | null        | null         | garbageLeaseID
    }

    def "Create permissions and umask"() {
        setup:
        def permissions = "0777"
        def umask = "0057"

        expect:
        fc.createWithResponse(permissions, umask, null, null, null, null, Context.NONE).getStatusCode() == 201
    }

    def "Delete min"() {
        expect:
        fc.deleteWithResponse(null, null, null).getStatusCode() == 200
    }

    def "Delete file does not exist anymore"() {
        when:
        fc.deleteWithResponse(null, null, null)
        fc.getPropertiesWithResponse(null, null, null)

        then:
        def e = thrown(DataLakeStorageException)
        e.getResponse().getStatusCode() == 404
        e.getErrorCode() == BlobErrorCode.BLOB_NOT_FOUND.toString()
    }

    @Unroll
    def "Delete AC"() {
        setup:
        match = setupPathMatchCondition(fc, match)
        leaseID = setupPathLeaseCondition(fc, leaseID)
        def drc = new DataLakeRequestConditions()
            .setLeaseId(leaseID)
            .setIfMatch(match)
            .setIfNoneMatch(noneMatch)
            .setIfModifiedSince(modified)
            .setIfUnmodifiedSince(unmodified)

        expect:
        fc.deleteWithResponse(drc, null, null).getStatusCode() == 200

        where:
        modified | unmodified | match        | noneMatch   | leaseID
        null     | null       | null         | null        | null
        oldDate  | null       | null         | null        | null
        null     | newDate    | null         | null        | null
        null     | null       | receivedEtag | null        | null
        null     | null       | null         | garbageEtag | null
        null     | null       | null         | null        | receivedLeaseID
    }

    @Unroll
    def "Delete AC fail"() {
        setup:
        noneMatch = setupPathMatchCondition(fc, noneMatch)
        setupPathLeaseCondition(fc, leaseID)
        def drc = new DataLakeRequestConditions()
            .setLeaseId(leaseID)
            .setIfMatch(match)
            .setIfNoneMatch(noneMatch)
            .setIfModifiedSince(modified)
            .setIfUnmodifiedSince(unmodified)

        when:
        fc.deleteWithResponse(drc, null, null).getStatusCode()

        then:
        thrown(DataLakeStorageException)

        where:
        modified | unmodified | match       | noneMatch    | leaseID
        newDate  | null       | null        | null         | null
        null     | oldDate    | null        | null         | null
        null     | null       | garbageEtag | null         | null
        null     | null       | null        | receivedEtag | null
        null     | null       | null        | null         | garbageLeaseID
    }

    def "Set permissions min"() {
        when:
        def resp = fc.setPermissions(permissions, group, owner)

        then:
        notThrown(DataLakeStorageException)
        resp.getETag()
        resp.getLastModified()
    }

    def "Set permissions with response"() {
        expect:
        fc.setPermissionsWithResponse(permissions, group, owner, null, null, Context.NONE).getStatusCode() == 200
    }

    @Unroll
    def "Set permissions AC"() {
        setup:
        match = setupPathMatchCondition(fc, match)
        leaseID = setupPathLeaseCondition(fc, leaseID)
        def drc = new DataLakeRequestConditions()
            .setLeaseId(leaseID)
            .setIfMatch(match)
            .setIfNoneMatch(noneMatch)
            .setIfModifiedSince(modified)
            .setIfUnmodifiedSince(unmodified)

        expect:
        fc.setPermissionsWithResponse(permissions, group, owner, drc, null, Context.NONE).getStatusCode() == 200

        where:
        modified | unmodified | match        | noneMatch   | leaseID
        null     | null       | null         | null        | null
        oldDate  | null       | null         | null        | null
        null     | newDate    | null         | null        | null
        null     | null       | receivedEtag | null        | null
        null     | null       | null         | garbageEtag | null
        null     | null       | null         | null        | receivedLeaseID
    }

    @Unroll
    def "Set permissions AC fail"() {
        setup:
        noneMatch = setupPathMatchCondition(fc, noneMatch)
        setupPathLeaseCondition(fc, leaseID)
        def drc = new DataLakeRequestConditions()
            .setLeaseId(leaseID)
            .setIfMatch(match)
            .setIfNoneMatch(noneMatch)
            .setIfModifiedSince(modified)
            .setIfUnmodifiedSince(unmodified)

        when:
        fc.setPermissionsWithResponse(permissions, group, owner, drc, null, Context.NONE).getStatusCode() == 200

        then:
        thrown(DataLakeStorageException)

        where:
        modified | unmodified | match       | noneMatch    | leaseID
        newDate  | null       | null        | null         | null
        null     | oldDate    | null        | null         | null
        null     | null       | garbageEtag | null         | null
        null     | null       | null        | receivedEtag | null
        null     | null       | null        | null         | garbageLeaseID
    }

    def "Set permissions error"() {
        setup:
        fc = fsc.getFileClient(generatePathName())

        when:
        fc.setPermissionsWithResponse(permissions, group, owner, null, null, null)

        then:
        thrown(DataLakeStorageException)
    }

    def "Set ACL min"() {
        when:
        def resp = fc.setAccessControlList(pathAccessControlEntries, group, owner)

        then:
        notThrown(DataLakeStorageException)
        resp.getETag()
        resp.getLastModified()
    }

    def "Set ACL with response"() {
        expect:
        fc.setAccessControlListWithResponse(pathAccessControlEntries, group, owner, null, null, Context.NONE).getStatusCode() == 200
    }

    @Unroll
    def "Set ACL AC"() {
        setup:
        match = setupPathMatchCondition(fc, match)
        leaseID = setupPathLeaseCondition(fc, leaseID)
        def drc = new DataLakeRequestConditions()
            .setLeaseId(leaseID)
            .setIfMatch(match)
            .setIfNoneMatch(noneMatch)
            .setIfModifiedSince(modified)
            .setIfUnmodifiedSince(unmodified)

        expect:
        fc.setAccessControlListWithResponse(pathAccessControlEntries, group, owner, drc, null, Context.NONE).getStatusCode() == 200

        where:
        modified | unmodified | match        | noneMatch   | leaseID
        null     | null       | null         | null        | null
        oldDate  | null       | null         | null        | null
        null     | newDate    | null         | null        | null
        null     | null       | receivedEtag | null        | null
        null     | null       | null         | garbageEtag | null
        null     | null       | null         | null        | receivedLeaseID
    }

    @Unroll
    def "Set ACL AC fail"() {
        setup:
        noneMatch = setupPathMatchCondition(fc, noneMatch)
        setupPathLeaseCondition(fc, leaseID)
        def drc = new DataLakeRequestConditions()
            .setLeaseId(leaseID)
            .setIfMatch(match)
            .setIfNoneMatch(noneMatch)
            .setIfModifiedSince(modified)
            .setIfUnmodifiedSince(unmodified)

        when:
        fc.setAccessControlListWithResponse(pathAccessControlEntries, group, owner, drc, null, Context.NONE).getStatusCode() == 200

        then:
        thrown(DataLakeStorageException)

        where:
        modified | unmodified | match       | noneMatch    | leaseID
        newDate  | null       | null        | null         | null
        null     | oldDate    | null        | null         | null
        null     | null       | garbageEtag | null         | null
        null     | null       | null        | receivedEtag | null
        null     | null       | null        | null         | garbageLeaseID
    }

    def "Set ACL error"() {
        setup:
        fc = fsc.getFileClient(generatePathName())

        when:
        fc.setAccessControlList(pathAccessControlEntries, group, owner)

        then:
        thrown(DataLakeStorageException)
    }

    def "Get access control min"() {
        when:
        PathAccessControl pac = fc.getAccessControl()

        then:
        notThrown(DataLakeStorageException)
        pac.getAccessControlList()
        pac.getPermissions()
        pac.getOwner()
        pac.getGroup()
    }

    def "Get access control with response"() {
        expect:
        fc.getAccessControlWithResponse(false, null, null, null).getStatusCode() == 200
    }

    def "Get access control return upn"() {
        expect:
        fc.getAccessControlWithResponse(true, null, null, null).getStatusCode() == 200
    }

    @Unroll
    def "Get access control AC"() {
        setup:
        match = setupPathMatchCondition(fc, match)
        leaseID = setupPathLeaseCondition(fc, leaseID)
        def drc = new DataLakeRequestConditions()
            .setLeaseId(leaseID)
            .setIfMatch(match)
            .setIfNoneMatch(noneMatch)
            .setIfModifiedSince(modified)
            .setIfUnmodifiedSince(unmodified)


        expect:
        fc.getAccessControlWithResponse(false, drc, null, null).getStatusCode() == 200

        where:
        modified | unmodified | match        | noneMatch   | leaseID
        null     | null       | null         | null        | null
        oldDate  | null       | null         | null        | null
        null     | newDate    | null         | null        | null
        null     | null       | receivedEtag | null        | null
        null     | null       | null         | garbageEtag | null
        null     | null       | null         | null        | receivedLeaseID
    }

    @Unroll
    def "Get access control AC fail"() {
        setup:
        noneMatch = setupPathMatchCondition(fc, noneMatch)
        setupPathLeaseCondition(fc, leaseID)
        def drc = new DataLakeRequestConditions()
            .setLeaseId(leaseID)
            .setIfMatch(match)
            .setIfNoneMatch(noneMatch)
            .setIfModifiedSince(modified)
            .setIfUnmodifiedSince(unmodified)

        when:
        fc.getAccessControlWithResponse(false, drc, null, null).getStatusCode() == 200

        then:
        thrown(DataLakeStorageException)

        where:
        modified | unmodified | match       | noneMatch    | leaseID
        newDate  | null       | null        | null         | null
        null     | oldDate    | null        | null         | null
        null     | null       | garbageEtag | null         | null
        null     | null       | null        | receivedEtag | null
//        null     | null       | null        | null         | garbageLeaseID
        // known bug in dfs endpoint so this test fails
    }

    def "Get properties default"() {
        when:
        def response = fc.getPropertiesWithResponse(null, null, null)
        def headers = response.getHeaders()
        def properties = response.getValue()

        then:
        validateBasicHeaders(headers)
        headers.getValue("Accept-Ranges") == "bytes"
        properties.getCreationTime()
        properties.getLastModified()
        properties.getETag()
        properties.getFileSize() >= 0
        properties.getContentType()
        !properties.getContentMd5() // tested in "set HTTP headers"
        !properties.getContentEncoding() // tested in "set HTTP headers"
        !properties.getContentDisposition() // tested in "set HTTP headers"
        !properties.getContentLanguage() // tested in "set HTTP headers"
        !properties.getCacheControl() // tested in "set HTTP headers"
        properties.getLeaseStatus() == LeaseStatusType.UNLOCKED
        properties.getLeaseState() == LeaseStateType.AVAILABLE
        !properties.getLeaseDuration() // tested in "acquire lease"
        !properties.getCopyId() // tested in "abort copy"
        !properties.getCopyStatus() // tested in "copy"
        !properties.getCopySource() // tested in "copy"
        !properties.getCopyProgress() // tested in "copy"
        !properties.getCopyCompletionTime() // tested in "copy"
        !properties.getCopyStatusDescription() // only returned when the service has errors; cannot validate.
        properties.isServerEncrypted()
        !properties.isIncrementalCopy() // tested in PageBlob."start incremental copy"
        properties.getAccessTier() == AccessTier.HOT
        properties.getArchiveStatus() == null
        !properties.getMetadata() // new file does not have default metadata associated
        !properties.getAccessTierChangeTime()
        !properties.getEncryptionKeySha256()
        !properties.isDirectory()

    }

    def "Get properties min"() {
        expect:
        fc.getPropertiesWithResponse(null, null, null).getStatusCode() == 200
    }

    @Unroll
    def "Get properties AC"() {
        setup:
        def drc = new DataLakeRequestConditions()
            .setLeaseId(setupPathLeaseCondition(fc, leaseID))
            .setIfMatch(setupPathMatchCondition(fc, match))
            .setIfNoneMatch(noneMatch)
            .setIfModifiedSince(modified)
            .setIfUnmodifiedSince(unmodified)

        expect:
        fc.getPropertiesWithResponse(drc, null, null).getStatusCode() == 200

        where:
        modified | unmodified | match        | noneMatch   | leaseID
        null     | null       | null         | null        | null
        oldDate  | null       | null         | null        | null
        null     | newDate    | null         | null        | null
        null     | null       | receivedEtag | null        | null
        null     | null       | null         | garbageEtag | null
        null     | null       | null         | null        | receivedLeaseID
    }

    @Unroll
    def "Get properties AC fail"() {
        setup:
        def drc = new DataLakeRequestConditions()
            .setLeaseId(setupPathLeaseCondition(fc, leaseID))
            .setIfMatch(match)
            .setIfNoneMatch(setupPathMatchCondition(fc, noneMatch))
            .setIfModifiedSince(modified)
            .setIfUnmodifiedSince(unmodified)

        when:
        fc.getPropertiesWithResponse(drc, null, null)

        then:
        thrown(DataLakeStorageException)

        where:
        modified | unmodified | match       | noneMatch    | leaseID
        newDate  | null       | null        | null         | null
        null     | oldDate    | null        | null         | null
        null     | null       | garbageEtag | null         | null
        null     | null       | null        | receivedEtag | null
        null     | null       | null        | null         | garbageLeaseID
    }

    def "Get properties error"() {
        setup:
        fc = fsc.getFileClient(generatePathName())

        when:
        fc.getProperties()

        then:
        thrown(DataLakeStorageException)
    }

    def "Set HTTP headers null"() {
        setup:
        def response = fc.setHttpHeadersWithResponse(null, null, null, null)

        expect:
        response.getStatusCode() == 200
        validateBasicHeaders(response.getHeaders())
    }

    def "Set HTTP headers min"() {
        setup:
        def properties = fc.getProperties()
        def headers = new PathHttpHeaders()
            .setContentEncoding(properties.getContentEncoding())
            .setContentDisposition(properties.getContentDisposition())
            .setContentType("type")
            .setCacheControl(properties.getCacheControl())
            .setContentLanguage(properties.getContentLanguage())
            .setContentMd5(Base64.getEncoder().encode(MessageDigest.getInstance("MD5").digest(defaultData.array())))

        fc.setHttpHeaders(headers)

        expect:
        fc.getProperties().getContentType() == "type"
    }

    @Unroll
    def "Set HTTP headers headers"() {
        setup:
        fc.append(new ByteArrayInputStream(defaultData.array()), 0, defaultDataSize)
        fc.flush(defaultDataSize)
        def putHeaders = new PathHttpHeaders()
            .setCacheControl(cacheControl)
            .setContentDisposition(contentDisposition)
            .setContentEncoding(contentEncoding)
            .setContentLanguage(contentLanguage)
            .setContentMd5(contentMD5)
            .setContentType(contentType)

        fc.setHttpHeaders(putHeaders)

        expect:
        validatePathProperties(
            fc.getPropertiesWithResponse(null, null, null),
            cacheControl, contentDisposition, contentEncoding, contentLanguage, contentMD5, contentType)

        where:
        cacheControl | contentDisposition | contentEncoding | contentLanguage | contentMD5                                                                               | contentType
        null         | null               | null            | null            | null                                                                                     | null
        "control"    | "disposition"      | "encoding"      | "language"      | Base64.getEncoder().encode(MessageDigest.getInstance("MD5").digest(defaultData.array())) | "type"
    }

    @Unroll
    def "Set HTTP headers AC"() {
        setup:
        match = setupPathMatchCondition(fc, match)
        leaseID = setupPathLeaseCondition(fc, leaseID)
        def drc = new DataLakeRequestConditions()
            .setLeaseId(leaseID)
            .setIfMatch(match)
            .setIfNoneMatch(noneMatch)
            .setIfModifiedSince(modified)
            .setIfUnmodifiedSince(unmodified)

        expect:
        fc.setHttpHeadersWithResponse(null, drc, null, null).getStatusCode() == 200

        where:
        modified | unmodified | match        | noneMatch   | leaseID
        null     | null       | null         | null        | null
        oldDate  | null       | null         | null        | null
        null     | newDate    | null         | null        | null
        null     | null       | receivedEtag | null        | null
        null     | null       | null         | garbageEtag | null
        null     | null       | null         | null        | receivedLeaseID
    }

    @Unroll
    def "Set HTTP headers AC fail"() {
        setup:
        noneMatch = setupPathMatchCondition(fc, noneMatch)
        setupPathLeaseCondition(fc, leaseID)
        def drc = new DataLakeRequestConditions()
            .setLeaseId(leaseID)
            .setIfMatch(match)
            .setIfNoneMatch(noneMatch)
            .setIfModifiedSince(modified)
            .setIfUnmodifiedSince(unmodified)

        when:
        fc.setHttpHeadersWithResponse(null, drc, null, null)

        then:
        thrown(DataLakeStorageException)

        where:
        modified | unmodified | match       | noneMatch    | leaseID
        newDate  | null       | null        | null         | null
        null     | oldDate    | null        | null         | null
        null     | null       | garbageEtag | null         | null
        null     | null       | null        | receivedEtag | null
        null     | null       | null        | null         | garbageLeaseID
    }

    def "Set HTTP headers error"() {
        setup:
        fc = fsc.getFileClient(generatePathName())

        when:
        fc.setHttpHeaders(null)

        then:
        thrown(DataLakeStorageException)
    }

    def "Set metadata min"() {
        setup:
        def metadata = new HashMap<String, String>()
        metadata.put("foo", "bar")

        when:
        fc.setMetadata(metadata)

        then:
        fc.getProperties().getMetadata() == metadata
    }

    @Unroll
    def "Set metadata metadata"() {
        setup:
        def metadata = new HashMap<String, String>()
        if (key1 != null && value1 != null) {
            metadata.put(key1, value1)
        }
        if (key2 != null && value2 != null) {
            metadata.put(key2, value2)
        }

        expect:
        fc.setMetadataWithResponse(metadata, null, null, null).getStatusCode() == statusCode
        fc.getProperties().getMetadata() == metadata

        where:
        key1  | value1 | key2   | value2 || statusCode
        null  | null   | null   | null   || 200
        "foo" | "bar"  | "fizz" | "buzz" || 200
    }

    @Unroll
    def "Set metadata AC"() {
        setup:
        match = setupPathMatchCondition(fc, match)
        leaseID = setupPathLeaseCondition(fc, leaseID)
        def drc = new DataLakeRequestConditions()
            .setLeaseId(leaseID)
            .setIfMatch(match)
            .setIfNoneMatch(noneMatch)
            .setIfModifiedSince(modified)
            .setIfUnmodifiedSince(unmodified)

        expect:
        fc.setMetadataWithResponse(null, drc, null, null).getStatusCode() == 200

        where:
        modified | unmodified | match        | noneMatch   | leaseID
        null     | null       | null         | null        | null
        oldDate  | null       | null         | null        | null
        null     | newDate    | null         | null        | null
        null     | null       | receivedEtag | null        | null
        null     | null       | null         | garbageEtag | null
        null     | null       | null         | null        | receivedLeaseID
    }

    @Unroll
    def "Set metadata AC fail"() {
        setup:
        noneMatch = setupPathMatchCondition(fc, noneMatch)
        setupPathLeaseCondition(fc, leaseID)

        def drc = new DataLakeRequestConditions()
            .setLeaseId(leaseID)
            .setIfMatch(match)
            .setIfNoneMatch(noneMatch)
            .setIfModifiedSince(modified)
            .setIfUnmodifiedSince(unmodified)

        when:
        fc.setMetadataWithResponse(null, drc, null, null)

        then:
        thrown(DataLakeStorageException)

        where:
        modified | unmodified | match       | noneMatch    | leaseID
        newDate  | null       | null        | null         | null
        null     | oldDate    | null        | null         | null
        null     | null       | garbageEtag | null         | null
        null     | null       | null        | receivedEtag | null
        null     | null       | null        | null         | garbageLeaseID
    }

    def "Set metadata error"() {
        setup:
        fc = fsc.getFileClient(generatePathName())

        when:
        fc.setMetadata(null)

        then:
        thrown(DataLakeStorageException)
    }

    def "Read all null"() {
        setup:
        fc.append(new ByteArrayInputStream(defaultData.array()), 0, defaultDataSize)
        fc.flush(defaultDataSize)

        when:
        def stream = new ByteArrayOutputStream()
        def response = fc.readWithResponse(stream, null, null, null, false, null, null)
        def body = ByteBuffer.wrap(stream.toByteArray())
        def headers = response.getHeaders()

        then:
        body == defaultData
        headers.toMap().keySet().stream().noneMatch({ it.startsWith("x-ms-meta-") })
        headers.getValue("Content-Length") != null
        headers.getValue("Content-Type") != null
        headers.getValue("Content-Range") == null
        headers.getValue("Content-Encoding") == null
        headers.getValue("Cache-Control") == null
        headers.getValue("Content-Disposition") == null
        headers.getValue("Content-Language") == null
        headers.getValue("x-ms-blob-sequence-number") == null
        headers.getValue("x-ms-copy-completion-time") == null
        headers.getValue("x-ms-copy-status-description") == null
        headers.getValue("x-ms-copy-id") == null
        headers.getValue("x-ms-copy-progress") == null
        headers.getValue("x-ms-copy-source") == null
        headers.getValue("x-ms-copy-status") == null
        headers.getValue("x-ms-lease-duration") == null
        headers.getValue("x-ms-lease-state") == LeaseStateType.AVAILABLE.toString()
        headers.getValue("x-ms-lease-status") == LeaseStatusType.UNLOCKED.toString()
        headers.getValue("Accept-Ranges") == "bytes"
        headers.getValue("x-ms-blob-committed-block-count") == null
        headers.getValue("x-ms-server-encrypted") != null
        headers.getValue("x-ms-blob-content-md5") == null
    }

    def "Read empty file"() {
        setup:
        fc = fsc.getFileClient("emptyFile")
        fc.create()

        when:
        def outStream = new ByteArrayOutputStream()
        fc.read(outStream)
        def result = outStream.toByteArray()

        then:
        notThrown(DataLakeStorageException)
        result.length == 0
    }

    /*
    This is to test the appropriate integration of DownloadResponse, including setting the correct range values on
    HttpGetterInfo.
     */

    def "Read with retry range"() {
        /*
        We are going to make a request for some range on a blob. The Flux returned will throw an exception, forcing
        a retry per the DownloadRetryOptions. The next request should have the same range header, which was generated
        from the count and offset values in HttpGetterInfo that was constructed on the initial call to download. We
        don't need to check the data here, but we want to ensure that the correct range is set each time. This will
        test the correction of a bug that was found which caused HttpGetterInfo to have an incorrect offset when it was
        constructed in BlobClient.download().
         */
        setup:
        def fileClient = getFileClient(primaryCredential, fc.getPathUrl(), new MockRetryRangeResponsePolicy())

        fc.append(new ByteArrayInputStream(defaultData.array()), 0, defaultDataSize)
        fc.flush(defaultDataSize)

        when:
        def range = new FileRange(2, 5L)
        def options = new DownloadRetryOptions().setMaxRetryRequests(3)
        fileClient.readWithResponse(new ByteArrayOutputStream(), range, options, null, false, null, null)

        then:
        /*
        Because the dummy Flux always throws an error. This will also validate that an IllegalArgumentException is
        NOT thrown because the types would not match.
         */
        def e = thrown(RuntimeException)
        e.getCause() instanceof IOException
    }

    def "Read min"() {
        setup:
        fc.append(new ByteArrayInputStream(defaultData.array()), 0, defaultDataSize)
        fc.flush(defaultDataSize)

        when:
        def outStream = new ByteArrayOutputStream()
        fc.read(outStream)
        def result = outStream.toByteArray()

        then:
        result == defaultData.array()
    }

    @Unroll
    def "Read range"() {
        setup:
        def range = (count == null) ? new FileRange(offset) : new FileRange(offset, count)
        fc.append(new ByteArrayInputStream(defaultData.array()), 0, defaultDataSize)
        fc.flush(defaultDataSize)


        when:
        def outStream = new ByteArrayOutputStream()
        fc.readWithResponse(outStream, range, null, null, false, null, null)
        String bodyStr = outStream.toString()

        then:
        bodyStr == expectedData

        where:
        offset | count || expectedData
        0      | null  || defaultText
        0      | 5L    || defaultText.substring(0, 5)
        3      | 2L    || defaultText.substring(3, 3 + 2)
    }

    @Unroll
    def "Read AC"() {
        setup:
        match = setupPathMatchCondition(fc, match)
        leaseID = setupPathLeaseCondition(fc, leaseID)
        def drc = new DataLakeRequestConditions()
            .setLeaseId(leaseID)
            .setIfMatch(match)
            .setIfNoneMatch(noneMatch)
            .setIfModifiedSince(modified)
            .setIfUnmodifiedSince(unmodified)

        when:
        def response = fc.readWithResponse(new ByteArrayOutputStream(), null, null, drc, false, null, null)

        then:
        response.getStatusCode() == 200

        where:
        modified | unmodified | match        | noneMatch   | leaseID
        null     | null       | null         | null        | null
        oldDate  | null       | null         | null        | null
        null     | newDate    | null         | null        | null
        null     | null       | receivedEtag | null        | null
        null     | null       | null         | garbageEtag | null
        null     | null       | null         | null        | receivedLeaseID
    }

    @Unroll
    def "Read AC fail"() {
        setup:
        setupPathLeaseCondition(fc, leaseID)
        def drc = new DataLakeRequestConditions()
            .setLeaseId(leaseID)
            .setIfMatch(match)
            .setIfNoneMatch(setupPathMatchCondition(fc, noneMatch))
            .setIfModifiedSince(modified)
            .setIfUnmodifiedSince(unmodified)

        when:
        fc.readWithResponse(new ByteArrayOutputStream(), null, null, drc, false, null, null).getStatusCode()

        then:
        thrown(DataLakeStorageException)

        where:
        modified | unmodified | match       | noneMatch    | leaseID
        newDate  | null       | null        | null         | null
        null     | oldDate    | null        | null         | null
        null     | null       | garbageEtag | null         | null
        null     | null       | null        | receivedEtag | null
        null     | null       | null        | null         | garbageLeaseID
    }

    def "Read md5"() {
        setup:
        fc.append(new ByteArrayInputStream(defaultData.array()), 0, defaultDataSize)
        fc.flush(defaultDataSize)

        when:
        def response = fc.readWithResponse(new ByteArrayOutputStream(), new FileRange(0, 3), null, null, true, null, null)
        def contentMD5 = response.getHeaders().getValue("content-md5").getBytes()

        then:
        contentMD5 == Base64.getEncoder().encode(MessageDigest.getInstance("MD5").digest(defaultText.substring(0, 3).getBytes()))
    }

    def "Read error"() {
        setup:
        fc = fsc.getFileClient(generatePathName())

        when:
        fc.read(null)

        then:
        thrown(NullPointerException)
    }

    def "Download to file exists"() {
        setup:
        def testFile = new File(testName + ".txt")
        if (!testFile.exists()) {
            assert testFile.createNewFile()
        }
        fc.append(new ByteArrayInputStream(defaultData.array()), 0, defaultDataSize)
        fc.flush(defaultDataSize)

        when:
        // Default overwrite is false so this should fail
        fc.readToFile(testFile.getPath())

        then:
        def ex = thrown(UncheckedIOException)
        ex.getCause() instanceof FileAlreadyExistsException

        cleanup:
        testFile.delete()
    }

    def "Download to file exists succeeds"() {
        setup:
        def testFile = new File(testName + ".txt")
        if (!testFile.exists()) {
            assert testFile.createNewFile()
        }
        fc.append(new ByteArrayInputStream(defaultData.array()), 0, defaultDataSize)
        fc.flush(defaultDataSize)

        when:
        fc.readToFile(testFile.getPath(), true)

        then:
        new String(Files.readAllBytes(testFile.toPath()), StandardCharsets.UTF_8) == defaultText

        cleanup:
        testFile.delete()
    }

    def "Download to file does not exist"() {
        setup:
        def testFile = new File(testName + ".txt")
        if (testFile.exists()) {
            assert testFile.delete()
        }
        fc.append(new ByteArrayInputStream(defaultData.array()), 0, defaultDataSize)
        fc.flush(defaultDataSize)

        when:
        fc.readToFile(testFile.getPath())

        then:
        new String(Files.readAllBytes(testFile.toPath()), StandardCharsets.UTF_8) == defaultText

        cleanup:
        testFile.delete()
    }

    def "Download file does not exist open options"() {
        setup:
        def testFile = new File(testName + ".txt")
        if (testFile.exists()) {
            assert testFile.delete()
        }
        fc.append(new ByteArrayInputStream(defaultData.array()), 0, defaultDataSize)
        fc.flush(defaultDataSize)

        when:
        Set<OpenOption> openOptions = new HashSet<>()
        openOptions.add(StandardOpenOption.CREATE_NEW)
        openOptions.add(StandardOpenOption.READ)
        openOptions.add(StandardOpenOption.WRITE)
        fc.readToFileWithResponse(testFile.getPath(), null, null, null, null, false, openOptions, null, null)

        then:
        new String(Files.readAllBytes(testFile.toPath()), StandardCharsets.UTF_8) == defaultText

        cleanup:
        testFile.delete()
    }

    def "Download file exist open options"() {
        setup:
        def testFile = new File(testName + ".txt")
        if (!testFile.exists()) {
            assert testFile.createNewFile()
        }
        fc.append(new ByteArrayInputStream(defaultData.array()), 0, defaultDataSize)
        fc.flush(defaultDataSize)

        when:
        Set<OpenOption> openOptions = new HashSet<>()
        openOptions.add(StandardOpenOption.CREATE)
        openOptions.add(StandardOpenOption.TRUNCATE_EXISTING)
        openOptions.add(StandardOpenOption.READ)
        openOptions.add(StandardOpenOption.WRITE)
        fc.readToFileWithResponse(testFile.getPath(), null, null, null, null, false, openOptions, null, null)

        then:
        new String(Files.readAllBytes(testFile.toPath()), StandardCharsets.UTF_8) == defaultText

        cleanup:
        testFile.delete()
    }

    @Requires({ liveMode() })
    @Unroll
    def "Download file"() {
        setup:
        def file = getRandomFile(fileSize)
        fc.uploadFromFile(file.toPath().toString(), true)
        def outFile = new File(resourceNamer.randomName(testName, 60) + ".txt")
        if (outFile.exists()) {
            assert outFile.delete()
        }

        when:
        def properties = fc.readToFileWithResponse(outFile.toPath().toString(), null,
            new ParallelTransferOptions().setBlockSizeLong(4 * 1024 * 1024), null, null, false, null, null, null)

        then:
        compareFiles(file, outFile, 0, fileSize)
        properties.getValue().fileSize == fileSize

        cleanup:
        outFile.delete()
        file.delete()

        where:
        fileSize             | _
        20                   | _ // small file
        16 * 1024 * 1024     | _ // medium file in several chunks
        8 * 1026 * 1024 + 10 | _ // medium file not aligned to block
        50 * Constants.MB    | _ // large file requiring multiple requests
        // Files larger than 2GB to test no integer overflow are left to stress/perf tests to keep test passes short.
    }

    @Requires({ liveMode() })
    @Unroll
    def "Download file sync buffer copy"() {
        setup:
        def fileSystemName = generateFileSystemName()
        def datalakeServiceClient = new DataLakeServiceClientBuilder()
            .endpoint(String.format(defaultEndpointTemplate, primaryCredential.getAccountName()))
            .credential(primaryCredential)
            .buildClient()

        def fileClient = datalakeServiceClient.createFileSystem(fileSystemName)
            .getFileClient(generatePathName())


        def file = getRandomFile(fileSize)
        fileClient.uploadFromFile(file.toPath().toString(), true)
        def outFile = new File(resourceNamer.randomName(testName, 60) + ".txt")
        if (outFile.exists()) {
            assert outFile.delete()
        }

        when:
        def properties = fileClient.readToFileWithResponse(outFile.toPath().toString(), null,
            new ParallelTransferOptions().setBlockSizeLong(4 * 1024 * 1024), null, null, false, null, null, null)

        then:
        compareFiles(file, outFile, 0, fileSize)
        properties.getValue().getFileSize() == fileSize

        cleanup:
        datalakeServiceClient.deleteFileSystem(fileSystemName)
        outFile.delete()
        file.delete()

        where:
        fileSize             | _
        20                   | _ // small file
        16 * 1024 * 1024     | _ // medium file in several chunks
        8 * 1026 * 1024 + 10 | _ // medium file not aligned to block
        50 * Constants.MB    | _ // large file requiring multiple requests
    }

    @Requires({ liveMode() })
    @Unroll
    def "Download file async buffer copy"() {
        setup:
        def fileSystemName = generateFileSystemName()
        def datalakeServiceAsyncClient = new DataLakeServiceClientBuilder()
            .endpoint(String.format(defaultEndpointTemplate, primaryCredential.getAccountName()))
            .credential(primaryCredential)
            .buildAsyncClient()

        def fileAsyncClient = datalakeServiceAsyncClient.createFileSystem(fileSystemName).block()
            .getFileAsyncClient(generatePathName())

        def file = getRandomFile(fileSize)
        fileAsyncClient.uploadFromFile(file.toPath().toString(), true).block()
        def outFile = new File(resourceNamer.randomName(testName, 60) + ".txt")
        if (outFile.exists()) {
            assert outFile.delete()
        }

        when:
        def downloadMono = fileAsyncClient.readToFileWithResponse(outFile.toPath().toString(), null,
            new ParallelTransferOptions().setBlockSizeLong(4 * 1024 * 1024), null, null, false, null)

        then:
        StepVerifier.create(downloadMono)
            .assertNext({ it -> it.getValue().getFileSize() == fileSize })
            .verifyComplete()

        compareFiles(file, outFile, 0, fileSize)

        cleanup:
        datalakeServiceAsyncClient.deleteFileSystem(fileSystemName)
        outFile.delete()
        file.delete()

        where:
        fileSize             | _
        20                   | _ // small file
        16 * 1024 * 1024     | _ // medium file in several chunks
        8 * 1026 * 1024 + 10 | _ // medium file not aligned to block
        50 * Constants.MB    | _ // large file requiring multiple requests
    }

    @Unroll
    def "Download file range"() {
        setup:
        def file = getRandomFile(defaultDataSize)
        fc.uploadFromFile(file.toPath().toString(), true)
        def outFile = new File(resourceNamer.randomName(testName, 60))
        if (outFile.exists()) {
            assert outFile.delete()
        }

        when:
        fc.readToFileWithResponse(outFile.toPath().toString(), range, null, null, null, false, null, null, null)

        then:
        compareFiles(file, outFile, range.getOffset(), range.getCount())

        cleanup:
        outFile.delete()
        file.delete()

        /*
        The last case is to test a range much much larger than the size of the file to ensure we don't accidentally
        send off parallel requests with invalid ranges.
         */
        where:
        range                                         | _
        new FileRange(0, defaultDataSize)             | _ // Exact count
        new FileRange(1, defaultDataSize - 1 as Long) | _ // Offset and exact count
        new FileRange(3, 2)                           | _ // Narrow range in middle
        new FileRange(0, defaultDataSize - 1 as Long) | _ // Count that is less than total
        new FileRange(0, 10 * 1024)                   | _ // Count much larger than remaining data
    }

    @Unroll
    def "Download file range fail"() {
        setup:
        def file = getRandomFile(defaultDataSize)
        fc.uploadFromFile(file.toPath().toString(), true)
        def outFile = new File(testName + "")
        if (outFile.exists()) {
            assert outFile.delete()
        }

        when:
        fc.readToFileWithResponse(outFile.toPath().toString(), new FileRange(defaultDataSize + 1), null, null, null, false,
            null, null, null)

        then:
        thrown(DataLakeStorageException)

        cleanup:
        outFile.delete()
        file.delete()
    }

    def "Download file count null"() {
        setup:
        def file = getRandomFile(defaultDataSize)
        fc.uploadFromFile(file.toPath().toString(), true)
        def outFile = new File(testName + "")
        if (outFile.exists()) {
            assert outFile.delete()
        }

        when:
        fc.readToFileWithResponse(outFile.toPath().toString(), new FileRange(0), null, null, null, false, null, null, null)

        then:
        compareFiles(file, outFile, 0, defaultDataSize)

        cleanup:
        outFile.delete()
        file.delete()
    }

    // TODO (alzimmer): Disabling this test until this issue is fixed. https://github.com/Azure/azure-sdk-for-java/issues/8611
//    @Unroll
//    def "Download file AC"() {
//        setup:
//        def file = getRandomFile(defaultDataSize)
//        fc.uploadFromFile(file.toPath().toString(), true)
//        def outFile = new File(testName + "")
//        if (outFile.exists()) {
//            assert outFile.delete()
//        }
//
//        match = setupPathMatchCondition(fc, match)
//        leaseID = setupPathLeaseCondition(fc, leaseID)
//        DataLakeRequestConditions bro = new DataLakeRequestConditions().setIfModifiedSince(modified)
//            .setIfUnmodifiedSince(unmodified).setIfMatch(match).setIfNoneMatch(noneMatch)
//            .setLeaseId(leaseID)
//
//        when:
//        fc.readToFileWithResponse(outFile.toPath().toString(), null, null, null, bro, false, null, null, null)
//
//        then:
//        notThrown(DataLakeStorageException)
//
//        cleanup:
//        outFile.delete()
//        file.delete()
//
//        where:
//        modified | unmodified | match        | noneMatch   | leaseID
//        null     | null       | null         | null        | null
//        oldDate  | null       | null         | null        | null
//        null     | newDate    | null         | null        | null
//        null     | null       | receivedEtag | null        | null
//        null     | null       | null         | garbageEtag | null
//        null     | null       | null         | null        | receivedLeaseID
//    }

    @Unroll
    def "Download file AC fail"() {
        setup:
        def file = getRandomFile(defaultDataSize)
        fc.uploadFromFile(file.toPath().toString(), true)
        def outFile = new File(testName + "")
        if (outFile.exists()) {
            assert outFile.delete()
        }

        noneMatch = setupPathMatchCondition(fc, noneMatch)
        setupPathLeaseCondition(fc, leaseID)
        DataLakeRequestConditions bro = new DataLakeRequestConditions().setIfModifiedSince(modified)
            .setIfUnmodifiedSince(unmodified).setIfMatch(match).setIfNoneMatch(noneMatch)
            .setLeaseId(leaseID)

        when:
        fc.readToFileWithResponse(outFile.toPath().toString(), null, null, null, bro, false, null, null, null)

        then:
        def e = thrown(DataLakeStorageException)
        e.getErrorCode() == "ConditionNotMet" ||
            e.getErrorCode() == "LeaseIdMismatchWithBlobOperation"

        cleanup:
        outFile.delete()
        file.delete()

        where:
        modified | unmodified | match       | noneMatch    | leaseID
        newDate  | null       | null        | null         | null
        null     | oldDate    | null        | null         | null
        null     | null       | garbageEtag | null         | null
        null     | null       | null        | receivedEtag | null
        null     | null       | null        | null         | garbageLeaseID
    }

    @Requires({ liveMode() })
    @Ignore("failing in ci")
    def "Download file etag lock"() {
        setup:
        def file = getRandomFile(Constants.MB)
        fc.uploadFromFile(file.toPath().toString(), true)
        def outFile = new File(testName + "")
        Files.deleteIfExists(file.toPath())

        expect:
        def fac = new DataLakePathClientBuilder()
            .pipeline(fc.getHttpPipeline())
            .endpoint(fc.getPathUrl())
            .buildFileAsyncClient()

        /*
         * Setup the download to happen in small chunks so many requests need to be sent, this will give the upload time
         * to change the ETag therefore failing the download.
         */
        def options = new ParallelTransferOptions().setBlockSizeLong(Constants.KB)

        /*
         * This is done to prevent onErrorDropped exceptions from being logged at the error level. If no hook is
         * registered for onErrorDropped the error is logged at the ERROR level.
         *
         * onErrorDropped is triggered once the reactive stream has emitted one element, after that exceptions are
         * dropped.
         */
        Hooks.onErrorDropped({ ignored -> /* do nothing with it */ })

        /*
         * When the download begins trigger an upload to overwrite the downloading blob after waiting 500 milliseconds
         * so that the download is able to get an ETag before it is changed.
         */
        StepVerifier.create(fac.readToFileWithResponse(outFile.toPath().toString(), null, options, null, null, false, null)
            .doOnSubscribe({ fac.upload(defaultFlux, null, true).delaySubscription(Duration.ofMillis(500)).subscribe() }))
            .verifyErrorSatisfies({
                /*
                 * If an operation is running on multiple threads and multiple return an exception Reactor will combine
                 * them into a CompositeException which needs to be unwrapped. If there is only a single exception
                 * 'Exceptions.unwrapMultiple' will return a singleton list of the exception it was passed.
                 *
                 * These exceptions may be wrapped exceptions where the exception we are expecting is contained within
                 * ReactiveException that needs to be unwrapped. If the passed exception isn't a 'ReactiveException' it
                 * will be returned unmodified by 'Exceptions.unwrap'.
                 */
                assert Exceptions.unwrapMultiple(it).stream().anyMatch({ it2 ->
                    def exception = Exceptions.unwrap(it2)
                    if (exception instanceof DataLakeStorageException) {
                        assert ((DataLakeStorageException) exception).getStatusCode() == 412
                        return true
                    }
                })
            })

        // Give the file a chance to be deleted by the download operation before verifying its deletion
        sleep(500)
        !outFile.exists()

        cleanup:
        file.delete()
        outFile.delete()
    }

    @Requires({ liveMode() })
    @Unroll
    def "Download file progress receiver"() {
        def file = getRandomFile(fileSize)
        fc.uploadFromFile(file.toPath().toString(), true)
        def outFile = new File(testName + "")
        if (outFile.exists()) {
            assert outFile.delete()
        }

        def mockReceiver = Mock(ProgressReceiver)

        def numBlocks = fileSize / (4 * 1024 * 1024)
        def prevCount = 0

        when:
        fc.readToFileWithResponse(outFile.toPath().toString(), null,
            new ParallelTransferOptions().setProgressReceiver(mockReceiver),
            new DownloadRetryOptions().setMaxRetryRequests(3), null, false, null, null, null)

        then:
        /*
         * Should receive at least one notification indicating completed progress, multiple notifications may be
         * received if there are empty buffers in the stream.
         */
        (1.._) * mockReceiver.reportProgress(fileSize)

        // There should be NO notification with a larger than expected size.
        0 * mockReceiver.reportProgress({ it > fileSize })

        /*
        We should receive at least one notification reporting an intermediary value per block, but possibly more
        notifications will be received depending on the implementation. We specify numBlocks - 1 because the last block
        will be the total size as above. Finally, we assert that the number reported monotonically increases.
         */
        (numBlocks - 1.._) * mockReceiver.reportProgress(!file.size()) >> { long bytesTransferred ->
            if (!(bytesTransferred >= prevCount)) {
                throw new IllegalArgumentException("Reported progress should monotonically increase")
            } else {
                prevCount = bytesTransferred
            }
        }

        // We should receive no notifications that report more progress than the size of the file.
        0 * mockReceiver.reportProgress({ it > fileSize })

        cleanup:
        file.delete()
        outFile.delete()

        where:
        fileSize             | _
        100                  | _
        8 * 1026 * 1024 + 10 | _
    }

    def "Rename min"() {
        expect:
        fc.renameWithResponse(null, generatePathName(), null, null, null, null).getStatusCode() == 201
    }

    def "Rename with response"() {
        when:
        def resp = fc.renameWithResponse(null, generatePathName(), null, null, null, null)

        def renamedClient = resp.getValue()
        renamedClient.getProperties()

        then:
        notThrown(DataLakeStorageException)

        when:
        fc.getProperties()

        then:
        thrown(DataLakeStorageException)
    }

    def "Rename filesystem with response"() {
        setup:
        def newFileSystem = primaryDataLakeServiceClient.createFileSystem(generateFileSystemName())

        when:
        def resp = fc.renameWithResponse(newFileSystem.getFileSystemName(), generatePathName(), null, null, null, null)

        def renamedClient = resp.getValue()
        renamedClient.getProperties()

        then:
        notThrown(DataLakeStorageException)

        when:
        fc.getProperties()

        then:
        thrown(DataLakeStorageException)
    }

    def "Rename error"() {
        setup:
        fc = fsc.getFileClient(generatePathName())

        when:
        fc.renameWithResponse(null, generatePathName(), null, null, null, null)

        then:
        thrown(DataLakeStorageException)
    }

    @Unroll
    def "Rename url encoded"() {
        when:
        fc = fsc.getFileClient(generatePathName() + source)
        fc.create()
        def response = fc.renameWithResponse(null, generatePathName() + destination, null, null, null, null)

        then:
        response.getStatusCode() == 201

        when:
        response = response.getValue().getPropertiesWithResponse(null, null, null)

        then:
        response.getStatusCode() == 200

        where:
        source   | destination || _
        ""       | ""          || _ /* Both non encoded. */
        "%20%25" | ""          || _ /* One encoded. */
        ""       | "%20%25"    || _
        "%20%25" | "%20%25"    || _ /* Both encoded. */
    }

    @Unroll
    def "Rename source AC"() {
        setup:
        match = setupPathMatchCondition(fc, match)
        leaseID = setupPathLeaseCondition(fc, leaseID)
        def drc = new DataLakeRequestConditions()
            .setLeaseId(leaseID)
            .setIfMatch(match)
            .setIfNoneMatch(noneMatch)
            .setIfModifiedSince(modified)
            .setIfUnmodifiedSince(unmodified)

        expect:
        fc.renameWithResponse(null, generatePathName(), drc, null, null, null).getStatusCode() == 201

        where:
        modified | unmodified | match        | noneMatch   | leaseID
        null     | null       | null         | null        | null
        oldDate  | null       | null         | null        | null
        null     | newDate    | null         | null        | null
        null     | null       | receivedEtag | null        | null
        null     | null       | null         | garbageEtag | null
        null     | null       | null         | null        | receivedLeaseID
    }

    @Unroll
    def "Rename source AC fail"() {
        setup:
        fc = fsc.getFileClient(generatePathName())
        fc.create()

        noneMatch = setupPathMatchCondition(fc, noneMatch)
        setupPathLeaseCondition(fc, leaseID)
        def drc = new DataLakeRequestConditions()
            .setLeaseId(leaseID)
            .setIfMatch(match)
            .setIfNoneMatch(noneMatch)
            .setIfModifiedSince(modified)
            .setIfUnmodifiedSince(unmodified)

        when:
        fc.renameWithResponse(null, generatePathName(), drc, null, null, null)

        then:
        thrown(DataLakeStorageException)

        where:
        modified | unmodified | match       | noneMatch    | leaseID
        newDate  | null       | null        | null         | null
        null     | oldDate    | null        | null         | null
        null     | null       | garbageEtag | null         | null
        null     | null       | null        | receivedEtag | null
        null     | null       | null        | null         | garbageLeaseID
    }

    @Unroll
    def "Rename dest AC"() {
        setup:
        def pathName = generatePathName()
        def destFile = fsc.getFileClient(pathName)
        destFile.create()
        match = setupPathMatchCondition(destFile, match)
        leaseID = setupPathLeaseCondition(destFile, leaseID)
        def drc = new DataLakeRequestConditions()
            .setLeaseId(leaseID)
            .setIfMatch(match)
            .setIfNoneMatch(noneMatch)
            .setIfModifiedSince(modified)
            .setIfUnmodifiedSince(unmodified)

        expect:
        fc.renameWithResponse(null, pathName, null, drc, null, null).getStatusCode() == 201

        where:
        modified | unmodified | match        | noneMatch   | leaseID
        null     | null       | null         | null        | null
        oldDate  | null       | null         | null        | null
        null     | newDate    | null         | null        | null
        null     | null       | receivedEtag | null        | null
        null     | null       | null         | garbageEtag | null
        null     | null       | null         | null        | receivedLeaseID
    }

    @Unroll
    def "Rename dest AC fail"() {
        setup:
        def pathName = generatePathName()
        def destFile = fsc.getFileClient(pathName)
        destFile.create()
        noneMatch = setupPathMatchCondition(destFile, noneMatch)
        setupPathLeaseCondition(destFile, leaseID)
        def drc = new DataLakeRequestConditions()
            .setLeaseId(leaseID)
            .setIfMatch(match)
            .setIfNoneMatch(noneMatch)
            .setIfModifiedSince(modified)
            .setIfUnmodifiedSince(unmodified)

        when:
        fc.renameWithResponse(null, pathName, null, drc, null, null)

        then:
        thrown(DataLakeStorageException)

        where:
        modified | unmodified | match       | noneMatch    | leaseID
        newDate  | null       | null        | null         | null
        null     | oldDate    | null        | null         | null
        null     | null       | garbageEtag | null         | null
        null     | null       | null        | receivedEtag | null
        null     | null       | null        | null         | garbageLeaseID
    }

    def "Append data min"() {
        when:
        fc.append(new ByteArrayInputStream(defaultData.array()), 0, defaultDataSize)

        then:
        notThrown(DataLakeStorageException)
    }

    def "Append data"() {
        setup:
        def response = fc.appendWithResponse(defaultInputStream.get(), 0, defaultDataSize, null, null, null, null)
        def headers = response.getHeaders()

        expect:
        response.getStatusCode() == 202
        headers.getValue("x-ms-request-id") != null
        headers.getValue("x-ms-version") != null
        headers.getValue("Date") != null
        Boolean.parseBoolean(headers.getValue("x-ms-request-server-encrypted"))
    }

    def "Append data md5"() {
        setup:
        fc = fsc.getFileClient(generatePathName())
        fc.create()
        def md5 = MessageDigest.getInstance("MD5").digest(defaultText.getBytes())
        def response = fc.appendWithResponse(defaultInputStream.get(), 0, defaultDataSize, md5, null, null, null)
        def headers = response.getHeaders()

        expect:
        response.getStatusCode() == 202
        headers.getValue("x-ms-request-id") != null
        headers.getValue("x-ms-version") != null
        headers.getValue("Date") != null
        Boolean.parseBoolean(headers.getValue("x-ms-request-server-encrypted"))
    }

    @Unroll
    def "Append data illegal arguments"() {
        when:
        fc.append(is == null ? null : is.get(), 0, dataSize)

        then:
        thrown(exceptionType)

        where:
        is                 | dataSize            || exceptionType
        null               | defaultDataSize     || NullPointerException
        defaultInputStream | defaultDataSize + 1 || UnexpectedLengthException
        defaultInputStream | defaultDataSize - 1 || UnexpectedLengthException
    }

    def "Append data empty body"() {
        when:
        fc = fsc.getFileClient(generatePathName())
        fc.create()
        fc.append(new ByteArrayInputStream(new byte[0]), 0, 0)

        then:
        thrown(DataLakeStorageException)
    }

    def "Append data null body"() {
        when:
        fc = fsc.getFileClient(generatePathName())
        fc.create()
        fc.append(null, 0, 0)

        then:
        thrown(NullPointerException)
    }

    def "Append data lease"() {
        setup:
        def leaseID = setupPathLeaseCondition(fc, receivedLeaseID)

        expect:
        fc.appendWithResponse(defaultInputStream.get(), 0, defaultDataSize, null, leaseID, null, null).getStatusCode() == 202
    }

    def "Append data lease fail"() {
        setup:
        setupPathLeaseCondition(fc, receivedLeaseID)

        when:
        fc.appendWithResponse(defaultInputStream.get(), 0, defaultDataSize, null, garbageLeaseID, null, null)

        then:
        def e = thrown(DataLakeStorageException)
        e.getResponse().getStatusCode() == 412
    }

    def "Append data error"() {
        setup:
        fc = fsc.getFileClient(generatePathName())

        when:
        fc.appendWithResponse(defaultInputStream.get(), 0, defaultDataSize, null, null, null, null)

        then:
        def e = thrown(DataLakeStorageException)
        e.getResponse().getStatusCode() == 404
    }

    def "Flush data min"() {
        when:
        fc.append(new ByteArrayInputStream(defaultData.array()), 0, defaultDataSize)
        fc.flush(defaultDataSize)

        then:
        notThrown(DataLakeStorageException)
    }

    def "Flush close"() {
        when:
        fc = fsc.getFileClient(generatePathName())
        fc.create()
        fc.append(defaultInputStream.get(), 0, defaultDataSize)
        fc.flushWithResponse(defaultDataSize, false, true, null, null, null, null)

        then:
        notThrown(DataLakeStorageException)
    }

    def "Flush retain uncommitted data "() {
        when:
        fc = fsc.getFileClient(generatePathName())
        fc.create()
        fc.append(defaultInputStream.get(), 0, defaultDataSize)
        fc.flushWithResponse(defaultDataSize, true, false, null, null, null, null)

        then:
        notThrown(DataLakeStorageException)
    }

    def "Flush IA"() {
        when:
        fc = fsc.getFileClient(generatePathName())
        fc.create()
        fc.append(defaultInputStream.get(), 0, defaultDataSize)
        fc.flushWithResponse(4, false, false, null, null, null, null)

        then:
        thrown(DataLakeStorageException)
    }

    @Unroll
    def "Flush headers"() {
        setup:
        fc = fsc.getFileClient(generatePathName())
        fc.create()
        fc.append(defaultInputStream.get(), 0, defaultDataSize)
        def headers = new PathHttpHeaders().setCacheControl(cacheControl)
            .setContentDisposition(contentDisposition)
            .setContentEncoding(contentEncoding)
            .setContentLanguage(contentLanguage)
            .setContentType(contentType)

        when:
        fc.flushWithResponse(defaultDataSize, false, false, headers, null, null, null)
        def response = fc.getPropertiesWithResponse(null, null, null)

        // If the value isn't set the service will automatically set it
        contentType = (contentType == null) ? "application/octet-stream" : contentType

        then:
        validatePathProperties(response, cacheControl, contentDisposition, contentEncoding, contentLanguage, null, contentType)

        where:
        cacheControl | contentDisposition | contentEncoding | contentLanguage | contentType
        null         | null               | null            | null            | null
        "control"    | "disposition"      | "encoding"      | "language"      | "type"
    }


    @Unroll
    def "Flush AC"() {
        setup:
        fc = fsc.getFileClient(generatePathName())
        fc.create()
        fc.append(defaultInputStream.get(), 0, defaultDataSize)

        match = setupPathMatchCondition(fc, match)
        leaseID = setupPathLeaseCondition(fc, leaseID)
        def drc = new DataLakeRequestConditions()
            .setLeaseId(leaseID)
            .setIfMatch(match)
            .setIfNoneMatch(noneMatch)
            .setIfModifiedSince(modified)
            .setIfUnmodifiedSince(unmodified)


        expect:
        fc.flushWithResponse(defaultDataSize, false, false, null, drc, null, null).getStatusCode() == 200

        where:
        modified | unmodified | match        | noneMatch   | leaseID
        null     | null       | null         | null        | null
        oldDate  | null       | null         | null        | null
        null     | newDate    | null         | null        | null
        null     | null       | receivedEtag | null        | null
        null     | null       | null         | garbageEtag | null
        null     | null       | null         | null        | receivedLeaseID
    }

    @Unroll
    def "Flush AC fail"() {
        setup:
        fc = fsc.getFileClient(generatePathName())
        fc.create()
        fc.append(defaultInputStream.get(), 0, defaultDataSize)
        noneMatch = setupPathMatchCondition(fc, noneMatch)
        setupPathLeaseCondition(fc, leaseID)
        def drc = new DataLakeRequestConditions()
            .setLeaseId(leaseID)
            .setIfMatch(match)
            .setIfNoneMatch(noneMatch)
            .setIfModifiedSince(modified)
            .setIfUnmodifiedSince(unmodified)

        when:
        fc.flushWithResponse(defaultDataSize, false, false, null, drc, null, null)
        then:
        thrown(DataLakeStorageException)

        where:
        modified | unmodified | match       | noneMatch    | leaseID
        newDate  | null       | null        | null         | null
        null     | oldDate    | null        | null         | null
        null     | null       | garbageEtag | null         | null
        null     | null       | null        | receivedEtag | null
        null     | null       | null        | null         | garbageLeaseID
    }

    def "Flush error"() {
        setup:
        fc = fsc.getFileClient(generatePathName())

        when:
        fc.flush(1)

        then:
        thrown(DataLakeStorageException)
    }

    def "Flush data overwrite"() {
        when:
        fc.append(new ByteArrayInputStream(defaultData.array()), 0, defaultDataSize)
        fc.flush(defaultDataSize)
        fc.append(new ByteArrayInputStream(defaultData.array()), 0, defaultDataSize)
        // Attempt to write data without overwrite enabled
        fc.flush(defaultDataSize, true)

        then:
        thrown(DataLakeStorageException)
    }

    def "Get File Name and Build Client"() {
        when:
        DataLakeFileClient client = fsc.getFileClient(originalFileName)

        then:
        // Note : Here I use Path because there is a test that tests the use of a /
        client.getFilePath() == finalFileName

        where:
        originalFileName       | finalFileName
        "file"                 | "file"
        "path/to]a file"       | "path/to]a file"
        "path%2Fto%5Da%20file" | "path/to]a file"
        "斑點"                   | "斑點"
        "%E6%96%91%E9%BB%9E"   | "斑點"
    }

    def "Builder bearer token validation"() {
        // Technically no additional checks need to be added to datalake builder since the corresponding blob builder fails
        setup:
        String endpoint = BlobUrlParts.parse(fc.getFileUrl()).setScheme("http").toUrl()
        def builder = new DataLakePathClientBuilder()
            .credential(new DefaultAzureCredentialBuilder().build())
            .endpoint(endpoint)

        when:
        builder.buildFileClient()

        then:
        thrown(IllegalArgumentException)
    }

    // "No overwrite interrupted" tests were not ported over for datalake. This is because the access condition check
    // occurs on the create method, so simple access conditions tests suffice.
    @Unroll
    @Requires({ liveMode() })
    // Test uploads large amount of data
    def "Upload from file"() {
        setup:
        DataLakeFileAsyncClient fac = fscAsync.getFileAsyncClient(generatePathName())
        def file = getRandomFile(fileSize)

        when:
        // Block length will be ignored for single shot.
        StepVerifier.create(fac.uploadFromFile(file.getPath(), new ParallelTransferOptions().setBlockSizeLong(blockSize),
            null, null, null))
            .verifyComplete()

        then:
        def outFile = new File(file.getPath().toString() + "result")
        outFile.createNewFile()

        def outStream = new FileOutputStream(outFile)
        outStream.write(FluxUtil.collectBytesInByteBufferStream(fac.read()).block())
        outStream.close()

        compareFiles(file, outFile, 0, fileSize)

        cleanup:
        outFile.delete()
        file.delete()

        where:
        fileSize           | blockSize       || commitedBlockCount
        10                 | null            || 0  // Size is too small to trigger block uploading
        10 * Constants.KB  | null            || 0  // Size is too small to trigger block uploading
        50 * Constants.MB  | null            || 0  // Size is too small to trigger block uploading
        101 * Constants.MB | 4 * 1024 * 1024 || 0  // Size is too small to trigger block uploading
    }

    def "Upload from file with metadata"() {
        given:
        def metadata = Collections.singletonMap("metadata", "value")
        def file = getRandomFile(Constants.KB)
        def outStream = new ByteArrayOutputStream()

        when:
        fc.uploadFromFile(file.getPath(), null, null, metadata, null, null)

        then:
        metadata == fc.getProperties().getMetadata()
        fc.read(outStream)
        outStream.toByteArray() == Files.readAllBytes(file.toPath())

        cleanup:
        file.delete()
    }

    def "Upload from file default no overwrite"() {
        setup:
        DataLakeFileAsyncClient fac = fscAsync.getFileAsyncClient(generatePathName())
        fac.create().block()
        when:
        def file = getRandomFile(50)
        fc.uploadFromFile(file.toPath().toString())

        then:
        thrown(DataLakeStorageException)

        and:
        def uploadVerifier = StepVerifier.create(fac.uploadFromFile(getRandomFile(50).toPath().toString()))

        then:
        uploadVerifier.verifyError(DataLakeStorageException)

        cleanup:
        file.delete()
    }

    def "Upload from file overwrite"() {
        setup:
        DataLakeFileAsyncClient fac = fscAsync.getFileAsyncClient(generatePathName())
        fac.create().block()

        when:
        def file = getRandomFile(50)
        fc.uploadFromFile(file.toPath().toString(), true)

        then:
        notThrown(BlobStorageException)

        and:
        def uploadVerifier = StepVerifier.create(fac.uploadFromFile(getRandomFile(50).toPath().toString(), true))

        then:
        uploadVerifier.verifyComplete()

        cleanup:
        file.delete()
    }

    /*
     * Reports the number of bytes sent when uploading a file. This is different than other reporters which track the
     * number of reportings as upload from file hooks into the loading data from disk data stream which is a hard-coded
     * read size.
     */

    class FileUploadReporter implements ProgressReceiver {
        private long reportedByteCount

        @Override
        void reportProgress(long bytesTransferred) {
            this.reportedByteCount += bytesTransferred
        }

        long getReportedByteCount() {
            return this.reportedByteCount
        }
    }

    @Unroll
    @Requires({ liveMode() })
    def "Upload from file reporter"() {
        setup:
        DataLakeFileAsyncClient fac = fscAsync.getFileAsyncClient(generatePathName())

        when:
        def uploadReporter = new FileUploadReporter()
        def file = getRandomFile(size)

        ParallelTransferOptions parallelTransferOptions = new ParallelTransferOptions().setBlockSizeLong(blockSize).setMaxConcurrency(bufferCount)
            .setProgressReceiver(uploadReporter).setMaxSingleUploadSizeLong(blockSize - 1)

        then:
        StepVerifier.create(fac.uploadFromFile(file.toPath().toString(), parallelTransferOptions,
            null, null, null))
            .verifyComplete()

        // Check if the reported size is equal to or greater than the file size in case there are retries.
        uploadReporter.getReportedByteCount() >= size

        cleanup:
        file.delete()

        where:
        size              | blockSize         | bufferCount
        10 * Constants.MB | 10 * Constants.MB | 8
        20 * Constants.MB | 1 * Constants.MB  | 5
        10 * Constants.MB | 5 * Constants.MB  | 2
        10 * Constants.MB | 10 * Constants.KB | 100
    }

    @Unroll
    def "Upload from file options"() {
        setup:
        def file = getRandomFile((int) dataSize)

        when:
        fc.uploadFromFile(file.toPath().toString(),
            new ParallelTransferOptions().setBlockSizeLong(blockSize).setMaxSingleUploadSizeLong(singleUploadSize), null, null, null, null)

        then:
        fc.getProperties().getFileSize() == dataSize


        cleanup:
        file.delete()

        where:
        dataSize | singleUploadSize | blockSize || expectedBlockCount
        100      | 50               | null      || 1 // Test that singleUploadSize is respected
        100      | 50               | 20        || 5 // Test that blockSize is respected
    }

    @Requires({ liveMode() })
    def "Async buffered upload empty"() {
        setup:
        DataLakeFileAsyncClient fac = fscAsync.getFileAsyncClient(generatePathName())

        expect:
        StepVerifier.create(fac.upload(Flux.just(ByteBuffer.wrap(new byte[0])), null))
            .verifyErrorSatisfies({ it instanceof DataLakeStorageException })
    }

    @Unroll
    @Requires({ liveMode() })
    def "Async buffered upload empty buffers"() {
        setup:
        DataLakeFileAsyncClient fac = fscAsync.getFileAsyncClient(generatePathName())

        expect:
        StepVerifier.create(fac.upload(Flux.fromIterable([buffer1, buffer2, buffer3]), null, true))
            .assertNext({ assert it.getETag() != null })
            .verifyComplete()

        StepVerifier.create(FluxUtil.collectBytesInByteBufferStream(fac.read()))
            .assertNext({ assert it == expectedDownload })
            .verifyComplete()

        where:
        buffer1                                                   | buffer2                                               | buffer3                                                    || expectedDownload
        ByteBuffer.wrap("Hello".getBytes(StandardCharsets.UTF_8)) | ByteBuffer.wrap(" ".getBytes(StandardCharsets.UTF_8)) | ByteBuffer.wrap("world!".getBytes(StandardCharsets.UTF_8)) || "Hello world!".getBytes(StandardCharsets.UTF_8)
        ByteBuffer.wrap("Hello".getBytes(StandardCharsets.UTF_8)) | ByteBuffer.wrap(" ".getBytes(StandardCharsets.UTF_8)) | ByteBuffer.wrap(new byte[0])                               || "Hello ".getBytes(StandardCharsets.UTF_8)
        ByteBuffer.wrap("Hello".getBytes(StandardCharsets.UTF_8)) | ByteBuffer.wrap(new byte[0])                          | ByteBuffer.wrap("world!".getBytes(StandardCharsets.UTF_8)) || "Helloworld!".getBytes(StandardCharsets.UTF_8)
        ByteBuffer.wrap(new byte[0])                              | ByteBuffer.wrap(" ".getBytes(StandardCharsets.UTF_8)) | ByteBuffer.wrap("world!".getBytes(StandardCharsets.UTF_8)) || " world!".getBytes(StandardCharsets.UTF_8)
    }

    @Unroll
<<<<<<< HEAD
    @Requires({ liveMode() })
    // Test uploads large amount of data
    def "Async buffered upload"() {
        setup:
        int retryTimeoutWrite = Math.toIntExact((long) (bufferSize) * 10)
        retryTimeoutWrite = Math.max(300, retryTimeoutWrite)
        def facWrite = getServiceClientBuilder(primaryCredential,
            String.format(defaultEndpointTemplate, primaryCredential.getAccountName()))
            .retryOptions(new RequestRetryOptions(null, null, retryTimeoutWrite, null, null, null))
            .httpLogOptions(new HttpLogOptions().setLogLevel(HttpLogDetailLevel.HEADERS))
            .buildAsyncClient()
            .getFileSystemAsyncClient(fscAsync.getFileSystemName())
            .getFileAsyncClient(generatePathName())
        def facRead = getServiceClientBuilder(primaryCredential,
            String.format(defaultEndpointTemplate, primaryCredential.getAccountName()))
            .buildAsyncClient()
            .getFileSystemAsyncClient(fscAsync.getFileSystemName())
            .getFileAsyncClient(generatePathName())
        System.setProperty("AZURE_LOG_LEVEL", "INFO")
        facWrite.create().block()

        when:
        def data = getRandomData(dataSize)
        ParallelTransferOptions parallelTransferOptions = new ParallelTransferOptions().setBlockSizeLong(bufferSize)
            .setMaxConcurrency(numBuffs).setMaxSingleUploadSizeLong(4 * MB)
=======
    @Requires({ liveMode() }) // Test uploads large amount of data
    @Ignore("Timeouts")
    def "Async buffered upload"() {
        setup:
        DataLakeFileAsyncClient facWrite = getPrimaryServiceClientForWrites(bufferSize)
            .getFileSystemAsyncClient(fscAsync.getFileSystemName())
            .getFileAsyncClient(generatePathName())
        facWrite.create().block()
        def facRead = fscAsync.getFileAsyncClient(facWrite.getFileName())

        when:
        def data = getRandomData(dataSize)
        ParallelTransferOptions parallelTransferOptions = new ParallelTransferOptions().setBlockSizeLong(bufferSize).setMaxConcurrency(numBuffs).setMaxSingleUploadSizeLong(4 * Constants.MB)
>>>>>>> 21a26bdd
        facWrite.upload(Flux.just(data), parallelTransferOptions, true).block()
        data.position(0)

        then:
        // Due to memory issues, this check only runs on small to medium sized data sets.
<<<<<<< HEAD
        if (dataSize < 100 * MB) {
            StepVerifier.create(collectBytesInBuffer(facRead.read())) // Use client with no read timeout
=======
        if (dataSize < 100 * 1024 * 1024) {
            StepVerifier.create(collectBytesInBuffer(facRead.read()))
>>>>>>> 21a26bdd
                .assertNext({ assert it == data })
                .verifyComplete()
        }

        cleanup:
        System.clearProperty("AZURE_LOG_LEVEL")

        where:
        dataSize | bufferSize | numBuffs || blockCount
        35 * MB  | 5 * MB     | 2        || 7 // Requires cycling through the same buffers multiple times.
        35 * MB  | 5 * MB     | 5        || 7 // Most buffers may only be used once.
        100 * MB | 10 * MB    | 2        || 10 // Larger data set.
        100 * MB | 10 * MB    | 5        || 10 // Larger number of Buffs.
        10 * MB  | 1 * MB     | 10       || 10 // Exactly enough buffer space to hold all the data.
        50 * MB  | 10 * MB    | 2        || 5 // Larger data.
        10 * MB  | 2 * MB     | 4        || 5
        10 * MB  | 3 * MB     | 3        || 4 // Data does not squarely fit in buffers.
    }

    def compareListToBuffer(List<ByteBuffer> buffers, ByteBuffer result) {
        result.position(0)
        for (ByteBuffer buffer : buffers) {
            buffer.position(0)
            result.limit(result.position() + buffer.remaining())
            if (buffer != result) {
                return false
            }
            result.position(result.position() + buffer.remaining())
        }
        return result.remaining() == 0
    }

    /*      Reporter for testing Progress Receiver
    *        Will count the number of reports that are triggered         */

    class Reporter implements ProgressReceiver {
        private final long blockSize
        private long reportingCount

        Reporter(long blockSize) {
            this.blockSize = blockSize
        }

        @Override
        void reportProgress(long bytesTransferred) {
            assert bytesTransferred % blockSize == 0
            this.reportingCount += 1
        }

        long getReportingCount() {
            return this.reportingCount
        }
    }

    @Unroll
    @Requires({ liveMode() })
    @Ignore // Hanging in pipeline
    def "Buffered upload with reporter"() {
        setup:
        DataLakeFileAsyncClient fac = fscAsync.getFileAsyncClient(generatePathName())

        when:
        def uploadReporter = new Reporter(blockSize)

        ParallelTransferOptions parallelTransferOptions = new ParallelTransferOptions().setBlockSizeLong(blockSize).setMaxConcurrency(bufferCount)
            .setProgressReceiver(uploadReporter).setMaxSingleUploadSizeLong(4 * Constants.MB)

        then:
        StepVerifier.create(fac.uploadWithResponse(Flux.just(getRandomData(size)),
            parallelTransferOptions, null, null, null))
            .assertNext({
                assert it.getStatusCode() == 200

                /*
                 * Verify that the reporting count is equal or greater than the size divided by block size in the case
                 * that operations need to be retried. Retry attempts will increment the reporting count.
                 */
                assert uploadReporter.getReportingCount() >= (long) (size / blockSize)
            }).verifyComplete()

        where:
        size              | blockSize          | bufferCount
        10 * Constants.MB | 10 * Constants.MB  | 8
        20 * Constants.MB | 1 * Constants.MB   | 5
        10 * Constants.MB | 5 * Constants.MB   | 2
        10 * Constants.MB | 512 * Constants.KB | 20
    }

    @Unroll
<<<<<<< HEAD
    @Requires({ liveMode() })
    // Test uploads large amount of data
    def "Buffered upload chunked source"() {
        setup:
        int retryTimeoutWrite = Math.toIntExact((long) (bufferSize) * 10)
        retryTimeoutWrite = Math.max(300, retryTimeoutWrite)
        def facWrite = getServiceClientBuilder(primaryCredential,
            String.format(defaultEndpointTemplate, primaryCredential.getAccountName()))
            .retryOptions(new RequestRetryOptions(null, null, retryTimeoutWrite, null, null, null))
            .httpLogOptions(new HttpLogOptions().setLogLevel(HttpLogDetailLevel.HEADERS))
            .buildAsyncClient()
            .getFileSystemAsyncClient(fscAsync.getFileSystemName())
            .getFileAsyncClient(generatePathName())
        int retryTimeoutRead = 200 * 10 // Just test with max datasize (200) for now
        def facRead = getServiceClientBuilder(primaryCredential,
            String.format(defaultEndpointTemplate, primaryCredential.getAccountName()))
            .buildAsyncClient()
            .getFileSystemAsyncClient(fscAsync.getFileSystemName())
            .getFileAsyncClient(generatePathName())
        System.setProperty("AZURE_LOG_LEVEL", "INFO")

        facWrite.create().block()
=======
    @Requires({liveMode()}) // Test uploads large amount of data
    @Ignore("Timeouts")
    def "Buffered upload chunked source"() {
        setup:
        DataLakeFileAsyncClient facWrite = getPrimaryServiceClientForWrites(bufferSize)
            .getFileSystemAsyncClient(fscAsync.getFileSystemName())
            .getFileAsyncClient(generatePathName())
        facWrite.create().block()
        def facRead = fscAsync.getFileAsyncClient(facWrite.getFileName())
>>>>>>> 21a26bdd
        /*
        This test should validate that the upload should work regardless of what format the passed data is in because
        it will be chunked appropriately.
         */
        ParallelTransferOptions parallelTransferOptions = new ParallelTransferOptions().setBlockSizeLong(bufferSize * Constants.MB).setMaxConcurrency(numBuffers).setMaxSingleUploadSizeLong(4 * Constants.MB)
        def dataList = [] as List<ByteBuffer>

        for (def size : dataSizeList) {
            dataList.add(getRandomData(size * Constants.MB))
        }
        def uploadOperation = facWrite.upload(Flux.fromIterable(dataList), parallelTransferOptions, true)

        expect:
<<<<<<< HEAD
        StepVerifier.create(uploadOperation.then(collectBytesInBuffer(facRead.read()))) // Use client with no read timeout
=======
        StepVerifier.create(uploadOperation.then(collectBytesInBuffer(facRead.read())))
>>>>>>> 21a26bdd
            .assertNext({ assert compareListToBuffer(dataList, it) })
            .verifyComplete()

        cleanup:
        System.clearProperty("AZURE_LOG_LEVEL")

        where:
        dataSizeList          | bufferSize | numBuffers || blockCount
        [7, 7]                | 10         | 2          || 2 // First item fits entirely in the buffer, next item spans two buffers
        [3, 3, 3, 3, 3, 3, 3] | 10         | 2          || 3 // Multiple items fit non-exactly in one buffer.
        [10, 10]              | 10         | 2          || 2 // Data fits exactly and does not need chunking.
        [50, 51, 49]          | 10         | 2          || 15 // Data needs chunking and does not fit neatly in buffers. Requires waiting for buffers to be released.
        // The case of one large buffer needing to be broken up is tested in the previous test.
    }

    // These two tests are to test optimizations in buffered upload for small files.
    @Unroll
    @Requires({ liveMode() })
    def "Buffered upload handle pathing"() {
        setup:
        DataLakeFileAsyncClient fac = fscAsync.getFileAsyncClient(generatePathName())
        def dataList = [] as List<ByteBuffer>
        for (def size : dataSizeList) {
            dataList.add(getRandomData(size))
        }

        def uploadOperation = fac.upload(Flux.fromIterable(dataList), new ParallelTransferOptions().setMaxSingleUploadSizeLong(4 * Constants.MB), true)

        expect:
        StepVerifier.create(uploadOperation.then(collectBytesInBuffer(fac.read())))
            .assertNext({ assert compareListToBuffer(dataList, it) })
            .verifyComplete()

        where:
        dataSizeList                         | blockCount
        [4 * Constants.MB + 1, 10]           | 2
        [4 * Constants.MB]                   | 0
        [10, 100, 1000, 10000]               | 0
        [4 * Constants.MB, 4 * Constants.MB] | 2
    }

    @Unroll
    @Requires({ liveMode() })
    def "Buffered upload handle pathing hot flux"() {
        setup:
        DataLakeFileAsyncClient fac = fscAsync.getFileAsyncClient(generatePathName())
        def dataList = [] as List<ByteBuffer>
        for (def size : dataSizeList) {
            dataList.add(getRandomData(size))
        }
        def uploadOperation = fac.upload(Flux.fromIterable(dataList).publish().autoConnect(),
            new ParallelTransferOptions().setMaxSingleUploadSizeLong(4 * Constants.MB), true)

        expect:
        StepVerifier.create(uploadOperation.then(collectBytesInBuffer(fac.read())))
            .assertNext({ assert compareListToBuffer(dataList, it) })
            .verifyComplete()

        where:
        dataSizeList                         | blockCount
        [4 * Constants.MB + 1, 10]           | 2
        [4 * Constants.MB]                   | 0
        [10, 100, 1000, 10000]               | 0
        [4 * Constants.MB, 4 * Constants.MB] | 2
    }

    def "Buffered upload illegal arguments null"() {
        setup:
        DataLakeFileAsyncClient fac = fscAsync.getFileAsyncClient(generatePathName())
        fac.create().block()
        expect:
        StepVerifier.create(fac.upload(null, new ParallelTransferOptions().setBlockSizeLong(4).setMaxConcurrency(4), true))
            .verifyErrorSatisfies({ assert it instanceof NullPointerException })
    }

    @Unroll
    @Requires({ liveMode() })
    def "Buffered upload headers"() {
        setup:
        DataLakeFileAsyncClient fac = fscAsync.getFileAsyncClient(generatePathName())

        when:
        def data = getRandomByteArray(dataSize)
        def contentMD5 = validateContentMD5 ? MessageDigest.getInstance("MD5").digest(data) : null
        def uploadOperation = fac.uploadWithResponse(Flux.just(ByteBuffer.wrap(data)), new ParallelTransferOptions().setMaxSingleUploadSizeLong(4 * Constants.MB), new PathHttpHeaders()
            .setCacheControl(cacheControl)
            .setContentDisposition(contentDisposition)
            .setContentEncoding(contentEncoding)
            .setContentLanguage(contentLanguage)
            .setContentMd5(contentMD5)
            .setContentType(contentType),
            null, null)

        then:
        StepVerifier.create(uploadOperation.then(fac.getPropertiesWithResponse(null)))
            .assertNext({
                assert validatePathProperties(it, cacheControl, contentDisposition, contentEncoding, contentLanguage,
                    contentMD5, contentType == null ? "application/octet-stream" : contentType)
            }).verifyComplete()
        // HTTP default content type is application/octet-stream.

        where:
        // Depending on the size of the stream either a single append will be called or multiple.
        dataSize         | cacheControl | contentDisposition | contentEncoding | contentLanguage | validateContentMD5 | contentType
        defaultDataSize  | null         | null               | null            | null            | true               | null
        defaultDataSize  | "control"    | "disposition"      | "encoding"      | "language"      | true               | "type"
        6 * Constants.MB | null         | null               | null            | null            | false              | null
        6 * Constants.MB | "control"    | "disposition"      | "encoding"      | "language"      | true               | "type"
    }

    @Unroll
    @Requires({ liveMode() })
    def "Buffered upload metadata"() {
        setup:
        DataLakeFileAsyncClient fac = fscAsync.getFileAsyncClient(generatePathName())
        def metadata = [:] as Map<String, String>
        if (key1 != null) {
            metadata.put(key1, value1)
        }
        if (key2 != null) {
            metadata.put(key2, value2)
        }

        when:
        ParallelTransferOptions parallelTransferOptions = new ParallelTransferOptions().setBlockSizeLong(10).setMaxConcurrency(10)
        def uploadOperation = fac.uploadWithResponse(Flux.just(getRandomData(10)),
            parallelTransferOptions, null, metadata, null)

        then:
        StepVerifier.create(uploadOperation.then(fac.getPropertiesWithResponse(null)))
            .assertNext({
                assert it.getStatusCode() == 200
                assert it.getValue().getMetadata() == metadata
            }).verifyComplete()

        where:
        key1  | value1 | key2   | value2
        null  | null   | null   | null
        "foo" | "bar"  | "fizz" | "buzz"
    }

    @Unroll
    @Requires({ liveMode() })
    @Ignore("failing in ci")
    def "Buffered upload options"() {
        setup:
        DataLakeFileAsyncClient fac = fscAsync.getFileAsyncClient(generatePathName())
        def spyClient = Spy(fac)
        def data = getRandomData(dataSize)

        when:
        spyClient.uploadWithResponse(Flux.just(data),
            new ParallelTransferOptions().setBlockSizeLong(blockSize).setMaxSingleUploadSizeLong(singleUploadSize),
            null, null, null).block()

        then:
        fac.getProperties().block().getFileSize() == dataSize
        numAppends * spyClient.appendWithResponse(_, _, _, _, _)

        where:
<<<<<<< HEAD
        dataSize       | singleUploadSize | blockSize || numAppends
        (100 * MB) - 1 | null             | null      || 1
        (100 * MB) + 1 | null             | null      || Math.ceil(((double) (100 * MB) + 1) / (double) (4 * MB))
        100            | 50               | null      || 1
        100            | 50               | 20        || 5
=======
        dataSize                 | singleUploadSize | blockSize || numAppends
        (100 * Constants.MB) - 1 | null             | null      || 1
        (100 * Constants.MB) + 1 | null             | null      || Math.ceil(((double) (100 * Constants.MB) + 1) / (double) (4 * Constants.MB))
        100                      | 50               | null      || 1
        100                      | 50               | 20        || 5
>>>>>>> 21a26bdd
    }

    @Unroll
    @Requires({ liveMode() })
    def "Buffered upload AC"() {
        setup:
        DataLakeFileAsyncClient fac = fscAsync.getFileAsyncClient(generatePathName())
        fac.create().block()

        match = setupPathMatchCondition(fac, match)
        leaseID = setupPathLeaseCondition(fac, leaseID)
        def requestConditions = new DataLakeRequestConditions()
            .setLeaseId(leaseID)
            .setIfMatch(match)
            .setIfNoneMatch(noneMatch)
            .setIfModifiedSince(modified)
            .setIfUnmodifiedSince(unmodified)

        expect:
        ParallelTransferOptions parallelTransferOptions = new ParallelTransferOptions().setBlockSizeLong(10)
        StepVerifier.create(fac.uploadWithResponse(Flux.just(getRandomData(10)),
            parallelTransferOptions, null, null, requestConditions))
            .assertNext({ assert it.getStatusCode() == 200 })
            .verifyComplete()

        where:
        modified | unmodified | match        | noneMatch   | leaseID
        null     | null       | null         | null        | null
        null     | newDate    | null         | null        | null
        oldDate  | null       | null         | null        | null
        null     | null       | receivedEtag | null        | null
        null     | null       | null         | garbageEtag | null
        null     | null       | null         | null        | receivedLeaseID
    }

    @Unroll
    @Requires({ liveMode() })
    def "Buffered upload AC fail"() {
        setup:
        DataLakeFileAsyncClient fac = fscAsync.getFileAsyncClient(generatePathName())
        fac.create().block()
        noneMatch = setupPathMatchCondition(fac, noneMatch)
        leaseID = setupPathLeaseCondition(fac, leaseID)
        def requestConditions = new DataLakeRequestConditions()
            .setLeaseId(leaseID)
            .setIfMatch(match)
            .setIfNoneMatch(noneMatch)
            .setIfModifiedSince(modified)
            .setIfUnmodifiedSince(unmodified)
        def parallelTransferOptions = new ParallelTransferOptions().setBlockSizeLong(10)

        expect:
        StepVerifier.create(fac.uploadWithResponse(Flux.just(getRandomData(10)),
            parallelTransferOptions, null, null, requestConditions))
            .verifyErrorSatisfies({
                assert it instanceof DataLakeStorageException
                def storageException = (DataLakeStorageException) it
                assert storageException.getStatusCode() == 412
            })

        where:
        modified | unmodified | match       | noneMatch    | leaseID
        newDate  | null       | null        | null         | null
        null     | oldDate    | null        | null         | null
        null     | null       | garbageEtag | null         | null
        null     | null       | null        | receivedEtag | null
        null     | null       | null        | null         | garbageLeaseID
    }

    // UploadBufferPool used to lock when the number of failed stageblocks exceeded the maximum number of buffers
    // (discovered when a leaseId was invalid)
    @Unroll
    @Requires({ liveMode() })
    def "UploadBufferPool lock three or more buffers"() {
        setup:
        DataLakeFileAsyncClient fac = fscAsync.getFileAsyncClient(generatePathName())
        fac.create().block()
        def leaseID = setupPathLeaseCondition(fac, garbageLeaseID)
        def requestConditions = new DataLakeRequestConditions().setLeaseId(leaseID)

        when:
        ParallelTransferOptions parallelTransferOptions = new ParallelTransferOptions().setBlockSizeLong(blockSize)
            .setMaxConcurrency(numBuffers)

        then:
        StepVerifier.create(fac.uploadWithResponse(Flux.just(getRandomData(10)),
            parallelTransferOptions, null, null, requestConditions))
            .verifyErrorSatisfies({ assert it instanceof DataLakeStorageException })

        where:
        dataLength | blockSize | numBuffers
        16         | 7         | 2
        16         | 5         | 2
    }

//    /*def "Upload NRF progress"() {
//        setup:
//        def data = getRandomData(BlockBlobURL.MAX_UPLOAD_BLOB_BYTES + 1)
//        def numBlocks = data.remaining() / BlockBlobURL.MAX_STAGE_BLOCK_BYTES
//        long prevCount = 0
//        def mockReceiver = Mock(IProgressReceiver)
//
//
//        when:
//        TransferManager.uploadFromNonReplayableFlowable(Flowable.just(data), bu, BlockBlobURL.MAX_STAGE_BLOCK_BYTES, 10,
//            new TransferManagerUploadToBlockBlobOptions(mockReceiver, null, null, null, 20)).blockingGet()
//        data.position(0)
//
//        then:
//        // We should receive exactly one notification of the completed progress.
//        1 * mockReceiver.reportProgress(data.remaining()) */
//
//    /*
//    We should receive at least one notification reporting an intermediary value per block, but possibly more
//    notifications will be received depending on the implementation. We specify numBlocks - 1 because the last block
//    will be the total size as above. Finally, we assert that the number reported monotonically increases.
//     */
//    /*(numBlocks - 1.._) * mockReceiver.reportProgress(!data.remaining()) >> { long bytesTransferred ->
//        if (!(bytesTransferred > prevCount)) {
//            throw new IllegalArgumentException("Reported progress should monotonically increase")
//        } else {
//            prevCount = bytesTransferred
//        }
//    }
//
//    // We should receive no notifications that report more progress than the size of the file.
//    0 * mockReceiver.reportProgress({ it > data.remaining() })
//    notThrown(IllegalArgumentException)
//}*/
//

//    def "Buffered upload network error"() {
//        setup:
//        DataLakeFileAsyncClient fac = fscAsync.getFileAsyncClient(generatePathName())
//
//        /*
//         This test uses a Flowable that does not allow multiple subscriptions and therefore ensures that we are
//         buffering properly to allow for retries even given this source behavior.
//         */
//        fac.upload(Flux.just(defaultData), defaultDataSize, null, true).block()
//
//        // Mock a response that will always be retried.
//        def mockHttpResponse = getStubResponse(500, new HttpRequest(HttpMethod.PUT, new URL("https://www.fake.com")))
//
//        // Mock a policy that will always then check that the data is still the same and return a retryable error.
//        def mockPolicy = { HttpPipelineCallContext context, HttpPipelineNextPolicy next ->
//            return context.getHttpRequest().getBody() == null ? next.process() :
//                collectBytesInBuffer(context.getHttpRequest().getBody())
//                    .map({ it == defaultData })
//                    .flatMap({ it ? Mono.just(mockHttpResponse) : Mono.error(new IllegalArgumentException()) })
//            }
//
//        // Build the pipeline
//        def fileAsyncClient = new DataLakeServiceClientBuilder()
//            .credential(primaryCredential)
//            .endpoint(String.format(defaultEndpointTemplate, primaryCredential.getAccountName()))
//            .httpClient(getHttpClient())
//            .retryOptions(new RequestRetryOptions(null, 3, null, 500, 1500, null))
//            .addPolicy(mockPolicy).buildAsyncClient()
//            .getFileSystemAsyncClient(fac.getFileSystemName())
//            .getFileAsyncClient(generatePathName())
//
//        when:
//        // Try to upload the flowable, which will hit a retry. A normal upload would throw, but buffering prevents that.
//        ParallelTransferOptions parallelTransferOptions = new ParallelTransferOptions(1024, 4, null, null)
//        // TODO: It could be that duplicates aren't getting made in the retry policy? Or before the retry policy?
//
//        then:
//        // A second subscription to a download stream will
//        StepVerifier.create(fileAsyncClient.upload(fac.read(), defaultDataSize, parallelTransferOptions))
//            .verifyErrorSatisfies({
//                assert it instanceof DataLakeStorageException
//                assert it.getStatusCode() == 500
//            })
//    }

    @Requires({ liveMode() })
    def "Buffered upload default no overwrite"() {
        setup:
        DataLakeFileAsyncClient fac = fscAsync.getFileAsyncClient(generatePathName())
        fac.upload(defaultFlux, null).block()

        expect:
        StepVerifier.create(fac.upload(defaultFlux, null))
            .verifyError(IllegalArgumentException)
    }

    @Requires({ liveMode() })
    def "Buffered upload overwrite"() {
        setup:
        DataLakeFileAsyncClient fac = fscAsync.getFileAsyncClient(generatePathName())

        when:
        def file = getRandomFile(50)
        fc.uploadFromFile(file.toPath().toString(), true)

        then:
        notThrown(BlobStorageException)

        and:
        def uploadVerifier = StepVerifier.create(fac.uploadFromFile(getRandomFile(50).toPath().toString(), true))

        then:
        uploadVerifier.verifyComplete()

        cleanup:
        file.delete()
    }

    /* Quick Query Tests. */

    // Generates and uploads a CSV file
    def uploadCsv(FileQueryDelimitedSerialization s, int numCopies) {
        String header = String.join(new String(s.getColumnSeparator()), "rn1", "rn2", "rn3", "rn4")
            .concat(new String(s.getRecordSeparator()))
        byte[] headers = header.getBytes()

        String csv = String.join(new String(s.getColumnSeparator()), "100", "200", "300", "400")
            .concat(new String(s.getRecordSeparator()))
            .concat(String.join(new String(s.getColumnSeparator()), "300", "400", "500", "600")
                .concat(new String(s.getRecordSeparator())))

        byte[] csvData = csv.getBytes()

        int headerLength = s.isHeadersPresent() ? headers.length : 0
        byte[] data = new byte[headerLength + csvData.length * numCopies]
        if (s.isHeadersPresent()) {
            System.arraycopy(headers, 0, data, 0, headers.length)
        }

        for (int i = 0; i < numCopies; i++) {
            int o = i * csvData.length + headerLength
            System.arraycopy(csvData, 0, data, o, csvData.length)
        }

        InputStream inputStream = new ByteArrayInputStream(data)

        fc.create(true)
        fc.append(inputStream, 0, data.length)
        fc.flush(data.length)
    }

    def uploadSmallJson(int numCopies) {
        StringBuilder b = new StringBuilder()
        b.append('{\n')
        for (int i = 0; i < numCopies; i++) {
            b.append(String.format('\t"name%d": "owner%d",\n', i, i))
        }
        b.append('}')

        InputStream inputStream = new ByteArrayInputStream(b.toString().getBytes())

        fc.create(true)
        fc.append(inputStream, 0, b.length())
        fc.flush(b.length())
    }

    byte[] readFromInputStream(InputStream stream, int numBytesToRead) {
        byte[] queryData = new byte[numBytesToRead]

        def totalRead = 0
        def bytesRead = 0
        def length = numBytesToRead

        while (bytesRead != -1 && totalRead < numBytesToRead) {
            bytesRead = stream.read(queryData, totalRead, length)
            if (bytesRead != -1) {
                totalRead += bytesRead
                length -= bytesRead
            }
        }

        stream.close()
        return queryData
    }

    @Unroll
    @Requires({ playbackMode() }) // TODO (rickle-msft): Remove annotation
    def "Query min"() {
        setup:
        FileQueryDelimitedSerialization ser = new FileQueryDelimitedSerialization()
            .setRecordSeparator('\n' as char)
            .setColumnSeparator(',' as char)
            .setEscapeChar('\0' as char)
            .setFieldQuote('\0' as char)
            .setHeadersPresent(false)
        uploadCsv(ser, numCopies)
        def expression = "SELECT * from BlobStorage"

        ByteArrayOutputStream downloadData = new ByteArrayOutputStream()
        fc.read(downloadData)
        byte[] downloadedData = downloadData.toByteArray()

        /* Input Stream. */
        when:
        InputStream qqStream = fc.openQueryInputStream(expression)
        byte[] queryData = readFromInputStream(qqStream, downloadedData.length)

        then:
        notThrown(IOException)
        queryData == downloadedData

        /* Output Stream. */
        when:
        OutputStream os = new ByteArrayOutputStream()
        fc.query(os, expression)
        byte[] osData = os.toByteArray()

        then:
        notThrown(BlobStorageException)
        osData == downloadedData

        // To calculate the size of data being tested = numCopies * 32 bytes
        where:
        numCopies | _
        1         | _ // 32 bytes
        32        | _ // 1 KB
        256       | _ // 8 KB
        400       | _ // 12 ish KB
        4000      | _ // 125 KB
    }

    @Unroll
    @Requires({ playbackMode() }) // TODO (rickle-msft): Remove annotation
    def "Query csv serialization separator"() {
        setup:
        FileQueryDelimitedSerialization ser = new FileQueryDelimitedSerialization()
            .setRecordSeparator(recordSeparator as char)
            .setColumnSeparator(columnSeparator as char)
            .setEscapeChar('\0' as char)
            .setFieldQuote('\0' as char)
            .setHeadersPresent(headersPresent)
        uploadCsv(ser, 32)
        def expression = "SELECT * from BlobStorage"

        ByteArrayOutputStream downloadData = new ByteArrayOutputStream()
        fc.read(downloadData)
        byte[] downloadedData = downloadData.toByteArray()

        /* Input Stream. */
        when:
        InputStream qqStream = fc.openQueryInputStreamWithResponse(new FileQueryOptions(expression).setInputSerialization(ser).setOutputSerialization(ser)).getValue()
        byte[] queryData = readFromInputStream(qqStream, downloadedData.length)

        then:
        notThrown(IOException)
        if (headersPresent) {
            /* Account for 16 bytes of header. */
            for (int j = 16; j < downloadedData.length; j++) {
                assert queryData[j - 16] == downloadedData[j]
            }
            for (int k = downloadedData.length - 16; k < downloadedData.length; k++) {
                assert queryData[k] == 0
            }
        } else {
            queryData == downloadedData
        }

        /* Output Stream. */
        when:
        OutputStream os = new ByteArrayOutputStream()
        fc.queryWithResponse(new FileQueryOptions(expression, os)
            .setInputSerialization(ser).setOutputSerialization(ser), null, null)
        byte[] osData = os.toByteArray()

        then:
        notThrown(DataLakeStorageException)
        if (headersPresent) {
            assert osData.length == downloadedData.length - 16
            /* Account for 16 bytes of header. */
            for (int j = 16; j < downloadedData.length; j++) {
                assert osData[j - 16] == downloadedData[j]
            }
        } else {
            osData == downloadedData
        }

        where:
        recordSeparator | columnSeparator | headersPresent || _
        '\n'            | ','             | false          || _ /* Default. */
        '\n'            | ','             | true           || _ /* Headers. */
        '\t'            | ','             | false          || _ /* Record separator. */
        '\r'            | ','             | false          || _
        '<'             | ','             | false          || _
        '>'             | ','             | false          || _
        '&'             | ','             | false          || _
        '\\'            | ','             | false          || _
        ','             | '.'             | false          || _ /* Column separator. */
//        ','             | '\n'            | false          || _ /* Keep getting a qq error: Field delimiter and record delimiter must be different characters. */
        ','             | ';'             | false          || _
        '\n'            | '\t'            | false          || _
//        '\n'            | '\r'            | false          || _ /* Keep getting a qq error: Field delimiter and record delimiter must be different characters. */
        '\n'            | '<'             | false          || _
        '\n'            | '>'             | false          || _
        '\n'            | '&'             | false          || _
        '\n'            | '\\'            | false          || _
    }

    @Unroll
    @Requires({ playbackMode() }) // TODO (rickle-msft): Remove annotation
    def "Query csv serialization escape and field quote"() {
        setup:
        FileQueryDelimitedSerialization ser = new FileQueryDelimitedSerialization()
            .setRecordSeparator('\n' as char)
            .setColumnSeparator(',' as char)
            .setEscapeChar('\\' as char) /* Escape set here. */
            .setFieldQuote('"' as char)  /* Field quote set here*/
            .setHeadersPresent(false)
        uploadCsv(ser, 32)

        def expression = "SELECT * from BlobStorage"

        ByteArrayOutputStream downloadData = new ByteArrayOutputStream()
        fc.read(downloadData)
        byte[] downloadedData = downloadData.toByteArray()

        /* Input Stream. */
        when:
        InputStream qqStream = fc.openQueryInputStreamWithResponse(new FileQueryOptions(expression).setInputSerialization(ser).setOutputSerialization(ser)).getValue()
        byte[] queryData = readFromInputStream(qqStream, downloadedData.length)

        then:
        notThrown(IOException)
        queryData == downloadedData


        /* Output Stream. */
        when:
        OutputStream os = new ByteArrayOutputStream()
        fc.queryWithResponse(new FileQueryOptions(expression, os)
            .setInputSerialization(ser).setOutputSerialization(ser), null, null)
        byte[] osData = os.toByteArray()

        then:
        notThrown(DataLakeStorageException)
        osData == downloadedData
    }

    /* Note: Input delimited tested everywhere else. */

    @Unroll
    @Requires({ playbackMode() }) // TODO (rickle-msft): Remove annotation
    def "Query Input json"() {
        setup:
        FileQueryJsonSerialization ser = new FileQueryJsonSerialization()
            .setRecordSeparator(recordSeparator as char)
        uploadSmallJson(numCopies)
        def expression = "SELECT * from BlobStorage"

        ByteArrayOutputStream downloadData = new ByteArrayOutputStream()
        fc.read(downloadData)
        downloadData.write(10) /* writing extra new line */
        byte[] downloadedData = downloadData.toByteArray()
        FileQueryOptions optionsIs = new FileQueryOptions(expression).setInputSerialization(ser).setOutputSerialization(ser)
        OutputStream os = new ByteArrayOutputStream()
        FileQueryOptions optionsOs = new FileQueryOptions(expression, os).setInputSerialization(ser).setOutputSerialization(ser)

        /* Input Stream. */
        when:
        InputStream qqStream = fc.openQueryInputStreamWithResponse(optionsIs).getValue()
        byte[] queryData = readFromInputStream(qqStream, downloadedData.length)

        then:
        notThrown(IOException)
        queryData == downloadedData

        /* Output Stream. */
        when:
        fc.queryWithResponse(optionsOs, null, null)
        byte[] osData = os.toByteArray()

        then:
        notThrown(DataLakeStorageException)
        osData == downloadedData

        where:
        numCopies | recordSeparator || _
        0         | '\n'            || _
        10        | '\n'            || _
        100       | '\n'            || _
        1000      | '\n'            || _
    }

    @Requires({ playbackMode() }) // TODO (rickle-msft): Remove annotation
    def "Query Input csv Output json"() {
        setup:
        FileQueryDelimitedSerialization inSer = new FileQueryDelimitedSerialization()
            .setRecordSeparator('\n' as char)
            .setColumnSeparator(',' as char)
            .setEscapeChar('\0' as char)
            .setFieldQuote('\0' as char)
            .setHeadersPresent(false)
        uploadCsv(inSer, 1)
        FileQueryJsonSerialization outSer = new FileQueryJsonSerialization()
            .setRecordSeparator('\n' as char)
        def expression = "SELECT * from BlobStorage"
        byte[] expectedData = "{\"_1\":\"100\",\"_2\":\"200\",\"_3\":\"300\",\"_4\":\"400\"}".getBytes()
        FileQueryOptions optionsIs = new FileQueryOptions(expression).setInputSerialization(inSer).setOutputSerialization(outSer)
        OutputStream os = new ByteArrayOutputStream()
        FileQueryOptions optionsOs = new FileQueryOptions(expression, os).setInputSerialization(inSer).setOutputSerialization(outSer)

        /* Input Stream. */
        when:
        InputStream qqStream = fc.openQueryInputStreamWithResponse(optionsIs).getValue()
        byte[] queryData = readFromInputStream(qqStream, expectedData.length)

        then:
        notThrown(IOException)
        for (int j = 0; j < expectedData.length; j++) {
            assert queryData[j] == expectedData[j]
        }

        /* Output Stream. */
        when:
        fc.queryWithResponse(optionsOs, null, null)
        byte[] osData = os.toByteArray()

        then:
        notThrown(BlobStorageException)
        for (int j = 0; j < expectedData.length; j++) {
            assert osData[j] == expectedData[j]
        }
    }

    @Requires({ playbackMode() }) // TODO (rickle-msft): Remove annotation
    def "Query Input json Output csv"() {
        setup:
        FileQueryJsonSerialization inSer = new FileQueryJsonSerialization()
            .setRecordSeparator('\n' as char)
        uploadSmallJson(2)
        FileQueryDelimitedSerialization outSer = new FileQueryDelimitedSerialization()
            .setRecordSeparator('\n' as char)
            .setColumnSeparator(',' as char)
            .setEscapeChar('\0' as char)
            .setFieldQuote('\0' as char)
            .setHeadersPresent(false)
        def expression = "SELECT * from BlobStorage"
        byte[] expectedData = "owner0,owner1\n".getBytes()
        FileQueryOptions optionsIs = new FileQueryOptions(expression).setInputSerialization(inSer).setOutputSerialization(outSer)
        OutputStream os = new ByteArrayOutputStream()
        FileQueryOptions optionsOs = new FileQueryOptions(expression, os).setInputSerialization(inSer).setOutputSerialization(outSer)

        /* Input Stream. */
        when:
        InputStream qqStream = fc.openQueryInputStreamWithResponse(optionsIs).getValue()
        byte[] queryData = readFromInputStream(qqStream, expectedData.length)

        then:
        notThrown(IOException)
        for (int j = 0; j < expectedData.length; j++) {
            assert queryData[j] == expectedData[j]
        }

        /* Output Stream. */
        when:
        fc.queryWithResponse(optionsOs, null, null)
        byte[] osData = os.toByteArray()

        then:
        notThrown(DataLakeStorageException)
        for (int j = 0; j < expectedData.length; j++) {
            assert osData[j] == expectedData[j]
        }
    }

    @Requires({ playbackMode() }) // TODO (rickle-msft): Remove annotation
    def "Query non fatal error"() {
        setup:
        FileQueryDelimitedSerialization base = new FileQueryDelimitedSerialization()
            .setRecordSeparator('\n' as char)
            .setEscapeChar('\0' as char)
            .setFieldQuote('\0' as char)
            .setHeadersPresent(false)
        uploadCsv(base.setColumnSeparator('.' as char), 32)
        MockErrorReceiver receiver = new MockErrorReceiver("InvalidColumnOrdinal")
        def expression = "SELECT _1 from BlobStorage WHERE _2 > 250"
        FileQueryOptions options = new FileQueryOptions(expression)
            .setInputSerialization(base.setColumnSeparator(',' as char))
            .setOutputSerialization(base.setColumnSeparator(',' as char))
            .setErrorConsumer(receiver)

        /* Input Stream. */
        when:
        InputStream qqStream = fc.openQueryInputStreamWithResponse(options).getValue()
        readFromInputStream(qqStream, Constants.KB)

        then:
        receiver.numErrors > 0
        notThrown(IOException)

        /* Output Stream. */
        when:
        receiver = new MockErrorReceiver("InvalidColumnOrdinal")
        options = new FileQueryOptions(expression, new ByteArrayOutputStream())
            .setInputSerialization(base.setColumnSeparator(',' as char))
            .setOutputSerialization(base.setColumnSeparator(',' as char))
            .setErrorConsumer(receiver)
        fc.queryWithResponse(options, null, null)

        then:
        notThrown(IOException)
        receiver.numErrors > 0
    }

    @Requires({ playbackMode() }) // TODO (rickle-msft): Remove annotation
    def "Query fatal error"() {
        setup:
        FileQueryDelimitedSerialization base = new FileQueryDelimitedSerialization()
            .setRecordSeparator('\n' as char)
            .setEscapeChar('\0' as char)
            .setFieldQuote('\0' as char)
            .setHeadersPresent(true)
        uploadCsv(base.setColumnSeparator('.' as char), 32)
        def expression = "SELECT * from BlobStorage"
        FileQueryOptions options = new FileQueryOptions(expression)
            .setInputSerialization(new FileQueryJsonSerialization())

        /* Input Stream. */
        when:
        InputStream qqStream = fc.openQueryInputStreamWithResponse(options).getValue()
        readFromInputStream(qqStream, Constants.KB)

        then:
        thrown(IOException)

        /* Output Stream. */
        when:
        options = new FileQueryOptions(expression, new ByteArrayOutputStream())
            .setInputSerialization(new FileQueryJsonSerialization())
        fc.queryWithResponse(options, null, null)

        then:
        thrown(Exceptions.ReactiveException)
    }

    @Requires({ playbackMode() }) // TODO (rickle-msft): Remove annotation
    def "Query progress receiver"() {
        setup:
        FileQueryDelimitedSerialization base = new FileQueryDelimitedSerialization()
            .setRecordSeparator('\n' as char)
            .setEscapeChar('\0' as char)
            .setFieldQuote('\0' as char)
            .setHeadersPresent(false)

        uploadCsv(base.setColumnSeparator('.' as char), 32)

        def mockReceiver = new MockProgressReceiver()
        def sizeofBlobToRead = fc.getProperties().getFileSize()
        def expression = "SELECT * from BlobStorage"
        FileQueryOptions options = new FileQueryOptions(expression)
            .setProgressConsumer(mockReceiver as Consumer)

        /* Input Stream. */
        when:
        InputStream qqStream = fc.openQueryInputStreamWithResponse(options).getValue()

        /* The QQ Avro stream has the following pattern
           n * (data record -> progress record) -> end record */
        // 1KB of data will only come back as a single data record.
        /* Pretend to read more data because the input stream will not parse records following the data record if it
         doesn't need to. */
        readFromInputStream(qqStream, Constants.MB)

        then:
        // At least the size of blob to read will be in the progress list
        mockReceiver.progressList.contains(sizeofBlobToRead)

        /* Output Stream. */
        when:
        mockReceiver = new MockProgressReceiver()
        options = new FileQueryOptions(expression, new ByteArrayOutputStream())
            .setProgressConsumer(mockReceiver as Consumer)
        fc.queryWithResponse(options, null, null)

        then:
        mockReceiver.progressList.contains(sizeofBlobToRead)
    }

<<<<<<< HEAD
    @Requires({ liveMode() })
    // Large amount of data.
=======
    @Requires( { liveMode() } ) // Large amount of data.
    @Ignore // TODO (rickle-msft): Remove annotation
>>>>>>> 21a26bdd
    def "Query multiple records with progress receiver"() {
        setup:
        FileQueryDelimitedSerialization ser = new FileQueryDelimitedSerialization()
            .setRecordSeparator('\n' as char)
            .setColumnSeparator(',' as char)
            .setEscapeChar('\0' as char)
            .setFieldQuote('\0' as char)
            .setHeadersPresent(false)
        uploadCsv(ser, 512000)

        def mockReceiver = new MockProgressReceiver()
        def expression = "SELECT * from BlobStorage"
        FileQueryOptions options = new FileQueryOptions(expression)
            .setProgressConsumer(mockReceiver as Consumer)

        /* Input Stream. */
        when:
        InputStream qqStream = fc.openQueryInputStreamWithResponse(options).getValue()

        /* The Avro stream has the following pattern
           n * (data record -> progress record) -> end record */
        // 1KB of data will only come back as a single data record.
        /* Pretend to read more data because the input stream will not parse records following the data record if it
         doesn't need to. */
        readFromInputStream(qqStream, 16 * Constants.MB)

        then:
        long temp = 0
        // Make sure theyre all increasingly bigger
        for (long progress : mockReceiver.progressList) {
            assert progress >= temp
            temp = progress
        }

        /* Output Stream. */
        when:
        mockReceiver = new MockProgressReceiver()
        temp = 0
        options = new FileQueryOptions(expression, new ByteArrayOutputStream())
            .setProgressConsumer(mockReceiver as Consumer)
        fc.queryWithResponse(options, null, null)

        then:
        // Make sure theyre all increasingly bigger
        for (long progress : mockReceiver.progressList) {
            assert progress >= temp
            temp = progress
        }
    }

    @Unroll
    @Requires({ playbackMode() }) // TODO (rickle-msft): Remove annotation
    def "Query input output IA"() {
        setup:
        /* Mock random impl of QQ Serialization*/
        FileQuerySerialization ser = new RandomOtherSerialization()

        def inSer = input ? ser : null
        def outSer = output ? ser : null
        def expression = "SELECT * from BlobStorage"
        FileQueryOptions options = new FileQueryOptions(expression)
            .setInputSerialization(inSer)
            .setOutputSerialization(outSer)

        when:
        InputStream stream = fc.openQueryInputStreamWithResponse(options).getValue()  /* Don't need to call read. */

        then:
        thrown(IllegalArgumentException)

        when:
        options = new FileQueryOptions(expression, new ByteArrayOutputStream())
            .setInputSerialization(inSer)
            .setOutputSerialization(outSer)
        fc.queryWithResponse(options, null, null)

        then:
        thrown(IllegalArgumentException)

        where:
        input | output || _
        true  | false  || _
        false | true   || _
    }

    @Unroll
    @Requires({ playbackMode() }) // TODO (rickle-msft): Remove annotation
    def "Query AC"() {
        setup:
        match = setupPathMatchCondition(fc, match)
        leaseID = setupPathLeaseCondition(fc, leaseID)
        def bac = new DataLakeRequestConditions()
            .setLeaseId(leaseID)
            .setIfMatch(match)
            .setIfNoneMatch(noneMatch)
            .setIfModifiedSince(modified)
            .setIfUnmodifiedSince(unmodified)
        def expression = "SELECT * from BlobStorage"
        FileQueryOptions options = new FileQueryOptions(expression)
            .setRequestConditions(bac)

        when:
        InputStream stream = fc.openQueryInputStreamWithResponse(options).getValue()
        stream.read()
        stream.close()

        then:
        notThrown(DataLakeStorageException)

        when:
        options = new FileQueryOptions(expression, new ByteArrayOutputStream())
            .setRequestConditions(bac)
        fc.queryWithResponse(options, null, null)

        then:
        notThrown(DataLakeStorageException)

        where:
        modified | unmodified | match        | noneMatch   | leaseID
        null     | null       | null         | null        | null
        oldDate  | null       | null         | null        | null
        null     | newDate    | null         | null        | null
        null     | null       | receivedEtag | null        | null
        null     | null       | null         | garbageEtag | null
        null     | null       | null         | null        | receivedLeaseID
    }

    @Unroll
    @Requires({ playbackMode() }) // TODO (rickle-msft): Remove annotation
    def "Query AC fail"() {
        setup:
        setupPathLeaseCondition(fc, leaseID)
        def bac = new DataLakeRequestConditions()
            .setLeaseId(leaseID)
            .setIfMatch(match)
            .setIfNoneMatch(setupPathMatchCondition(fc, noneMatch))
            .setIfModifiedSince(modified)
            .setIfUnmodifiedSince(unmodified)
        def expression = "SELECT * from BlobStorage"
        FileQueryOptions options = new FileQueryOptions(expression)
            .setRequestConditions(bac)

        when:
        fc.openQueryInputStreamWithResponse(options).getValue() /* Don't need to call read. */

        then:
        thrown(DataLakeStorageException)

        when:
        options = new FileQueryOptions(expression, new ByteArrayOutputStream())
            .setRequestConditions(bac)
        fc.queryWithResponse(options, null, null)

        then:
        thrown(DataLakeStorageException)

        where:
        modified | unmodified | match       | noneMatch    | leaseID
        newDate  | null       | null        | null         | null
        null     | oldDate    | null        | null         | null
        null     | null       | garbageEtag | null         | null
        null     | null       | null        | receivedEtag | null
        null     | null       | null        | null         | garbageLeaseID
    }

    class MockProgressReceiver implements Consumer<FileQueryProgress> {

        List<Long> progressList

        MockProgressReceiver() {
            this.progressList = new ArrayList<>()
        }

        @Override
        void accept(FileQueryProgress progress) {
            progressList.add(progress.getBytesScanned())
        }
    }

    class MockErrorReceiver implements Consumer<FileQueryError> {

        String expectedType
        int numErrors

        MockErrorReceiver(String expectedType) {
            this.expectedType = expectedType
            this.numErrors = 0
        }

        @Override
        void accept(FileQueryError error) {
            assert !error.isFatal()
            assert error.getName() == expectedType
            numErrors++
        }
    }

    class RandomOtherSerialization implements FileQuerySerialization {
    }
}<|MERGE_RESOLUTION|>--- conflicted
+++ resolved
@@ -2237,7 +2237,6 @@
     }
 
     @Unroll
-<<<<<<< HEAD
     @Requires({ liveMode() })
     // Test uploads large amount of data
     def "Async buffered upload"() {
@@ -2263,33 +2262,13 @@
         def data = getRandomData(dataSize)
         ParallelTransferOptions parallelTransferOptions = new ParallelTransferOptions().setBlockSizeLong(bufferSize)
             .setMaxConcurrency(numBuffs).setMaxSingleUploadSizeLong(4 * MB)
-=======
-    @Requires({ liveMode() }) // Test uploads large amount of data
-    @Ignore("Timeouts")
-    def "Async buffered upload"() {
-        setup:
-        DataLakeFileAsyncClient facWrite = getPrimaryServiceClientForWrites(bufferSize)
-            .getFileSystemAsyncClient(fscAsync.getFileSystemName())
-            .getFileAsyncClient(generatePathName())
-        facWrite.create().block()
-        def facRead = fscAsync.getFileAsyncClient(facWrite.getFileName())
-
-        when:
-        def data = getRandomData(dataSize)
-        ParallelTransferOptions parallelTransferOptions = new ParallelTransferOptions().setBlockSizeLong(bufferSize).setMaxConcurrency(numBuffs).setMaxSingleUploadSizeLong(4 * Constants.MB)
->>>>>>> 21a26bdd
         facWrite.upload(Flux.just(data), parallelTransferOptions, true).block()
         data.position(0)
 
         then:
         // Due to memory issues, this check only runs on small to medium sized data sets.
-<<<<<<< HEAD
-        if (dataSize < 100 * MB) {
-            StepVerifier.create(collectBytesInBuffer(facRead.read())) // Use client with no read timeout
-=======
         if (dataSize < 100 * 1024 * 1024) {
             StepVerifier.create(collectBytesInBuffer(facRead.read()))
->>>>>>> 21a26bdd
                 .assertNext({ assert it == data })
                 .verifyComplete()
         }
@@ -2379,7 +2358,6 @@
     }
 
     @Unroll
-<<<<<<< HEAD
     @Requires({ liveMode() })
     // Test uploads large amount of data
     def "Buffered upload chunked source"() {
@@ -2402,17 +2380,7 @@
         System.setProperty("AZURE_LOG_LEVEL", "INFO")
 
         facWrite.create().block()
-=======
-    @Requires({liveMode()}) // Test uploads large amount of data
-    @Ignore("Timeouts")
-    def "Buffered upload chunked source"() {
-        setup:
-        DataLakeFileAsyncClient facWrite = getPrimaryServiceClientForWrites(bufferSize)
-            .getFileSystemAsyncClient(fscAsync.getFileSystemName())
-            .getFileAsyncClient(generatePathName())
-        facWrite.create().block()
-        def facRead = fscAsync.getFileAsyncClient(facWrite.getFileName())
->>>>>>> 21a26bdd
+   
         /*
         This test should validate that the upload should work regardless of what format the passed data is in because
         it will be chunked appropriately.
@@ -2426,11 +2394,7 @@
         def uploadOperation = facWrite.upload(Flux.fromIterable(dataList), parallelTransferOptions, true)
 
         expect:
-<<<<<<< HEAD
         StepVerifier.create(uploadOperation.then(collectBytesInBuffer(facRead.read()))) // Use client with no read timeout
-=======
-        StepVerifier.create(uploadOperation.then(collectBytesInBuffer(facRead.read())))
->>>>>>> 21a26bdd
             .assertNext({ assert compareListToBuffer(dataList, it) })
             .verifyComplete()
 
@@ -2591,19 +2555,11 @@
         numAppends * spyClient.appendWithResponse(_, _, _, _, _)
 
         where:
-<<<<<<< HEAD
-        dataSize       | singleUploadSize | blockSize || numAppends
-        (100 * MB) - 1 | null             | null      || 1
-        (100 * MB) + 1 | null             | null      || Math.ceil(((double) (100 * MB) + 1) / (double) (4 * MB))
-        100            | 50               | null      || 1
-        100            | 50               | 20        || 5
-=======
         dataSize                 | singleUploadSize | blockSize || numAppends
         (100 * Constants.MB) - 1 | null             | null      || 1
         (100 * Constants.MB) + 1 | null             | null      || Math.ceil(((double) (100 * Constants.MB) + 1) / (double) (4 * Constants.MB))
         100                      | 50               | null      || 1
         100                      | 50               | 20        || 5
->>>>>>> 21a26bdd
     }
 
     @Unroll
@@ -3282,13 +3238,8 @@
         mockReceiver.progressList.contains(sizeofBlobToRead)
     }
 
-<<<<<<< HEAD
     @Requires({ liveMode() })
     // Large amount of data.
-=======
-    @Requires( { liveMode() } ) // Large amount of data.
-    @Ignore // TODO (rickle-msft): Remove annotation
->>>>>>> 21a26bdd
     def "Query multiple records with progress receiver"() {
         setup:
         FileQueryDelimitedSerialization ser = new FileQueryDelimitedSerialization()
