--- conflicted
+++ resolved
@@ -1,12 +1,10 @@
 # Release History
 
-<<<<<<< HEAD
-## 12.10.0-beta.2 (Unreleased)
+## 12.11.0-beta.1 (Unreleased)
 - Removed a deep copy in PayloadSizeGate
-=======
+
 ## 12.10.0 (2021-01-14)
 - GA release
->>>>>>> 1131d37e
 
 ## 12.10.0-beta.1 (2020-12-07)
 - Added ability to specify timeout units in RequestRetryOptions.
