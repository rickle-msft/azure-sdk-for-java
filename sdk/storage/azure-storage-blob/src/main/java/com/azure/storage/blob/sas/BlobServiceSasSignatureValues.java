--- conflicted
+++ resolved
@@ -608,11 +608,7 @@
      */
     private void ensureState() {
         if (version == null) {
-<<<<<<< HEAD
-            version = "2019-10-10"; // TODO: (rickle-msft) Revert when sas starts working for 12-12
-=======
             version = BlobSasServiceVersion.getLatest().getVersion();
->>>>>>> 168e6d99
         }
 
         if (CoreUtils.isNullOrEmpty(blobName)) {
