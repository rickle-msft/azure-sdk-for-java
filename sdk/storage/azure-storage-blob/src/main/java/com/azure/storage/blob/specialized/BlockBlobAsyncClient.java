--- conflicted
+++ resolved
@@ -132,7 +132,7 @@
      *
      * <p><strong>Code Samples</strong></p>
      *
-     * {@codesnippet com.azure.storage.blob.specialized.BlockBlobAsyncClient.uploadWithResponse#Flux-long-BlobHttpHeaders-Map-AccessTier-BlobAccessConditions}
+     * {@codesnippet com.azure.storage.blob.specialized.BlockBlobAsyncClient.uploadWithResponse#Flux-long-BlobHttpHeaders-Map-AccessTier-byte-BlobAccessConditions}
      *
      * @param data The data to write to the blob. Note that this {@code Flux} must be replayable if retries are enabled
      * (the default). In other words, the Flux must produce the same data each time it is subscribed to.
@@ -141,50 +141,33 @@
      * @param headers {@link BlobHttpHeaders}
      * @param metadata Metadata to associate with the blob.
      * @param tier {@link AccessTier} for the destination blob.
-<<<<<<< HEAD
      * @param contentMd5 An MD5 hash of the blob content. This hash is used to verify the integrity of the blob during
      * transport. When this header is specified, the storage service compares the hash of the content that has arrived
      * with this header value. Note that this MD5 hash is not stored with the blob. If the two hashes do not match, the
      * operation will fail.
-     * @param accessConditions {@link BlobAccessConditions}
-     *
+     * @param requestConditions {@link BlobRequestConditions}
      * @return A reactive response containing the information of the uploaded block blob.
      */
     public Mono<Response<BlockBlobItem>> uploadWithResponse(Flux<ByteBuffer> data, long length, BlobHttpHeaders headers,
-        Map<String, String> metadata, AccessTier tier, byte[] contentMd5, BlobAccessConditions accessConditions) {
-=======
-     * @param accessConditions {@link BlobRequestConditions}
-     * @return A reactive response containing the information of the uploaded block blob.
-     */
-    public Mono<Response<BlockBlobItem>> uploadWithResponse(Flux<ByteBuffer> data, long length, BlobHttpHeaders headers,
-        Map<String, String> metadata, AccessTier tier, BlobRequestConditions accessConditions) {
->>>>>>> 9fedee1b
+        Map<String, String> metadata, AccessTier tier, byte[] contentMd5, BlobRequestConditions requestConditions) {
         try {
             return withContext(context -> uploadWithResponse(data, length, headers, metadata, tier, contentMd5,
-                accessConditions, context));
+                requestConditions, context));
         } catch (RuntimeException ex) {
             return monoError(logger, ex);
         }
     }
 
     Mono<Response<BlockBlobItem>> uploadWithResponse(Flux<ByteBuffer> data, long length, BlobHttpHeaders headers,
-<<<<<<< HEAD
-        Map<String, String> metadata, AccessTier tier, byte[] contentMd5, BlobAccessConditions accessConditions,
+        Map<String, String> metadata, AccessTier tier, byte[] contentMd5, BlobRequestConditions requestConditions,
         Context context) {
-        accessConditions = accessConditions == null ? new BlobAccessConditions() : accessConditions;
+        requestConditions = requestConditions == null ? new BlobRequestConditions() : requestConditions;
 
         return this.azureBlobStorage.blockBlobs().uploadWithRestResponseAsync(null,
-            null, data, length, null, contentMd5, metadata, tier, null, headers, accessConditions.getLeaseAccessConditions(),
-            getCustomerProvidedKey(), accessConditions.getModifiedAccessConditions(), context)
-=======
-        Map<String, String> metadata, AccessTier tier, BlobRequestConditions accessConditions, Context context) {
-        accessConditions = accessConditions == null ? new BlobRequestConditions() : accessConditions;
-
-        return this.azureBlobStorage.blockBlobs().uploadWithRestResponseAsync(null, null, data, length, null, null,
-            metadata, accessConditions.getLeaseId(), tier, accessConditions.getIfModifiedSince(),
-            accessConditions.getIfUnmodifiedSince(), accessConditions.getIfMatch(), accessConditions.getIfNoneMatch(),
-            null, headers, getCustomerProvidedKey(), context)
->>>>>>> 9fedee1b
+            null, data, length, null, contentMd5, metadata, requestConditions.getLeaseId(), tier,
+            requestConditions.getIfModifiedSince(), requestConditions.getIfUnmodifiedSince(),
+            requestConditions.getIfMatch(), requestConditions.getIfNoneMatch(), null, headers, getCustomerProvidedKey(),
+            context)
             .map(rb -> {
                 BlockBlobUploadHeaders hd = rb.getDeserializedHeaders();
                 BlockBlobItem item = new BlockBlobItem(hd.getETag(), hd.getLastModified(), hd.getContentMD5(),
@@ -215,11 +198,7 @@
      */
     public Mono<Void> stageBlock(String base64BlockId, Flux<ByteBuffer> data, long length) {
         try {
-<<<<<<< HEAD
-            return stageBlockWithResponse(base64BlockID, data, length, null, null).flatMap(FluxUtil::toMono);
-=======
-            return stageBlockWithResponse(base64BlockId, data, length, null).flatMap(FluxUtil::toMono);
->>>>>>> 9fedee1b
+            return stageBlockWithResponse(base64BlockId, data, length, null, null).flatMap(FluxUtil::toMono);
         } catch (RuntimeException ex) {
             return monoError(logger, ex);
         }
@@ -235,7 +214,7 @@
      *
      * <p><strong>Code Samples</strong></p>
      *
-     * {@codesnippet com.azure.storage.blob.specialized.BlockBlobAsyncClient.stageBlockWithResponse#String-Flux-long-String}
+     * {@codesnippet com.azure.storage.blob.specialized.BlockBlobAsyncClient.stageBlockWithResponse#String-Flux-long-byte-String}
      *
      * @param base64BlockId A Base64 encoded {@code String} that specifies the ID for this block. Note that all block
      * ids for a given blob must be the same length.
@@ -243,48 +222,29 @@
      * (the default). In other words, the Flux must produce the same data each time it is subscribed to.
      * @param length The exact length of the data. It is important that this value match precisely the length of the
      * data emitted by the {@code Flux}.
-<<<<<<< HEAD
      * @param contentMd5 An MD5 hash of the block content. This hash is used to verify the integrity of the block during
      * transport. When this header is specified, the storage service compares the hash of the content that has arrived
      * with this header value. Note that this MD5 hash is not stored with the blob. If the two hashes do not match, the
      * operation will fail.
-     * @param leaseAccessConditions By setting lease access conditions, requests will fail if the provided lease does
-     * not match the active lease on the blob.
+     * @param leaseId The lease ID the active lease on the blob must match.
      *
      * @return A reactive response signalling completion.
      */
-    public Mono<Response<Void>> stageBlockWithResponse(String base64BlockID, Flux<ByteBuffer> data, long length,
-        byte[] contentMd5, LeaseAccessConditions leaseAccessConditions) {
-        try {
-            return withContext(context -> stageBlockWithResponse(base64BlockID, data, length, contentMd5,
-                leaseAccessConditions, context));
-=======
-     * @param leaseId The lease ID the active lease on the blob must match.
-     * @return A reactive response signalling completion.
-     */
     public Mono<Response<Void>> stageBlockWithResponse(String base64BlockId, Flux<ByteBuffer> data, long length,
-        String leaseId) {
-        try {
-            return withContext(context -> stageBlockWithResponse(base64BlockId, data, length, leaseId, context));
->>>>>>> 9fedee1b
-        } catch (RuntimeException ex) {
-            return monoError(logger, ex);
-        }
-    }
-
-<<<<<<< HEAD
-    Mono<Response<Void>> stageBlockWithResponse(String base64BlockID, Flux<ByteBuffer> data, long length,
-        byte[] contentMd5, LeaseAccessConditions leaseAccessConditions, Context context) {
+        byte[] contentMd5, String leaseId) {
+        try {
+            return withContext(context -> stageBlockWithResponse(base64BlockId, data, length, contentMd5,
+                leaseId, context));
+        } catch (RuntimeException ex) {
+            return monoError(logger, ex);
+        }
+    }
+
+    Mono<Response<Void>> stageBlockWithResponse(String base64BlockId, Flux<ByteBuffer> data, long length,
+        byte[] contentMd5, String leaseId, Context context) {
         return this.azureBlobStorage.blockBlobs().stageBlockWithRestResponseAsync(null, null,
-            base64BlockID, length, data, contentMd5, null, null, null, leaseAccessConditions, getCustomerProvidedKey(),
-            context).map(response -> new SimpleResponse<>(response, null));
-=======
-    Mono<Response<Void>> stageBlockWithResponse(String base64BlockId, Flux<ByteBuffer> data, long length,
-        String leaseId, Context context) {
-        return this.azureBlobStorage.blockBlobs().stageBlockWithRestResponseAsync(null, null,
-            base64BlockId, length, data, null, null, null, leaseId, null, getCustomerProvidedKey(), context)
+            base64BlockId, length, data, contentMd5, null, null, leaseId, null, getCustomerProvidedKey(), context)
             .map(response -> new SimpleResponse<>(response, null));
->>>>>>> 9fedee1b
     }
 
     /**
@@ -331,21 +291,12 @@
      * must either be public or must be authenticated via a shared access signature. If the source blob is public, no
      * authentication is required to perform the operation.
      * @param sourceRange {@link BlobRange}
-<<<<<<< HEAD
-     * @param sourceContentMD5 An MD5 hash of the block content. This hash is used to verify the integrity of the block
+     * @param sourceContentMd5 An MD5 hash of the block content. This hash is used to verify the integrity of the block
      * during transport. When this header is specified, the storage service compares the hash of the content that has
      * arrived with this header value. Note that this MD5 hash is not stored with the blob. If the two hashes do not
      * match, the operation will fail.
-     * @param leaseAccessConditions By setting lease access conditions, requests will fail if the provided lease does
-     * not match the active lease on the blob.
-     * @param sourceModifiedAccessConditions {@link SourceModifiedAccessConditions}
-     *
-=======
-     * @param sourceContentMd5 An MD5 hash of the block content from the source blob. If specified, the service will
-     * calculate the MD5 of the received data and fail the request if it does not match the provided MD5.
      * @param leaseId The lease ID that the active lease on the blob must match.
      * @param sourceRequestConditions {@link BlobRequestConditions}
->>>>>>> 9fedee1b
      * @return A reactive response signalling completion.
      */
     public Mono<Response<Void>> stageBlockFromUrlWithResponse(String base64BlockId, String sourceUrl,
@@ -411,13 +362,7 @@
      * {@codesnippet com.azure.storage.blob.specialized.BlockBlobAsyncClient.listBlocksWithResponse#BlockListType-String}
      *
      * @param listType Specifies which type of blocks to return.
-<<<<<<< HEAD
-     * @param leaseAccessConditions By setting lease access conditions, requests will fail if the provided lease does
-     * not match the active lease on the blob.
-     *
-=======
      * @param leaseId The lease ID the active lease on the blob must match.
->>>>>>> 9fedee1b
      * @return A reactive response containing the list of blocks.
      */
     public Mono<Response<BlockList>> listBlocksWithResponse(BlockListType listType, String leaseId) {
@@ -447,12 +392,7 @@
      *
      * {@codesnippet com.azure.storage.blob.specialized.BlockBlobAsyncClient.commitBlockList#List}
      *
-<<<<<<< HEAD
-     * @param base64BlockIDs A list of base64 encode {@code String}s that specifies the block IDs to be committed.
-     *
-=======
      * @param base64BlockIds A list of base64 encode {@code String}s that specifies the block IDs to be committed.
->>>>>>> 9fedee1b
      * @return A reactive response containing the information of the block blob.
      */
     public Mono<BlockBlobItem> commitBlockList(List<String> base64BlockIds) {
@@ -479,20 +419,15 @@
      * @param headers {@link BlobHttpHeaders}
      * @param metadata Metadata to associate with the blob.
      * @param tier {@link AccessTier} for the destination blob.
-<<<<<<< HEAD
-     * @param accessConditions {@link BlobAccessConditions}
-     *
-=======
-     * @param accessConditions {@link BlobRequestConditions}
->>>>>>> 9fedee1b
+     * @param requestConditions {@link BlobRequestConditions}
      * @return A reactive response containing the information of the block blob.
      */
     public Mono<Response<BlockBlobItem>> commitBlockListWithResponse(List<String> base64BlockIds,
             BlobHttpHeaders headers, Map<String, String> metadata, AccessTier tier,
-            BlobRequestConditions accessConditions) {
+            BlobRequestConditions requestConditions) {
         try {
             return withContext(context -> commitBlockListWithResponse(base64BlockIds, headers, metadata, tier,
-                accessConditions, context));
+                requestConditions, context));
         } catch (RuntimeException ex) {
             return monoError(logger, ex);
         }
