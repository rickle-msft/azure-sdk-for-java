--- conflicted
+++ resolved
@@ -41,7 +41,6 @@
      * @return An object with defaults filled in for null values in the original.
      */
     public static ParallelTransferOptions populateAndApplyDefaults(ParallelTransferOptions other) {
-<<<<<<< HEAD
         other = other == null ? new ParallelTransferOptions() : other;
 
         Long blockSize = other.getBlockSizeLong();
@@ -49,9 +48,9 @@
             blockSize = (long) BlobAsyncClient.BLOB_DEFAULT_UPLOAD_BLOCK_SIZE;
         }
 
-        Integer numBuffers = other.getNumBuffers();
-        if (numBuffers == null) {
-            numBuffers = BlobAsyncClient.BLOB_DEFAULT_NUMBER_OF_BUFFERS;
+        Integer maxConcurrency = other.getMaxConcurrency();
+        if (maxConcurrency == null) {
+            maxConcurrency = BlobAsyncClient.BLOB_DEFAULT_NUMBER_OF_BUFFERS;
         }
 
         Long maxSingleUploadSize = other.getMaxSingleUploadSizeLong();
@@ -61,20 +60,9 @@
 
         return new ParallelTransferOptions()
             .setBlockSizeLong(blockSize)
-            .setNumBuffers(numBuffers)
+            .setMaxConcurrency(maxConcurrency)
             .setProgressReceiver(other.getProgressReceiver())
             .setMaxSingleUploadSizeLong(maxSingleUploadSize);
-=======
-        other = other == null ? new ParallelTransferOptions(null, null, null) : other;
-        return new ParallelTransferOptions(
-            other.getBlockSize() == null ? Integer.valueOf(BlobAsyncClient.BLOB_DEFAULT_UPLOAD_BLOCK_SIZE)
-                : other.getBlockSize(),
-            other.getMaxConcurrency() == null ? Integer.valueOf(BlobAsyncClient.BLOB_DEFAULT_NUMBER_OF_BUFFERS)
-                : other.getMaxConcurrency(),
-            other.getProgressReceiver(),
-            other.getMaxSingleUploadSize() == null ? Integer.valueOf(BlockBlobAsyncClient.MAX_UPLOAD_BLOB_BYTES)
-                : other.getMaxSingleUploadSize());
->>>>>>> 8bfb5da1
     }
 
     /**
@@ -84,13 +72,8 @@
      */
     public static com.azure.storage.common.ParallelTransferOptions wrapBlobOptions(
         ParallelTransferOptions blobOptions) {
-<<<<<<< HEAD
         Long blockSize = blobOptions.getBlockSizeLong();
-        Integer numBuffers = blobOptions.getNumBuffers();
-=======
-        Integer blockSize = blobOptions.getBlockSize();
-        Integer numBuffers = blobOptions.getMaxConcurrency();
->>>>>>> 8bfb5da1
+        Integer maxConcurrency = blobOptions.getMaxConcurrency();
         com.azure.storage.common.ProgressReceiver wrappedReceiver = blobOptions.getProgressReceiver() == null
             ? null
             : blobOptions.getProgressReceiver()::reportProgress;
@@ -98,7 +81,7 @@
 
         return new com.azure.storage.common.ParallelTransferOptions()
             .setBlockSizeLong(blockSize)
-            .setNumBuffers(numBuffers)
+            .setNumBuffers(maxConcurrency)
             .setProgressReceiver(wrappedReceiver)
             .setMaxSingleUploadSizeLong(maxSingleUploadSize);
     }
