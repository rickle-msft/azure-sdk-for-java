// Copyright (c) Microsoft Corporation. All rights reserved.
// Licensed under the MIT License.

package com.azure.storage.blob.models;

import com.azure.core.annotation.Immutable;
import com.azure.core.util.CoreUtils;

import java.time.OffsetDateTime;
import java.util.Map;

/**
 * This class contains the response information returned from the service when getting blob properties.
 */
@Immutable
public final class BlobProperties {
    private final OffsetDateTime creationTime;
    private final OffsetDateTime lastModified;
    private final String eTag;
    private final long blobSize;
    private final String contentType;
    private final byte[] contentMd5;
    private final String contentEncoding;
    private final String contentDisposition;
    private final String contentLanguage;
    private final String cacheControl;
    private final Long blobSequenceNumber;
    private final BlobType blobType;
    private final LeaseStatusType leaseStatus;
    private final LeaseStateType leaseState;
    private final LeaseDurationType leaseDuration;
    private final String copyId;
    private final CopyStatusType copyStatus;
    private final String copySource;
    private final String copyProgress;
    private final OffsetDateTime copyCompletionTime;
    private final String copyStatusDescription;
    private final Boolean isServerEncrypted;
    private final Boolean isIncrementalCopy;
    private final String copyDestinationSnapshot;
    private final AccessTier accessTier;
    private final Boolean isAccessTierInferred;
    private final ArchiveStatus archiveStatus;
    private final String encryptionKeySha256;
    private final String encryptionScope;
    private final OffsetDateTime accessTierChangeTime;
    private final Map<String, String> metadata;
    private final Integer committedBlockCount;
<<<<<<< HEAD
    private final Long tagCount;
=======
    private final String versionId;
    private final Boolean isCurrentVersion;
>>>>>>> 673a3276

    /**
     * Constructs a {@link BlobProperties}.
     *
     * @param creationTime Creation time of the blob.
     * @param lastModified Datetime when the blob was last modified.
     * @param eTag ETag of the blob.
     * @param blobSize Size of the blob.
     * @param contentType Content type specified for the blob.
     * @param contentMd5 Content MD5 specified for the blob.
     * @param contentEncoding Content encoding specified for the blob.
     * @param contentDisposition Content disposition specified for the blob.
     * @param contentLanguage Content language specified for the blob.
     * @param cacheControl Cache control specified for the blob.
     * @param blobSequenceNumber The current sequence number for a page blob, if the blob is an append or block blob
     * pass {@code null}.
     * @param blobType Type of the blob.
     * @param leaseStatus Status of the lease on the blob.
     * @param leaseState State of the lease on the blob.
     * @param leaseDuration Type of lease on the blob.
     * @param copyId Identifier of the last copy operation performed on the blob.
     * @param copyStatus Status of the last copy operation performed on the blob.
     * @param copySource Source of the last copy operation performed on the blob.
     * @param copyProgress Progress of the last copy operation performed on the blob.
     * @param copyCompletionTime Datetime when the last copy operation on the blob completed.
     * @param copyStatusDescription Description of the last copy operation on the blob.
     * @param isServerEncrypted Flag indicating if the blob's content is encrypted on the server.
     * @param isIncrementalCopy Flag indicating if the blob was incrementally copied.
     * @param copyDestinationSnapshot Snapshot identifier of the last incremental copy snapshot for the blob.
     * @param accessTier Access tier of the blob.
     * @param isAccessTierInferred Flag indicating if the access tier of the blob was inferred from properties of the
     * blob.
     * @param archiveStatus Archive status of the blob.
     * @param encryptionKeySha256 SHA256 of the customer provided encryption key used to encrypt the blob on the server.
     * @param accessTierChangeTime Datetime when the access tier of the blob last changed.
     * @param metadata Metadata associated with the blob.
     * @param committedBlockCount Number of blocks committed to an append blob, if the blob is a block or page blob
     * pass {@code null}.
     */
    public BlobProperties(final OffsetDateTime creationTime, final OffsetDateTime lastModified, final String eTag,
        final long blobSize, final String contentType, final byte[] contentMd5, final String contentEncoding,
        final String contentDisposition, final String contentLanguage, final String cacheControl,
        final Long blobSequenceNumber, final BlobType blobType, final LeaseStatusType leaseStatus,
        final LeaseStateType leaseState, final LeaseDurationType leaseDuration, final String copyId,
        final CopyStatusType copyStatus, final String copySource, final String copyProgress,
        final OffsetDateTime copyCompletionTime, final String copyStatusDescription, final Boolean isServerEncrypted,
        final Boolean isIncrementalCopy, final String copyDestinationSnapshot, final AccessTier accessTier,
        final Boolean isAccessTierInferred, final ArchiveStatus archiveStatus, final String encryptionKeySha256,
        final OffsetDateTime accessTierChangeTime, final Map<String, String> metadata,
        final Integer committedBlockCount) {
<<<<<<< HEAD

        this(creationTime, lastModified, eTag, blobSize, contentType, contentMd5, contentEncoding,
            contentDisposition, contentLanguage, cacheControl, blobSequenceNumber, blobType, leaseStatus, leaseState,
            leaseDuration, copyId, copyStatus, copySource, copyProgress, copyCompletionTime, copyStatusDescription,
            isServerEncrypted, isIncrementalCopy, copyDestinationSnapshot, accessTier, isAccessTierInferred,
            archiveStatus, encryptionKeySha256, null, accessTierChangeTime, metadata, committedBlockCount, null);
=======
        this(creationTime, lastModified, eTag, blobSize, contentType, contentMd5, contentEncoding, contentDisposition,
             contentLanguage, cacheControl, blobSequenceNumber, blobType, leaseStatus, leaseState, leaseDuration,
            copyId, copyStatus, copySource, copyProgress, copyCompletionTime, copyStatusDescription, isServerEncrypted,
            isIncrementalCopy, copyDestinationSnapshot, accessTier, isAccessTierInferred, archiveStatus,
            encryptionKeySha256, accessTierChangeTime, metadata, committedBlockCount, null, null);
>>>>>>> 673a3276
    }

    /**
     * Constructs a {@link BlobProperties}.
     *
     * @param creationTime Creation time of the blob.
     * @param lastModified Datetime when the blob was last modified.
     * @param eTag ETag of the blob.
     * @param blobSize Size of the blob.
     * @param contentType Content type specified for the blob.
     * @param contentMd5 Content MD5 specified for the blob.
     * @param contentEncoding Content encoding specified for the blob.
     * @param contentDisposition Content disposition specified for the blob.
     * @param contentLanguage Content language specified for the blob.
     * @param cacheControl Cache control specified for the blob.
     * @param blobSequenceNumber The current sequence number for a page blob, if the blob is an append or block blob
     * pass {@code null}.
     * @param blobType Type of the blob.
     * @param leaseStatus Status of the lease on the blob.
     * @param leaseState State of the lease on the blob.
     * @param leaseDuration Type of lease on the blob.
     * @param copyId Identifier of the last copy operation performed on the blob.
     * @param copyStatus Status of the last copy operation performed on the blob.
     * @param copySource Source of the last copy operation performed on the blob.
     * @param copyProgress Progress of the last copy operation performed on the blob.
     * @param copyCompletionTime Datetime when the last copy operation on the blob completed.
     * @param copyStatusDescription Description of the last copy operation on the blob.
     * @param isServerEncrypted Flag indicating if the blob's content is encrypted on the server.
     * @param isIncrementalCopy Flag indicating if the blob was incrementally copied.
     * @param copyDestinationSnapshot Snapshot identifier of the last incremental copy snapshot for the blob.
     * @param accessTier Access tier of the blob.
     * @param isAccessTierInferred Flag indicating if the access tier of the blob was inferred from properties of the
     * blob.
     * @param archiveStatus Archive status of the blob.
     * @param encryptionKeySha256 SHA256 of the customer provided encryption key used to encrypt the blob on the server.
<<<<<<< HEAD
     * @param encryptionScope The name of the encryption scope under which the blob is encrypted.
     * @param accessTierChangeTime Datetime when the access tier of the blob last changed.
     * @param metadata Metadata associated with the blob.
     * @param committedBlockCount Number of blocks committed to an append blob, if the blob is a block or page blob
     * @param tagCount Number of tags associated with the blob.
     * pass {@code null}.
     */
    public BlobProperties(final OffsetDateTime creationTime, final OffsetDateTime lastModified, final String eTag,
        final long blobSize, final String contentType, final byte[] contentMd5, final String contentEncoding,
        final String contentDisposition, final String contentLanguage, final String cacheControl,
        final Long blobSequenceNumber, final BlobType blobType, final LeaseStatusType leaseStatus,
        final LeaseStateType leaseState, final LeaseDurationType leaseDuration, final String copyId,
        final CopyStatusType copyStatus, final String copySource, final String copyProgress,
        final OffsetDateTime copyCompletionTime, final String copyStatusDescription, final Boolean isServerEncrypted,
        final Boolean isIncrementalCopy, final String copyDestinationSnapshot, final AccessTier accessTier,
        final Boolean isAccessTierInferred, final ArchiveStatus archiveStatus, final String encryptionKeySha256,
        final String encryptionScope, final OffsetDateTime accessTierChangeTime, final Map<String, String> metadata,
        final Integer committedBlockCount, final Long tagCount) {
=======
     * @param accessTierChangeTime Datetime when the access tier of the blob last changed.
     * @param metadata Metadata associated with the blob.
     * @param committedBlockCount Number of blocks committed to an append blob, if the blob is a block or page blob
     * pass {@code null}.
     * @param versionId The version identifier of the blob.
     * @param isCurrentVersion Flag indicating if version identifier points to current version of the blob.
     */
    public BlobProperties(final OffsetDateTime creationTime, final OffsetDateTime lastModified, final String eTag,
                          final long blobSize, final String contentType, final byte[] contentMd5,
                          final String contentEncoding, final String contentDisposition, final String contentLanguage,
                          final String cacheControl, final Long blobSequenceNumber, final BlobType blobType,
                          final LeaseStatusType leaseStatus, final LeaseStateType leaseState,
                          final LeaseDurationType leaseDuration, final String copyId,
                          final CopyStatusType copyStatus, final String copySource, final String copyProgress,
                          final OffsetDateTime copyCompletionTime, final String copyStatusDescription,
                          final Boolean isServerEncrypted, final Boolean isIncrementalCopy,
                          final String copyDestinationSnapshot, final AccessTier accessTier,
                          final Boolean isAccessTierInferred, final ArchiveStatus archiveStatus,
                          final String encryptionKeySha256, final OffsetDateTime accessTierChangeTime,
                          final Map<String, String> metadata, final Integer committedBlockCount,
                          final String versionId, final Boolean isCurrentVersion) {
>>>>>>> 673a3276
        this.creationTime = creationTime;
        this.lastModified = lastModified;
        this.eTag = eTag;
        this.blobSize = blobSize;
        this.contentType = contentType;
        this.contentMd5 = CoreUtils.clone(contentMd5);
        this.contentEncoding = contentEncoding;
        this.contentDisposition = contentDisposition;
        this.contentLanguage = contentLanguage;
        this.cacheControl = cacheControl;
        this.blobSequenceNumber = blobSequenceNumber;
        this.blobType = blobType;
        this.leaseStatus = leaseStatus;
        this.leaseState = leaseState;
        this.leaseDuration = leaseDuration;
        this.copyId = copyId;
        this.copyStatus = copyStatus;
        this.copySource = copySource;
        this.copyProgress = copyProgress;
        this.copyCompletionTime = copyCompletionTime;
        this.copyStatusDescription = copyStatusDescription;
        this.isServerEncrypted = isServerEncrypted;
        this.isIncrementalCopy = isIncrementalCopy;
        this.copyDestinationSnapshot = copyDestinationSnapshot;
        this.accessTier = accessTier;
        this.isAccessTierInferred = isAccessTierInferred;
        this.archiveStatus = archiveStatus;
        this.encryptionKeySha256 = encryptionKeySha256;
        this.encryptionScope = encryptionScope;
        this.accessTierChangeTime = accessTierChangeTime;
        this.metadata = metadata;
        this.committedBlockCount = committedBlockCount;
<<<<<<< HEAD
        this.tagCount = tagCount;
=======
        this.versionId = versionId;
        this.isCurrentVersion = isCurrentVersion;
>>>>>>> 673a3276
    }

    /**
     * @return the time when the blob was created
     */
    public OffsetDateTime getCreationTime() {
        return creationTime;
    }

    /**
     * @return the time when the blob was last modified
     */
    public OffsetDateTime getLastModified() {
        return lastModified;
    }

    /**
     * @return the eTag of the blob
     */
    public String getETag() {
        return eTag;
    }

    /**
     * @return the size of the blob in bytes
     */
    public long getBlobSize() {
        return blobSize;
    }

    /**
     * @return the content type of the blob
     */
    public String getContentType() {
        return contentType;
    }

    /**
     * @return the MD5 of the blob's content
     */
    public byte[] getContentMd5() {
        return CoreUtils.clone(contentMd5);
    }

    /**
     * @return the content encoding of the blob
     */
    public String getContentEncoding() {
        return contentEncoding;
    }

    /**
     * @return the content disposition of the blob
     */
    public String getContentDisposition() {
        return contentDisposition;
    }

    /**
     * @return the content language of the blob
     */
    public String getContentLanguage() {
        return contentLanguage;
    }

    /**
     * @return the cache control of the blob
     */
    public String getCacheControl() {
        return cacheControl;
    }

    /**
     * @return the current sequence number of the page blob. This is only returned for page blobs.
     */
    public Long getBlobSequenceNumber() {
        return blobSequenceNumber;
    }

    /**
     * @return the type of the blob
     */
    public BlobType getBlobType() {
        return blobType;
    }

    /**
     * @return the lease status of the blob
     */
    public LeaseStatusType getLeaseStatus() {
        return leaseStatus;
    }

    /**
     * @return the lease state of the blob
     */
    public LeaseStateType getLeaseState() {
        return leaseState;
    }

    /**
     * @return the lease duration if the blob is leased
     */
    public LeaseDurationType getLeaseDuration() {
        return leaseDuration;
    }

    /**
     * @return the identifier of the last copy operation. If this blob hasn't been the target of a copy operation or has
     * been modified since this won't be set.
     */
    public String getCopyId() {
        return copyId;
    }

    /**
     * @return the status of the last copy operation. If this blob hasn't been the target of a copy operation or has
     * been modified since this won't be set.
     */
    public CopyStatusType getCopyStatus() {
        return copyStatus;
    }

    /**
     * @return the source blob URL from the last copy operation. If this blob hasn't been the target of a copy operation
     * or has been modified since this won't be set.
     */
    public String getCopySource() {
        return copySource;
    }

    /**
     * @return the number of bytes copied and total bytes in the source from the last copy operation (bytes copied/total
     * bytes). If this blob hasn't been the target of a copy operation or has been modified since this won't be set.
     */
    public String getCopyProgress() {
        return copyProgress;
    }

    /**
     * @return the completion time of the last copy operation. If this blob hasn't been the target of a copy operation
     * or has been modified since this won't be set.
     */
    public OffsetDateTime getCopyCompletionTime() {
        return copyCompletionTime;
    }

    /**
     * @return the description of the last copy failure, this is set when the {@link #getCopyStatus() getCopyStatus} is
     * {@link CopyStatusType#FAILED failed} or {@link CopyStatusType#ABORTED aborted}. If this blob hasn't been the
     * target of a copy operation or has been modified since this won't be set.
     */
    public String getCopyStatusDescription() {
        return copyStatusDescription;
    }

    /**
     * @return the status of the blob being encrypted on the server
     */
    public Boolean isServerEncrypted() {
        return isServerEncrypted;
    }

    /**
     * @return the status of the blob being an incremental copy blob
     */
    public Boolean isIncrementalCopy() {
        return isIncrementalCopy;
    }

    /**
     * @return the snapshot time of the last successful incremental copy snapshot for this blob. If this blob isn't an
     * incremental copy blob or incremental copy snapshot or {@link #getCopyStatus() getCopyStatus} isn't {@link
     * CopyStatusType#SUCCESS success} this won't be set.
     */
    public String getCopyDestinationSnapshot() {
        return copyDestinationSnapshot;
    }

    /**
     * @return the tier of the blob. This is only set for Page blobs on a premium storage account or for Block blobs on
     * blob storage or general purpose V2 account.
     */
    public AccessTier getAccessTier() {
        return accessTier;
    }

    /**
     * @return the status of the tier being inferred for the blob. This is only set for Page blobs on a premium storage
     * account or for Block blobs on blob storage or general purpose V2 account.
     */
    public Boolean isAccessTierInferred() {
        return isAccessTierInferred;
    }

    /**
     * @return the archive status of the blob. This is only for blobs on a blob storage and general purpose v2 account.
     */
    public ArchiveStatus getArchiveStatus() {
        return archiveStatus;
    }

    /**
     * @return the key used to encrypt the blob
     */
    public String getEncryptionKeySha256() {
        return encryptionKeySha256;
    }

    /**
     * @return The name of the encryption scope under which the blob is encrypted.
     */
    public String getEncryptionScope() {
        return encryptionScope;
    }

    /**
     * @return the time when the access tier for the blob was last changed
     */
    public OffsetDateTime getAccessTierChangeTime() {
        return accessTierChangeTime;
    }

    /**
     * @return the metadata associated with this blob
     */
    public Map<String, String> getMetadata() {
        return metadata;
    }

    /**
     * @return the number of committed blocks in the blob. This is only returned for Append blobs.
     */
    public Integer getCommittedBlockCount() {
        return committedBlockCount;
    }

    /**
<<<<<<< HEAD
     * @return The number of tags associated with the blob.
     */
    public Long getTagCount() {
        return tagCount;
=======
     * @return the version identifier the blob.
     */
    public String getVersionId() {
        return versionId;
    }

    /**
     * @return the flag indicating whether version identifier points to current version of the blob.
     */
    public Boolean isCurrentVersion() {
        return isCurrentVersion;
>>>>>>> 673a3276
    }
}<|MERGE_RESOLUTION|>--- conflicted
+++ resolved
@@ -46,12 +46,9 @@
     private final OffsetDateTime accessTierChangeTime;
     private final Map<String, String> metadata;
     private final Integer committedBlockCount;
-<<<<<<< HEAD
     private final Long tagCount;
-=======
     private final String versionId;
     private final Boolean isCurrentVersion;
->>>>>>> 673a3276
 
     /**
      * Constructs a {@link BlobProperties}.
@@ -102,20 +99,12 @@
         final Boolean isAccessTierInferred, final ArchiveStatus archiveStatus, final String encryptionKeySha256,
         final OffsetDateTime accessTierChangeTime, final Map<String, String> metadata,
         final Integer committedBlockCount) {
-<<<<<<< HEAD
-
-        this(creationTime, lastModified, eTag, blobSize, contentType, contentMd5, contentEncoding,
-            contentDisposition, contentLanguage, cacheControl, blobSequenceNumber, blobType, leaseStatus, leaseState,
-            leaseDuration, copyId, copyStatus, copySource, copyProgress, copyCompletionTime, copyStatusDescription,
-            isServerEncrypted, isIncrementalCopy, copyDestinationSnapshot, accessTier, isAccessTierInferred,
-            archiveStatus, encryptionKeySha256, null, accessTierChangeTime, metadata, committedBlockCount, null);
-=======
+
         this(creationTime, lastModified, eTag, blobSize, contentType, contentMd5, contentEncoding, contentDisposition,
              contentLanguage, cacheControl, blobSequenceNumber, blobType, leaseStatus, leaseState, leaseDuration,
             copyId, copyStatus, copySource, copyProgress, copyCompletionTime, copyStatusDescription, isServerEncrypted,
             isIncrementalCopy, copyDestinationSnapshot, accessTier, isAccessTierInferred, archiveStatus,
-            encryptionKeySha256, accessTierChangeTime, metadata, committedBlockCount, null, null);
->>>>>>> 673a3276
+            encryptionKeySha256, null, accessTierChangeTime, metadata, committedBlockCount, null, null, null);
     }
 
     /**
@@ -151,13 +140,74 @@
      * blob.
      * @param archiveStatus Archive status of the blob.
      * @param encryptionKeySha256 SHA256 of the customer provided encryption key used to encrypt the blob on the server.
-<<<<<<< HEAD
+     * @param accessTierChangeTime Datetime when the access tier of the blob last changed.
+     * @param metadata Metadata associated with the blob.
+     * @param committedBlockCount Number of blocks committed to an append blob, if the blob is a block or page blob
+     * pass {@code null}.
+     * @param versionId The version identifier of the blob.
+     * @param isCurrentVersion Flag indicating if version identifier points to current version of the blob.
+     */
+    public BlobProperties(final OffsetDateTime creationTime, final OffsetDateTime lastModified, final String eTag,
+        final long blobSize, final String contentType, final byte[] contentMd5, final String contentEncoding,
+        final String contentDisposition, final String contentLanguage, final String cacheControl,
+        final Long blobSequenceNumber, final BlobType blobType, final LeaseStatusType leaseStatus,
+        final LeaseStateType leaseState, final LeaseDurationType leaseDuration, final String copyId,
+        final CopyStatusType copyStatus, final String copySource, final String copyProgress,
+        final OffsetDateTime copyCompletionTime, final String copyStatusDescription, final Boolean isServerEncrypted,
+        final Boolean isIncrementalCopy, final String copyDestinationSnapshot, final AccessTier accessTier,
+        final Boolean isAccessTierInferred, final ArchiveStatus archiveStatus, final String encryptionKeySha256,
+        final OffsetDateTime accessTierChangeTime, final Map<String, String> metadata,
+        final Integer committedBlockCount, final String versionId, final Boolean isCurrentVersion) {
+
+        this(creationTime, lastModified, eTag, blobSize, contentType, contentMd5, contentEncoding, contentDisposition,
+            contentLanguage, cacheControl, blobSequenceNumber, blobType, leaseStatus, leaseState, leaseDuration,
+            copyId, copyStatus, copySource, copyProgress, copyCompletionTime, copyStatusDescription, isServerEncrypted,
+            isIncrementalCopy, copyDestinationSnapshot, accessTier, isAccessTierInferred, archiveStatus,
+            encryptionKeySha256, null, accessTierChangeTime, metadata, committedBlockCount, versionId, isCurrentVersion,
+            null);
+    }
+
+    /**
+     * Constructs a {@link BlobProperties}.
+     *
+     * @param creationTime Creation time of the blob.
+     * @param lastModified Datetime when the blob was last modified.
+     * @param eTag ETag of the blob.
+     * @param blobSize Size of the blob.
+     * @param contentType Content type specified for the blob.
+     * @param contentMd5 Content MD5 specified for the blob.
+     * @param contentEncoding Content encoding specified for the blob.
+     * @param contentDisposition Content disposition specified for the blob.
+     * @param contentLanguage Content language specified for the blob.
+     * @param cacheControl Cache control specified for the blob.
+     * @param blobSequenceNumber The current sequence number for a page blob, if the blob is an append or block blob
+     * pass {@code null}.
+     * @param blobType Type of the blob.
+     * @param leaseStatus Status of the lease on the blob.
+     * @param leaseState State of the lease on the blob.
+     * @param leaseDuration Type of lease on the blob.
+     * @param copyId Identifier of the last copy operation performed on the blob.
+     * @param copyStatus Status of the last copy operation performed on the blob.
+     * @param copySource Source of the last copy operation performed on the blob.
+     * @param copyProgress Progress of the last copy operation performed on the blob.
+     * @param copyCompletionTime Datetime when the last copy operation on the blob completed.
+     * @param copyStatusDescription Description of the last copy operation on the blob.
+     * @param isServerEncrypted Flag indicating if the blob's content is encrypted on the server.
+     * @param isIncrementalCopy Flag indicating if the blob was incrementally copied.
+     * @param copyDestinationSnapshot Snapshot identifier of the last incremental copy snapshot for the blob.
+     * @param accessTier Access tier of the blob.
+     * @param isAccessTierInferred Flag indicating if the access tier of the blob was inferred from properties of the
+     * blob.
+     * @param archiveStatus Archive status of the blob.
+     * @param encryptionKeySha256 SHA256 of the customer provided encryption key used to encrypt the blob on the server.
      * @param encryptionScope The name of the encryption scope under which the blob is encrypted.
      * @param accessTierChangeTime Datetime when the access tier of the blob last changed.
      * @param metadata Metadata associated with the blob.
      * @param committedBlockCount Number of blocks committed to an append blob, if the blob is a block or page blob
+     * pass {@code null}.
+     * @param versionId The version identifier of the blob.
+     * @param isCurrentVersion Flag indicating if version identifier points to current version of the blob.
      * @param tagCount Number of tags associated with the blob.
-     * pass {@code null}.
      */
     public BlobProperties(final OffsetDateTime creationTime, final OffsetDateTime lastModified, final String eTag,
         final long blobSize, final String contentType, final byte[] contentMd5, final String contentEncoding,
@@ -169,30 +219,8 @@
         final Boolean isIncrementalCopy, final String copyDestinationSnapshot, final AccessTier accessTier,
         final Boolean isAccessTierInferred, final ArchiveStatus archiveStatus, final String encryptionKeySha256,
         final String encryptionScope, final OffsetDateTime accessTierChangeTime, final Map<String, String> metadata,
-        final Integer committedBlockCount, final Long tagCount) {
-=======
-     * @param accessTierChangeTime Datetime when the access tier of the blob last changed.
-     * @param metadata Metadata associated with the blob.
-     * @param committedBlockCount Number of blocks committed to an append blob, if the blob is a block or page blob
-     * pass {@code null}.
-     * @param versionId The version identifier of the blob.
-     * @param isCurrentVersion Flag indicating if version identifier points to current version of the blob.
-     */
-    public BlobProperties(final OffsetDateTime creationTime, final OffsetDateTime lastModified, final String eTag,
-                          final long blobSize, final String contentType, final byte[] contentMd5,
-                          final String contentEncoding, final String contentDisposition, final String contentLanguage,
-                          final String cacheControl, final Long blobSequenceNumber, final BlobType blobType,
-                          final LeaseStatusType leaseStatus, final LeaseStateType leaseState,
-                          final LeaseDurationType leaseDuration, final String copyId,
-                          final CopyStatusType copyStatus, final String copySource, final String copyProgress,
-                          final OffsetDateTime copyCompletionTime, final String copyStatusDescription,
-                          final Boolean isServerEncrypted, final Boolean isIncrementalCopy,
-                          final String copyDestinationSnapshot, final AccessTier accessTier,
-                          final Boolean isAccessTierInferred, final ArchiveStatus archiveStatus,
-                          final String encryptionKeySha256, final OffsetDateTime accessTierChangeTime,
-                          final Map<String, String> metadata, final Integer committedBlockCount,
-                          final String versionId, final Boolean isCurrentVersion) {
->>>>>>> 673a3276
+        final Integer committedBlockCount, final String versionId, final Boolean isCurrentVersion,
+        final Long tagCount) {
         this.creationTime = creationTime;
         this.lastModified = lastModified;
         this.eTag = eTag;
@@ -225,12 +253,9 @@
         this.accessTierChangeTime = accessTierChangeTime;
         this.metadata = metadata;
         this.committedBlockCount = committedBlockCount;
-<<<<<<< HEAD
         this.tagCount = tagCount;
-=======
         this.versionId = versionId;
         this.isCurrentVersion = isCurrentVersion;
->>>>>>> 673a3276
     }
 
     /**
@@ -469,12 +494,13 @@
     }
 
     /**
-<<<<<<< HEAD
      * @return The number of tags associated with the blob.
      */
     public Long getTagCount() {
         return tagCount;
-=======
+    }
+
+    /**
      * @return the version identifier the blob.
      */
     public String getVersionId() {
@@ -486,6 +512,5 @@
      */
     public Boolean isCurrentVersion() {
         return isCurrentVersion;
->>>>>>> 673a3276
     }
 }