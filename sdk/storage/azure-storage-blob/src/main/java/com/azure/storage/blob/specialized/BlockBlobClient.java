// Copyright (c) Microsoft Corporation. All rights reserved.
// Licensed under the MIT License.

package com.azure.storage.blob.specialized;

import com.azure.core.annotation.ServiceClient;
import com.azure.core.exception.UnexpectedLengthException;
import com.azure.core.http.rest.Response;
import com.azure.core.util.Context;
import com.azure.core.util.logging.ClientLogger;
import com.azure.storage.blob.BlobAsyncClient;
import com.azure.storage.blob.BlobClient;
import com.azure.storage.blob.models.AccessTier;
import com.azure.storage.blob.models.BlobAccessConditions;
import com.azure.storage.blob.models.BlobHttpHeaders;
import com.azure.storage.blob.models.BlobRange;
import com.azure.storage.blob.models.BlobStorageException;
import com.azure.storage.blob.models.BlockBlobItem;
import com.azure.storage.blob.models.BlockList;
import com.azure.storage.blob.models.BlockListType;
import com.azure.storage.blob.models.LeaseAccessConditions;
import com.azure.storage.blob.models.SourceModifiedAccessConditions;
import com.azure.storage.common.Utility;
import com.azure.storage.common.implementation.StorageImplUtils;
import reactor.core.publisher.Flux;
import reactor.core.publisher.Mono;
import reactor.core.scheduler.Schedulers;

import java.io.IOException;
import java.io.InputStream;
import java.io.UncheckedIOException;
import java.net.URL;
import java.nio.ByteBuffer;
import java.time.Duration;
import java.util.List;
import java.util.Map;
import java.util.Objects;

/**
 * Client to a block blob. It may only be instantiated through a {@link SpecializedBlobClientBuilder} or via the method
 * {@link BlobClient#getBlockBlobClient()}. This class does not hold any state about a particular blob, but is instead
 * a convenient way of sending appropriate requests to the resource on the service.
 *
 * <p>
 * Please refer to the <a href=https://docs.microsoft.com/en-us/rest/api/storageservices/understanding-block-blobs--append-blobs--and-page-blobs>Azure Docs</a> for more information.
 */
@ServiceClient(builder = SpecializedBlobClientBuilder.class)
public final class BlockBlobClient extends BlobClientBase {
    /**
     * Indicates the maximum number of bytes that can be sent in a call to upload.
     */
    public static final int MAX_UPLOAD_BLOB_BYTES = BlockBlobAsyncClient.MAX_UPLOAD_BLOB_BYTES;
    /**
     * Indicates the maximum number of bytes that can be sent in a call to stageBlock.
     */
    public static final int MAX_STAGE_BLOCK_BYTES = BlockBlobAsyncClient.MAX_STAGE_BLOCK_BYTES;
    /**
     * Indicates the maximum number of blocks allowed in a block blob.
     */
    public static final int MAX_BLOCKS = BlockBlobAsyncClient.MAX_BLOCKS;
    private final ClientLogger logger = new ClientLogger(BlockBlobClient.class);
    private final BlockBlobAsyncClient blockBlobAsyncClient;

    /**
     * Package-private constructor for use by {@link SpecializedBlobClientBuilder}.
     *
     * @param blockBlobAsyncClient the async block blob client
     */
    BlockBlobClient(BlockBlobAsyncClient blockBlobAsyncClient) {
        super(blockBlobAsyncClient);
        this.blockBlobAsyncClient = blockBlobAsyncClient;
    }

    /**
     * Creates and opens an output stream to write data to the block blob. If the blob already exists on the service, it
     * will be overwritten.
     *
     * @return A {@link BlobOutputStream} object used to write data to the blob.
     * @throws BlobStorageException If a storage service error occurred.
     */
    public BlobOutputStream getBlobOutputStream() {
        return getBlobOutputStream(null);
    }

    /**
     * Creates and opens an output stream to write data to the block blob. If the blob already exists on the service, it
     * will be overwritten.
     *
     * @param accessConditions A {@link BlobAccessConditions} object that represents the access conditions for the
     * blob.
     *
     * @return A {@link BlobOutputStream} object used to write data to the blob.
     * @throws BlobStorageException If a storage service error occurred.
     */
    public BlobOutputStream getBlobOutputStream(BlobAccessConditions accessConditions) {
        return BlobOutputStream.blockBlobOutputStream(blockBlobAsyncClient, accessConditions);
    }

    /**
     * Creates a new block blob, or updates the content of an existing block blob. Updating an existing block blob
     * overwrites any existing metadata on the blob. Partial updates are not supported with PutBlob; the content of the
     * existing blob is overwritten with the new content. To perform a partial update of a block blob's, use PutBlock
     * and PutBlockList. For more information, see the
     * <a href="https://docs.microsoft.com/rest/api/storageservices/put-blob">Azure Docs</a>.
     *
     * <p><strong>Code Samples</strong></p>
     *
     * {@codesnippet com.azure.storage.blob.specialized.BlockBlobClient.upload#InputStream-long}
     *
     * @param data The data to write to the blob.
     * @param length The exact length of the data. It is important that this value match precisely the length of the
     * data provided in the {@link InputStream}.
     *
     * @return The information of the uploaded block blob.
     *
     * @throws IOException If an I/O error occurs
     */
    public BlockBlobItem upload(InputStream data, long length) throws IOException {
        return uploadWithResponse(data, length, null, null, null, null, null, null, Context.NONE).getValue();
    }

    /**
     * Creates a new block blob, or updates the content of an existing block blob. Updating an existing block blob
     * overwrites any existing metadata on the blob. Partial updates are not supported with PutBlob; the content of the
     * existing blob is overwritten with the new content. To perform a partial update of a block blob's, use PutBlock
     * and PutBlockList. For more information, see the
     * <a href="https://docs.microsoft.com/rest/api/storageservices/put-blob">Azure Docs</a>.
     *
     * <p><strong>Code Samples</strong></p>
     *
     * {@codesnippet com.azure.storage.blob.specialized.BlockBlobClient.uploadWithResponse#InputStream-long-BlobHttpHeaders-Map-AccessTier-BlobAccessConditions-Duration-Context}
     *
     * @param data The data to write to the blob.
     * @param length The exact length of the data. It is important that this value match precisely the length of the
     * data provided in the {@link InputStream}.
     * @param headers {@link BlobHttpHeaders}
     * @param metadata Metadata to associate with the blob.
     * @param tier {@link AccessTier} for the destination blob.
     * @param contentMd5 An MD5 hash of the block content. This hash is used to verify the integrity of the block during
     * transport. When this header is specified, the storage service compares the hash of the content that has arrived
     * with this header value. Note that this MD5 hash is not stored with the blob. If the two hashes do not match, the
     * operation will fail.
     * @param accessConditions {@link BlobAccessConditions}
     * @param timeout An optional timeout value beyond which a {@link RuntimeException} will be raised.
     * @param context Additional context that is passed through the Http pipeline during the service call.
     *
     * @return The information of the uploaded block blob.
     *
     * @throws UnexpectedLengthException when the length of data does not match the input {@code length}.
     * @throws NullPointerException if the input data is null.
     * @throws UncheckedIOException If an I/O error occurs
     */
    public Response<BlockBlobItem> uploadWithResponse(InputStream data, long length, BlobHttpHeaders headers,
        Map<String, String> metadata, AccessTier tier, byte[] contentMd5, BlobAccessConditions accessConditions,
        Duration timeout, Context context) {
        Objects.requireNonNull(data);
        Flux<ByteBuffer> fbb = Utility.convertStreamToByteBuffer(data, length,
            BlobAsyncClient.BLOB_DEFAULT_UPLOAD_BLOCK_SIZE);
        Mono<Response<BlockBlobItem>> upload = blockBlobAsyncClient
            .uploadWithResponse(fbb.subscribeOn(Schedulers.elastic()), length, headers, metadata, tier, contentMd5,
                accessConditions, context);

        try {
            return StorageImplUtils.blockWithOptionalTimeout(upload, timeout);
        } catch (UncheckedIOException e) {
            throw logger.logExceptionAsError(e);
        }
    }

    /**
     * Uploads the specified block to the block blob's "staging area" to be later committed by a call to
     * commitBlockList. For more information, see the
     * <a href="https://docs.microsoft.com/rest/api/storageservices/put-block">Azure Docs</a>.
     *
     * <p><strong>Code Samples</strong></p>
     *
     * {@codesnippet com.azure.storage.blob.specialized.BlockBlobClient.stageBlock#String-InputStream-long}
     *
     * @param base64BlockID A Base64 encoded {@code String} that specifies the ID for this block. Note that all block
     * ids for a given blob must be the same length.
     * @param data The data to write to the block.
     * @param length The exact length of the data. It is important that this value match precisely the length of the
     * data provided in the {@link InputStream}.
     */
    public void stageBlock(String base64BlockID, InputStream data, long length) {
        stageBlockWithResponse(base64BlockID, data, length, null, null, null, Context.NONE);
    }

    /**
     * Uploads the specified block to the block blob's "staging area" to be later committed by a call to
     * commitBlockList. For more information, see the
     * <a href="https://docs.microsoft.com/rest/api/storageservices/put-block">Azure Docs</a>.
     *
     * <p><strong>Code Samples</strong></p>
     *
     * {@codesnippet com.azure.storage.blob.specialized.BlockBlobClient.stageBlockWithResponse#String-InputStream-long-LeaseAccessConditions-Duration-Context}
     *
     * @param base64BlockID A Base64 encoded {@code String} that specifies the ID for this block. Note that all block
     * ids for a given blob must be the same length.
     * @param data The data to write to the block.
     * @param length The exact length of the data. It is important that this value match precisely the length of the
     * data provided in the {@link InputStream}.
     * @param contentMd5 An MD5 hash of the block content. This hash is used to verify the integrity of the block during
     * transport. When this header is specified, the storage service compares the hash of the content that has arrived
     * with this header value. Note that this MD5 hash is not stored with the blob. If the two hashes do not match, the
     * operation will fail.
     * @param leaseAccessConditions By setting lease access conditions, requests will fail if the provided lease does
     * not match the active lease on the blob.
     * @param timeout An optional timeout value beyond which a {@link RuntimeException} will be raised.
     * @param context Additional context that is passed through the Http pipeline during the service call.
     *
     * @return A response containing status code and HTTP headers
     *
     * @throws UnexpectedLengthException when the length of data does not match the input {@code length}.
     * @throws NullPointerException if the input data is null.
     */
    public Response<Void> stageBlockWithResponse(String base64BlockID, InputStream data, long length, byte[] contentMd5,
        LeaseAccessConditions leaseAccessConditions, Duration timeout, Context context) {
        Objects.requireNonNull(data);
        Flux<ByteBuffer> fbb = Utility.convertStreamToByteBuffer(data, length,
            BlobAsyncClient.BLOB_DEFAULT_UPLOAD_BLOCK_SIZE);

        Mono<Response<Void>> response = blockBlobAsyncClient.stageBlockWithResponse(base64BlockID,
<<<<<<< HEAD
            fbb.subscribeOn(Schedulers.elastic()), length, contentMd5, leaseAccessConditions, context);
        return Utility.blockWithOptionalTimeout(response, timeout);
=======
            fbb.subscribeOn(Schedulers.elastic()), length, leaseAccessConditions, context);
        return StorageImplUtils.blockWithOptionalTimeout(response, timeout);
>>>>>>> ca64b49a
    }

    /**
     * Creates a new block to be committed as part of a blob where the contents are read from a URL. For more
     * information, see the <a href="https://docs.microsoft.com/en-us/rest/api/storageservices/put-block-from-url">Azure
     * Docs</a>.
     *
     * <p><strong>Code Samples</strong></p>
     *
     * {@codesnippet com.azure.storage.blob.specialized.BlockBlobClient.stageBlockFromURL#String-String-BlobRange}
     *
     * @param base64BlockID A Base64 encoded {@code String} that specifies the ID for this block. Note that all block
     * ids for a given blob must be the same length.
     * @param sourceUrl The url to the blob that will be the source of the copy.  A source blob in the same storage
     * account can be authenticated via Shared Key. However, if the source is a blob in another account, the source blob
     * must either be public or must be authenticated via a shared access signature. If the source blob is public, no
     * authentication is required to perform the operation.
     * @param sourceRange {@link BlobRange}
     * @throws IllegalArgumentException If {@code sourceUrl} is a malformed {@link URL}.
     */
    public void stageBlockFromURL(String base64BlockID, String sourceUrl, BlobRange sourceRange) {
        stageBlockFromURLWithResponse(base64BlockID, sourceUrl, sourceRange, null, null, null, null, Context.NONE);
    }

    /**
     * Creates a new block to be committed as part of a blob where the contents are read from a URL. For more
     * information, see the <a href="https://docs.microsoft.com/en-us/rest/api/storageservices/put-block-from-url">Azure
     * Docs</a>.
     *
     * <p><strong>Code Samples</strong></p>
     *
     * {@codesnippet com.azure.storage.blob.specialized.BlockBlobClient.stageBlockFromURLWithResponse#String-String-BlobRange-byte-LeaseAccessConditions-SourceModifiedAccessConditions-Duration-Context}
     *
     * @param base64BlockID A Base64 encoded {@code String} that specifies the ID for this block. Note that all block
     * ids for a given blob must be the same length.
     * @param sourceUrl The url to the blob that will be the source of the copy.  A source blob in the same storage
     * account can be authenticated via Shared Key. However, if the source is a blob in another account, the source blob
     * must either be public or must be authenticated via a shared access signature. If the source blob is public, no
     * authentication is required to perform the operation.
     * @param sourceRange {@link BlobRange}
     * @param sourceContentMD5 An MD5 hash of the block content. This hash is used to verify the integrity of the block
     * during transport. When this header is specified, the storage service compares the hash of the content that has
     * arrived with this header value. Note that this MD5 hash is not stored with the blob. If the two hashes do not
     * match, the operation will fail.
     * @param leaseAccessConditions By setting lease access conditions, requests will fail if the provided lease does
     * not match the active lease on the blob.
     * @param sourceModifiedAccessConditions {@link SourceModifiedAccessConditions}
     * @param timeout An optional timeout value beyond which a {@link RuntimeException} will be raised.
     * @param context Additional context that is passed through the Http pipeline during the service call.
     *
     * @return A response containing status code and HTTP headers
     * @throws IllegalArgumentException If {@code sourceUrl} is a malformed {@link URL}.
     */
    public Response<Void> stageBlockFromURLWithResponse(String base64BlockID, String sourceUrl, BlobRange sourceRange,
        byte[] sourceContentMD5, LeaseAccessConditions leaseAccessConditions,
        SourceModifiedAccessConditions sourceModifiedAccessConditions, Duration timeout, Context context) {
        Mono<Response<Void>> response = blockBlobAsyncClient.stageBlockFromURLWithResponse(base64BlockID, sourceUrl,
            sourceRange, sourceContentMD5, leaseAccessConditions, sourceModifiedAccessConditions, context);
        return StorageImplUtils.blockWithOptionalTimeout(response, timeout);
    }

    /**
     * Returns the list of blocks that have been uploaded as part of a block blob using the specified block list filter.
     * For more information, see the
     * <a href="https://docs.microsoft.com/rest/api/storageservices/get-block-list">Azure Docs</a>.
     *
     * <p><strong>Code Samples</strong></p>
     *
     * {@codesnippet com.azure.storage.blob.specialized.BlockBlobClient.listBlocks#BlockListType}
     *
     * @param listType Specifies which type of blocks to return.
     *
     * @return The list of blocks.
     */
    public BlockList listBlocks(BlockListType listType) {
        return this.listBlocksWithResponse(listType, null, null, Context.NONE).getValue();
    }

    /**
     * Returns the list of blocks that have been uploaded as part of a block blob using the specified block list
     * filter. For more information, see the <a href="https://docs.microsoft.com/rest/api/storageservices/get-block-list">Azure Docs</a>.
     *
     * <p><strong>Code Samples</strong></p>
     *
     * {@codesnippet com.azure.storage.blob.specialized.BlockBlobClient.listBlocksWithResponse#BlockListType-LeaseAccessConditions-Duration-Context}
     *
     * @param listType Specifies which type of blocks to return.
     * @param leaseAccessConditions By setting lease access conditions, requests will fail if the provided lease does
     * not match the active lease on the blob.
     * @param timeout An optional timeout value beyond which a {@link RuntimeException} will be raised.
     * @param context Additional context that is passed through the Http pipeline during the service call.
     *
     * @return The list of blocks.
     */
    public Response<BlockList> listBlocksWithResponse(BlockListType listType,
        LeaseAccessConditions leaseAccessConditions, Duration timeout, Context context) {
        Mono<Response<BlockList>> response = blockBlobAsyncClient.listBlocksWithResponse(listType,
            leaseAccessConditions, context);

        return StorageImplUtils.blockWithOptionalTimeout(response, timeout);
    }

    /**
     * Writes a blob by specifying the list of block IDs that are to make up the blob. In order to be written as part of
     * a blob, a block must have been successfully written to the server in a prior stageBlock operation. You can call
     * commitBlockList to update a blob by uploading only those blocks that have changed, then committing the new and
     * existing blocks together. Any blocks not specified in the block list and permanently deleted. For more
     * information, see the
     * <a href="https://docs.microsoft.com/rest/api/storageservices/put-block-list">Azure Docs</a>.
     *
     * <p><strong>Code Samples</strong></p>
     *
     * {@codesnippet com.azure.storage.blob.specialized.BlockBlobClient.commitBlockList#List}
     *
     * @param base64BlockIDs A list of base64 encode {@code String}s that specifies the block IDs to be committed.
     *
     * @return The information of the block blob.
     */
    public BlockBlobItem commitBlockList(List<String> base64BlockIDs) {
        return commitBlockListWithResponse(base64BlockIDs, null, null, null, null, null, Context.NONE).getValue();
    }

    /**
     * Writes a blob by specifying the list of block IDs that are to make up the blob. In order to be written as part
     * of a blob, a block must have been successfully written to the server in a prior stageBlock operation. You can
     * call commitBlockList to update a blob by uploading only those blocks that have changed, then committing the new
     * and existing blocks together. Any blocks not specified in the block list and permanently deleted. For more
     * information, see the
     * <a href="https://docs.microsoft.com/rest/api/storageservices/put-block-list">Azure Docs</a>.
     *
     * <p><strong>Code Samples</strong></p>
     *
     * {@codesnippet com.azure.storage.blob.specialized.BlockBlobClient.uploadFromFile#List-BlobHttpHeaders-Map-AccessTier-BlobAccessConditions-Duration-Context}
     *
     * @param base64BlockIDs A list of base64 encode {@code String}s that specifies the block IDs to be committed.
     * @param headers {@link BlobHttpHeaders}
     * @param metadata Metadata to associate with the blob.
     * @param tier {@link AccessTier} for the destination blob.
     * @param accessConditions {@link BlobAccessConditions}
     * @param timeout An optional timeout value beyond which a {@link RuntimeException} will be raised.
     * @param context Additional context that is passed through the Http pipeline during the service call.
     *
     * @return The information of the block blob.
     */
    public Response<BlockBlobItem> commitBlockListWithResponse(List<String> base64BlockIDs,
        BlobHttpHeaders headers, Map<String, String> metadata, AccessTier tier, BlobAccessConditions accessConditions,
        Duration timeout, Context context) {
        Mono<Response<BlockBlobItem>> response = blockBlobAsyncClient.commitBlockListWithResponse(
            base64BlockIDs, headers, metadata, tier, accessConditions, context);

        return StorageImplUtils.blockWithOptionalTimeout(response, timeout);
    }
}<|MERGE_RESOLUTION|>--- conflicted
+++ resolved
@@ -221,13 +221,8 @@
             BlobAsyncClient.BLOB_DEFAULT_UPLOAD_BLOCK_SIZE);
 
         Mono<Response<Void>> response = blockBlobAsyncClient.stageBlockWithResponse(base64BlockID,
-<<<<<<< HEAD
             fbb.subscribeOn(Schedulers.elastic()), length, contentMd5, leaseAccessConditions, context);
-        return Utility.blockWithOptionalTimeout(response, timeout);
-=======
-            fbb.subscribeOn(Schedulers.elastic()), length, leaseAccessConditions, context);
         return StorageImplUtils.blockWithOptionalTimeout(response, timeout);
->>>>>>> ca64b49a
     }
 
     /**
