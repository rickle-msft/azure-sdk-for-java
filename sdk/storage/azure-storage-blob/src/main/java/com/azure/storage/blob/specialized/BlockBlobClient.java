// Copyright (c) Microsoft Corporation. All rights reserved.
// Licensed under the MIT License.

package com.azure.storage.blob.specialized;

import com.azure.core.annotation.ServiceClient;
import com.azure.core.exception.UnexpectedLengthException;
import com.azure.core.http.rest.Response;
import com.azure.core.util.Context;
import com.azure.core.util.logging.ClientLogger;
import com.azure.storage.blob.BlobAsyncClient;
import com.azure.storage.blob.BlobClient;
import com.azure.storage.blob.models.AccessTier;
import com.azure.storage.blob.models.BlobHttpHeaders;
import com.azure.storage.blob.models.BlobRange;
import com.azure.storage.blob.models.BlobRequestConditions;
import com.azure.storage.blob.models.BlobStorageException;
import com.azure.storage.blob.models.BlockBlobItem;
import com.azure.storage.blob.models.BlockList;
import com.azure.storage.blob.models.BlockListType;
import com.azure.storage.common.Utility;
import com.azure.storage.common.implementation.Constants;
import reactor.core.publisher.Flux;
import reactor.core.publisher.Mono;
import reactor.core.scheduler.Schedulers;

import java.io.InputStream;
import java.io.UncheckedIOException;
import java.net.URL;
import java.nio.ByteBuffer;
import java.time.Duration;
import java.util.List;
import java.util.Map;
import java.util.Objects;

import static com.azure.storage.common.implementation.StorageImplUtils.blockWithOptionalTimeout;

/**
 * Client to a block blob. It may only be instantiated through a {@link SpecializedBlobClientBuilder} or via the method
 * {@link BlobClient#getBlockBlobClient()}. This class does not hold any state about a particular blob, but is instead
 * a convenient way of sending appropriate requests to the resource on the service.
 *
 * <p>
 * Please refer to the <a href=https://docs.microsoft.com/en-us/rest/api/storageservices/understanding-block-blobs--append-blobs--and-page-blobs>Azure Docs</a> for more information.
 */
@ServiceClient(builder = SpecializedBlobClientBuilder.class)
public final class BlockBlobClient extends BlobClientBase {
    private final ClientLogger logger = new ClientLogger(BlockBlobClient.class);

    private final BlockBlobAsyncClient client;

    /**
     * Indicates the maximum number of bytes that can be sent in a call to upload.
     */
    public static final int MAX_UPLOAD_BLOB_BYTES = BlockBlobAsyncClient.MAX_UPLOAD_BLOB_BYTES;
    /**
     * Indicates the maximum number of bytes that can be sent in a call to stageBlock.
     */
    public static final int MAX_STAGE_BLOCK_BYTES = BlockBlobAsyncClient.MAX_STAGE_BLOCK_BYTES;
    /**
     * Indicates the maximum number of blocks allowed in a block blob.
     */
    public static final int MAX_BLOCKS = BlockBlobAsyncClient.MAX_BLOCKS;

    /**
     * Package-private constructor for use by {@link SpecializedBlobClientBuilder}.
     *
     * @param client the async block blob client
     */
    BlockBlobClient(BlockBlobAsyncClient client) {
        super(client);
        this.client = client;
    }

    /**
     * Creates and opens an output stream to write data to the block blob. If the blob already exists on the service, it
     * will be overwritten.
     *
     * @return A {@link BlobOutputStream} object used to write data to the blob.
     * @throws BlobStorageException If a storage service error occurred.
     */
    public BlobOutputStream getBlobOutputStream() {
        return getBlobOutputStream(null);
    }

    /**
     * Creates and opens an output stream to write data to the block blob. If the blob already exists on the service, it
     * will be overwritten.
     *
     * @param accessConditions A {@link BlobRequestConditions} object that represents the access conditions for the
     * blob.
     *
     * @return A {@link BlobOutputStream} object used to write data to the blob.
     * @throws BlobStorageException If a storage service error occurred.
     */
    public BlobOutputStream getBlobOutputStream(BlobRequestConditions accessConditions) {
        return BlobOutputStream.blockBlobOutputStream(client, accessConditions);
    }

    /**
     * Creates a new block blob. By default this method will not overwrite an existing blob. Updating an existing block
     * blob overwrites any existing metadata on the blob. Partial updates are not supported with PutBlob; the content
     * of the existing blob is overwritten with the new content. To perform a partial update of a block blob's, use
     * PutBlock and PutBlockList. For more information, see the
     * <a href="https://docs.microsoft.com/rest/api/storageservices/put-blob">Azure Docs</a>.
     *
     * <p><strong>Code Samples</strong></p>
     *
     * {@codesnippet com.azure.storage.blob.specialized.BlockBlobClient.upload#InputStream-long}
     *
     * @param data The data to write to the blob.
     * @param length The exact length of the data. It is important that this value match precisely the length of the
     * data provided in the {@link InputStream}.
     * @return The information of the uploaded block blob.
     * @throws UncheckedIOException If an I/O error occurs
     */
    public BlockBlobItem upload(InputStream data, long length) {
        return upload(data, length, false);
    }

    /**
     * Creates a new block blob, or updates the content of an existing block blob. Updating an existing block blob
     * overwrites any existing metadata on the blob. Partial updates are not supported with PutBlob; the content of the
     * existing blob is overwritten with the new content. To perform a partial update of a block blob's, use PutBlock
     * and PutBlockList. For more information, see the
     * <a href="https://docs.microsoft.com/rest/api/storageservices/put-blob">Azure Docs</a>.
     *
     * <p><strong>Code Samples</strong></p>
     *
     * {@codesnippet com.azure.storage.blob.specialized.BlockBlobClient.upload#InputStream-long-boolean}
     *
     * @param data The data to write to the blob.
     * @param length The exact length of the data. It is important that this value match precisely the length of the
     * data provided in the {@link InputStream}.
<<<<<<< HEAD
     *
     * @return The information of the uploaded block blob.
     * @throws UncheckedIOException If an I/O error occurs
     */
    public BlockBlobItem upload(InputStream data, long length) {
        return uploadWithResponse(data, length, null, null, null, null, null,null, Context.NONE).getValue();
=======
     * @param overwrite Whether or not to overwrite, should data exist on the blob.
     * @return The information of the uploaded block blob.
     * @throws UncheckedIOException If an I/O error occurs
     */
    public BlockBlobItem upload(InputStream data, long length, boolean overwrite) {
        BlobRequestConditions blobRequestConditions = new BlobRequestConditions();
        if (!overwrite) {
            blobRequestConditions.setIfNoneMatch(Constants.HeaderConstants.ETAG_WILDCARD);
        }
        return uploadWithResponse(data, length, null, null, null, blobRequestConditions, null, Context.NONE).getValue();
>>>>>>> 6073879e
    }

    /**
     * Creates a new block blob, or updates the content of an existing block blob. Updating an existing block blob
     * overwrites any existing metadata on the blob. Partial updates are not supported with PutBlob; the content of the
     * existing blob is overwritten with the new content. To perform a partial update of a block blob's, use PutBlock
     * and PutBlockList. For more information, see the
     * <a href="https://docs.microsoft.com/rest/api/storageservices/put-blob">Azure Docs</a>.
     *
     * <p><strong>Code Samples</strong></p>
     *
     * {@codesnippet com.azure.storage.blob.specialized.BlockBlobClient.uploadWithResponse#InputStream-long-BlobHttpHeaders-Map-AccessTier-byte-BlobRequestConditions-Duration-Context}
     *
     * @param data The data to write to the blob.
     * @param length The exact length of the data. It is important that this value match precisely the length of the
     * data provided in the {@link InputStream}.
     * @param headers {@link BlobHttpHeaders}
     * @param metadata Metadata to associate with the blob.
     * @param tier {@link AccessTier} for the destination blob.
     * @param contentMd5 An MD5 hash of the block content. This hash is used to verify the integrity of the block during
     * transport. When this header is specified, the storage service compares the hash of the content that has arrived
     * with this header value. Note that this MD5 hash is not stored with the blob. If the two hashes do not match, the
     * operation will fail.
     * @param accessConditions {@link BlobRequestConditions}
     * @param timeout An optional timeout value beyond which a {@link RuntimeException} will be raised.
     * @param context Additional context that is passed through the Http pipeline during the service call.
     *
     * @return The information of the uploaded block blob.
     *
     * @throws UnexpectedLengthException when the length of data does not match the input {@code length}.
     * @throws NullPointerException if the input data is null.
     * @throws UncheckedIOException If an I/O error occurs
     */
    public Response<BlockBlobItem> uploadWithResponse(InputStream data, long length, BlobHttpHeaders headers,
        Map<String, String> metadata, AccessTier tier, byte[] contentMd5, BlobRequestConditions accessConditions,
        Duration timeout, Context context) {
        Objects.requireNonNull(data);
        Flux<ByteBuffer> fbb = Utility.convertStreamToByteBuffer(data, length,
            BlobAsyncClient.BLOB_DEFAULT_UPLOAD_BLOCK_SIZE);
        Mono<Response<BlockBlobItem>> upload = client
            .uploadWithResponse(fbb.subscribeOn(Schedulers.elastic()), length, headers, metadata, tier, contentMd5,
                accessConditions, context);

        try {
            return blockWithOptionalTimeout(upload, timeout);
        } catch (UncheckedIOException e) {
            throw logger.logExceptionAsError(e);
        }
    }

    /**
     * Uploads the specified block to the block blob's "staging area" to be later committed by a call to
     * commitBlockList. For more information, see the
     * <a href="https://docs.microsoft.com/rest/api/storageservices/put-block">Azure Docs</a>.
     *
     * <p><strong>Code Samples</strong></p>
     *
     * {@codesnippet com.azure.storage.blob.specialized.BlockBlobClient.stageBlock#String-InputStream-long}
     *
     * @param base64BlockId A Base64 encoded {@code String} that specifies the ID for this block. Note that all block
     * ids for a given blob must be the same length.
     * @param data The data to write to the block.
     * @param length The exact length of the data. It is important that this value match precisely the length of the
     * data provided in the {@link InputStream}.
     */
    public void stageBlock(String base64BlockId, InputStream data, long length) {
        stageBlockWithResponse(base64BlockId, data, length, null, null, null, Context.NONE);
    }

    /**
     * Uploads the specified block to the block blob's "staging area" to be later committed by a call to
     * commitBlockList. For more information, see the
     * <a href="https://docs.microsoft.com/rest/api/storageservices/put-block">Azure Docs</a>.
     *
     * <p><strong>Code Samples</strong></p>
     *
     * {@codesnippet com.azure.storage.blob.specialized.BlockBlobClient.stageBlockWithResponse#String-InputStream-long-byte-String-Duration-Context}
     *
     * @param base64BlockId A Base64 encoded {@code String} that specifies the ID for this block. Note that all block
     * ids for a given blob must be the same length.
     * @param data The data to write to the block.
     * @param length The exact length of the data. It is important that this value match precisely the length of the
     * data provided in the {@link InputStream}.
     * @param contentMd5 An MD5 hash of the block content. This hash is used to verify the integrity of the block during
     * transport. When this header is specified, the storage service compares the hash of the content that has arrived
     * with this header value. Note that this MD5 hash is not stored with the blob. If the two hashes do not match, the
     * operation will fail.
     * @param leaseId The lease ID the active lease on the blob must match.
     * @param timeout An optional timeout value beyond which a {@link RuntimeException} will be raised.
     * @param context Additional context that is passed through the Http pipeline during the service call.
     *
     * @return A response containing status code and HTTP headers
     *
     * @throws UnexpectedLengthException when the length of data does not match the input {@code length}.
     * @throws NullPointerException if the input data is null.
     */
    public Response<Void> stageBlockWithResponse(String base64BlockId, InputStream data, long length, byte[] contentMd5,
        String leaseId, Duration timeout, Context context) {
        Objects.requireNonNull(data);
        Flux<ByteBuffer> fbb = Utility.convertStreamToByteBuffer(data, length,
            BlobAsyncClient.BLOB_DEFAULT_UPLOAD_BLOCK_SIZE);

        Mono<Response<Void>> response = client.stageBlockWithResponse(base64BlockId,
            fbb.subscribeOn(Schedulers.elastic()), length, contentMd5, leaseId, context);
        return blockWithOptionalTimeout(response, timeout);
    }

    /**
     * Creates a new block to be committed as part of a blob where the contents are read from a URL. For more
     * information, see the <a href="https://docs.microsoft.com/en-us/rest/api/storageservices/put-block-from-url">Azure
     * Docs</a>.
     *
     * <p><strong>Code Samples</strong></p>
     *
     * {@codesnippet com.azure.storage.blob.specialized.BlockBlobClient.stageBlockFromUrl#String-String-BlobRange}
     *
     * @param base64BlockId A Base64 encoded {@code String} that specifies the ID for this block. Note that all block
     * ids for a given blob must be the same length.
     * @param sourceUrl The url to the blob that will be the source of the copy.  A source blob in the same storage
     * account can be authenticated via Shared Key. However, if the source is a blob in another account, the source blob
     * must either be public or must be authenticated via a shared access signature. If the source blob is public, no
     * authentication is required to perform the operation.
     * @param sourceRange {@link BlobRange}
     * @throws IllegalArgumentException If {@code sourceUrl} is a malformed {@link URL}.
     */
    public void stageBlockFromUrl(String base64BlockId, String sourceUrl, BlobRange sourceRange) {
        stageBlockFromUrlWithResponse(base64BlockId, sourceUrl, sourceRange, null, null, null, null, Context.NONE);
    }

    /**
     * Creates a new block to be committed as part of a blob where the contents are read from a URL. For more
     * information, see the <a href="https://docs.microsoft.com/en-us/rest/api/storageservices/put-block-from-url">Azure
     * Docs</a>.
     *
     * <p><strong>Code Samples</strong></p>
     *
     * {@codesnippet com.azure.storage.blob.specialized.BlockBlobClient.stageBlockFromUrlWithResponse#String-String-BlobRange-byte-String-BlobRequestConditions-Duration-Context}
     *
     * @param base64BlockId A Base64 encoded {@code String} that specifies the ID for this block. Note that all block
     * ids for a given blob must be the same length.
     * @param sourceUrl The url to the blob that will be the source of the copy.  A source blob in the same storage
     * account can be authenticated via Shared Key. However, if the source is a blob in another account, the source blob
     * must either be public or must be authenticated via a shared access signature. If the source blob is public, no
     * authentication is required to perform the operation.
     * @param sourceRange {@link BlobRange}
     * @param sourceContentMd5 An MD5 hash of the block content. This hash is used to verify the integrity of the block
     * during transport. When this header is specified, the storage service compares the hash of the content that has
     * arrived with this header value. Note that this MD5 hash is not stored with the blob. If the two hashes do not
     * match, the operation will fail.
     * @param leaseId The lease ID that the active lease on the blob must match.
     * @param sourceRequestConditions {@link BlobRequestConditions}
     * @param timeout An optional timeout value beyond which a {@link RuntimeException} will be raised.
     * @param context Additional context that is passed through the Http pipeline during the service call.
     *
     * @return A response containing status code and HTTP headers
     * @throws IllegalArgumentException If {@code sourceUrl} is a malformed {@link URL}.
     */
    public Response<Void> stageBlockFromUrlWithResponse(String base64BlockId, String sourceUrl, BlobRange sourceRange,
            byte[] sourceContentMd5, String leaseId, BlobRequestConditions sourceRequestConditions, Duration timeout,
            Context context) {
        Mono<Response<Void>> response = client.stageBlockFromUrlWithResponse(base64BlockId, sourceUrl,
            sourceRange, sourceContentMd5, leaseId, sourceRequestConditions, context);
        return blockWithOptionalTimeout(response, timeout);
    }

    /**
     * Returns the list of blocks that have been uploaded as part of a block blob using the specified block list filter.
     * For more information, see the
     * <a href="https://docs.microsoft.com/rest/api/storageservices/get-block-list">Azure Docs</a>.
     *
     * <p><strong>Code Samples</strong></p>
     *
     * {@codesnippet com.azure.storage.blob.specialized.BlockBlobClient.listBlocks#BlockListType}
     *
     * @param listType Specifies which type of blocks to return.
     *
     * @return The list of blocks.
     */
    public BlockList listBlocks(BlockListType listType) {
        return this.listBlocksWithResponse(listType, null, null, Context.NONE).getValue();
    }

    /**
     * Returns the list of blocks that have been uploaded as part of a block blob using the specified block list
     * filter. For more information, see the <a href="https://docs.microsoft.com/rest/api/storageservices/get-block-list">Azure Docs</a>.
     *
     * <p><strong>Code Samples</strong></p>
     *
     * {@codesnippet com.azure.storage.blob.specialized.BlockBlobClient.listBlocksWithResponse#BlockListType-String-Duration-Context}
     *
     * @param listType Specifies which type of blocks to return.
     * @param leaseId The lease ID the active lease on the blob must match.
     * @param timeout An optional timeout value beyond which a {@link RuntimeException} will be raised.
     * @param context Additional context that is passed through the Http pipeline during the service call.
     *
     * @return The list of blocks.
     */
    public Response<BlockList> listBlocksWithResponse(BlockListType listType, String leaseId, Duration timeout,
        Context context) {
        return blockWithOptionalTimeout(client.listBlocksWithResponse(listType, leaseId, context), timeout);
    }

    /**
     * Writes a blob by specifying the list of block IDs that are to make up the blob. In order to be written as part of
     * a blob, a block must have been successfully written to the server in a prior stageBlock operation. You can call
     * commitBlockList to update a blob by uploading only those blocks that have changed, then committing the new and
     * existing blocks together. Any blocks not specified in the block list and permanently deleted. For more
     * information, see the
     * <a href="https://docs.microsoft.com/rest/api/storageservices/put-block-list">Azure Docs</a>.
     *
     * <p><strong>Code Samples</strong></p>
     *
     * {@codesnippet com.azure.storage.blob.specialized.BlockBlobClient.commitBlockList#List}
     *
<<<<<<< HEAD
     * @param base64BlockIDs A list of base64 encode {@code String}s that specifies the block IDs to be committed.
     *
=======
     * @param base64BlockIds A list of base64 encode {@code String}s that specifies the block IDs to be committed.
>>>>>>> upstream/master
     * @return The information of the block blob.
     */
    public BlockBlobItem commitBlockList(List<String> base64BlockIds) {
        return commitBlockListWithResponse(base64BlockIds, null, null, null, null, null, Context.NONE).getValue();
    }

    /**
     * Writes a blob by specifying the list of block IDs that are to make up the blob. In order to be written as part
     * of a blob, a block must have been successfully written to the server in a prior stageBlock operation. You can
     * call commitBlockList to update a blob by uploading only those blocks that have changed, then committing the new
     * and existing blocks together. Any blocks not specified in the block list and permanently deleted. For more
     * information, see the
     * <a href="https://docs.microsoft.com/rest/api/storageservices/put-block-list">Azure Docs</a>.
     *
     * <p><strong>Code Samples</strong></p>
     *
     * {@codesnippet com.azure.storage.blob.specialized.BlockBlobClient.uploadFromFile#List-BlobHttpHeaders-Map-AccessTier-BlobRequestConditions-Duration-Context}
     *
     * @param base64BlockIds A list of base64 encode {@code String}s that specifies the block IDs to be committed.
     * @param headers {@link BlobHttpHeaders}
     * @param metadata Metadata to associate with the blob.
     * @param tier {@link AccessTier} for the destination blob.
     * @param accessConditions {@link BlobRequestConditions}
     * @param timeout An optional timeout value beyond which a {@link RuntimeException} will be raised.
     * @param context Additional context that is passed through the Http pipeline during the service call.
     *
     * @return The information of the block blob.
     */
    public Response<BlockBlobItem> commitBlockListWithResponse(List<String> base64BlockIds, BlobHttpHeaders headers,
            Map<String, String> metadata, AccessTier tier, BlobRequestConditions accessConditions, Duration timeout,
            Context context) {
        Mono<Response<BlockBlobItem>> response = client.commitBlockListWithResponse(
            base64BlockIds, headers, metadata, tier, accessConditions, context);

        return blockWithOptionalTimeout(response, timeout);
    }
}<|MERGE_RESOLUTION|>--- conflicted
+++ resolved
@@ -132,14 +132,6 @@
      * @param data The data to write to the blob.
      * @param length The exact length of the data. It is important that this value match precisely the length of the
      * data provided in the {@link InputStream}.
-<<<<<<< HEAD
-     *
-     * @return The information of the uploaded block blob.
-     * @throws UncheckedIOException If an I/O error occurs
-     */
-    public BlockBlobItem upload(InputStream data, long length) {
-        return uploadWithResponse(data, length, null, null, null, null, null,null, Context.NONE).getValue();
-=======
      * @param overwrite Whether or not to overwrite, should data exist on the blob.
      * @return The information of the uploaded block blob.
      * @throws UncheckedIOException If an I/O error occurs
@@ -149,8 +141,8 @@
         if (!overwrite) {
             blobRequestConditions.setIfNoneMatch(Constants.HeaderConstants.ETAG_WILDCARD);
         }
-        return uploadWithResponse(data, length, null, null, null, blobRequestConditions, null, Context.NONE).getValue();
->>>>>>> 6073879e
+        return uploadWithResponse(data, length, null, null, null, null, blobRequestConditions, null, Context.NONE)
+            .getValue();
     }
 
     /**
@@ -365,12 +357,7 @@
      *
      * {@codesnippet com.azure.storage.blob.specialized.BlockBlobClient.commitBlockList#List}
      *
-<<<<<<< HEAD
-     * @param base64BlockIDs A list of base64 encode {@code String}s that specifies the block IDs to be committed.
-     *
-=======
      * @param base64BlockIds A list of base64 encode {@code String}s that specifies the block IDs to be committed.
->>>>>>> upstream/master
      * @return The information of the block blob.
      */
     public BlockBlobItem commitBlockList(List<String> base64BlockIds) {
