// Copyright (c) Microsoft Corporation. All rights reserved.
// Licensed under the MIT License.

package com.azure.storage.blob.specialized;

import com.azure.core.http.HttpHeaders;
import com.azure.core.http.HttpPipeline;
import com.azure.core.http.HttpResponse;
import com.azure.core.http.RequestConditions;
import com.azure.core.http.rest.Response;
import com.azure.core.http.rest.SimpleResponse;
import com.azure.core.implementation.util.FluxUtil;
import com.azure.core.implementation.util.ImplUtils;
import com.azure.core.util.Context;
import com.azure.core.util.logging.ClientLogger;
import com.azure.core.util.polling.PollResponse;
import com.azure.core.util.polling.PollResponse.OperationStatus;
import com.azure.core.util.polling.Poller;
import com.azure.storage.blob.BlobServiceVersion;
import com.azure.storage.blob.HttpGetterInfo;
import com.azure.storage.blob.ProgressReceiver;
import com.azure.storage.blob.ProgressReporter;
import com.azure.storage.blob.implementation.AzureBlobStorageBuilder;
import com.azure.storage.blob.implementation.AzureBlobStorageImpl;
import com.azure.storage.blob.implementation.models.BlobGetAccountInfoHeaders;
import com.azure.storage.blob.implementation.models.BlobGetPropertiesHeaders;
import com.azure.storage.blob.implementation.models.BlobStartCopyFromURLHeaders;
import com.azure.storage.blob.models.AccessTier;
import com.azure.storage.blob.models.ArchiveStatus;
import com.azure.storage.blob.models.BlobCopyInfo;
<<<<<<< HEAD
import com.azure.storage.blob.models.BlobDownloadHeaders;
import com.azure.storage.blob.models.BlobErrorCode;
=======
import com.azure.storage.blob.models.BlobDownloadAsyncResponse;
>>>>>>> 12dc3458
import com.azure.storage.blob.models.BlobHttpHeaders;
import com.azure.storage.blob.models.BlobProperties;
import com.azure.storage.blob.models.BlobRange;
import com.azure.storage.blob.models.BlobRequestConditions;
import com.azure.storage.blob.models.BlobStorageException;
import com.azure.storage.blob.models.CopyStatusType;
import com.azure.storage.blob.models.CpkInfo;
import com.azure.storage.blob.models.DeleteSnapshotsOptionType;
import com.azure.storage.blob.models.ParallelTransferOptions;
import com.azure.storage.blob.models.RehydratePriority;
import com.azure.storage.blob.models.ReliableDownloadOptions;
import com.azure.storage.blob.models.StorageAccountInfo;
import com.azure.storage.common.Utility;
import com.azure.storage.common.implementation.Constants;
import com.azure.storage.common.implementation.StorageImplUtils;
import reactor.core.publisher.Flux;
import reactor.core.publisher.Mono;
import reactor.core.scheduler.Schedulers;

import java.io.IOException;
import java.io.OutputStream;
import java.io.UncheckedIOException;
import java.net.MalformedURLException;
import java.net.URL;
import java.nio.ByteBuffer;
import java.nio.channels.AsynchronousFileChannel;
import java.nio.file.FileAlreadyExistsException;
import java.nio.file.Paths;
import java.nio.file.StandardOpenOption;
import java.time.Duration;
import java.util.ArrayList;
import java.util.List;
import java.util.Map;
import java.util.concurrent.atomic.AtomicLong;
import java.util.concurrent.locks.Lock;
import java.util.concurrent.locks.ReentrantLock;

import static com.azure.core.implementation.util.FluxUtil.fluxError;
import static com.azure.core.implementation.util.FluxUtil.monoError;
import static com.azure.core.implementation.util.FluxUtil.withContext;
import static java.lang.StrictMath.toIntExact;

/**
 * This class provides a client that contains all operations that apply to any blob type.
 *
 * <p>
 * This client offers the ability to download blobs. Note that uploading data is specific to each type of blob. Please
 * refer to the {@link BlockBlobClient}, {@link PageBlobClient}, or {@link AppendBlobClient} for upload options.
 */
public class BlobAsyncClientBase {

    private static final int BLOB_DEFAULT_DOWNLOAD_BLOCK_SIZE = 4 * Constants.MB;
    private static final int BLOB_MAX_DOWNLOAD_BLOCK_SIZE = 100 * Constants.MB;

    private final ClientLogger logger = new ClientLogger(BlobAsyncClientBase.class);

    protected final AzureBlobStorageImpl azureBlobStorage;
    private final String snapshot;
    private final CpkInfo customerProvidedKey;
    protected final String accountName;
    protected final String containerName;
    protected final String blobName;
    protected final BlobServiceVersion serviceVersion;

    /**
     * Package-private constructor for use by {@link SpecializedBlobClientBuilder}.
     *
     * @param pipeline The pipeline used to send and receive service requests.
     * @param url The endpoint where to send service requests.
     * @param serviceVersion The version of the service to receive requests.
     * @param accountName The storage account name.
     * @param containerName The container name.
     * @param blobName The blob name.
     * @param snapshot The snapshot identifier for the blob, pass {@code null} to interact with the blob directly.
     * @param customerProvidedKey Customer provided key used during encryption of the blob's data on the server, pass
     * {@code null} to allow the service to use its own encryption.
     */
    protected BlobAsyncClientBase(HttpPipeline pipeline, String url, BlobServiceVersion serviceVersion,
        String accountName, String containerName, String blobName, String snapshot, CpkInfo customerProvidedKey) {
        this.azureBlobStorage = new AzureBlobStorageBuilder()
            .pipeline(pipeline)
            .url(url)
            .version(serviceVersion.getVersion())
            .build();
        this.serviceVersion = serviceVersion;

        this.accountName = accountName;
        this.containerName = containerName;
        this.blobName = Utility.urlEncode(Utility.urlDecode(blobName));
        this.snapshot = snapshot;
        this.customerProvidedKey = customerProvidedKey;
    }

    /**
     * Creates a new {@link BlobAsyncClientBase} linked to the {@code snapshot} of this blob resource.
     *
     * @param snapshot the identifier for a specific snapshot of this blob
     * @return a {@link BlobAsyncClientBase} used to interact with the specific snapshot.
     */
    public BlobAsyncClientBase getSnapshotClient(String snapshot) {
        return new BlobAsyncClientBase(getHttpPipeline(), getBlobUrl(), getServiceVersion(), getAccountName(),
            getContainerName(), getBlobName(), snapshot, getCustomerProvidedKey());
    }

    /**
     * Gets the URL of the blob represented by this client.
     *
     * @return the URL.
     */
    public String getBlobUrl() {
        if (!this.isSnapshot()) {
            return azureBlobStorage.getUrl();
        } else {
            if (azureBlobStorage.getUrl().contains("?")) {
                return String.format("%s&snapshot=%s", azureBlobStorage.getUrl(), snapshot);
            } else {
                return String.format("%s?snapshot=%s", azureBlobStorage.getUrl(), snapshot);
            }
        }
    }

    /**
     * Get the container name.
     *
     * <p><strong>Code Samples</strong></p>
     *
     * {@codesnippet com.azure.storage.blob.specialized.BlobAsyncClientBase.getContainerName}
     *
     * @return The name of the container.
     */
    public final String getContainerName() {
        return containerName;
    }

    /**
     * Decodes and gets the blob name.
     *
     * <p><strong>Code Samples</strong></p>
     *
     * {@codesnippet com.azure.storage.blob.specialized.BlobAsyncClientBase.getBlobName}
     *
     * @return The decoded name of the blob.
     */
    public final String getBlobName() {
        return (blobName == null) ? null : Utility.urlDecode(blobName);
    }

    /**
     * Gets the {@link HttpPipeline} powering this client.
     *
     * @return The pipeline.
     */
    public HttpPipeline getHttpPipeline() {
        return azureBlobStorage.getHttpPipeline();
    }

    /**
     * Gets the {@link CpkInfo} used to encrypt this blob's content on the server.
     *
     * @return the customer provided key used for encryption.
     */
    public CpkInfo getCustomerProvidedKey() {
        return customerProvidedKey;
    }

    /**
     * Get associated account name.
     *
     * @return account name associated with this storage resource.
     */
    public String getAccountName() {
        return accountName;
    }

    /**
     * Gets the service version the client is using.
     *
     * @return the service version the client is using.
     */
    public BlobServiceVersion getServiceVersion() {
        return serviceVersion;
    }

    /**
     * Gets the snapshotId for a blob resource
     *
     * @return A string that represents the snapshotId of the snapshot blob
     */
    public String getSnapshotId() {
        return this.snapshot;
    }

    /**
     * Determines if a blob is a snapshot
     *
     * @return A boolean that indicates if a blob is a snapshot
     */
    public boolean isSnapshot() {
        return this.snapshot != null;
    }

    /**
     * Determines if the blob this client represents exists in the cloud.
     *
     * <p><strong>Code Samples</strong></p>
     *
     * {@codesnippet com.azure.storage.blob.specialized.BlobAsyncClientBase.exists}
     *
     * @return true if the blob exists, false if it doesn't
     */
    public Mono<Boolean> exists() {
        try {
            return existsWithResponse().flatMap(FluxUtil::toMono);
        } catch (RuntimeException ex) {
            return monoError(logger, ex);
        }
    }

    /**
     * Determines if the blob this client represents exists in the cloud.
     *
     * <p><strong>Code Samples</strong></p>
     *
     * {@codesnippet com.azure.storage.blob.specialized.BlobAsyncClientBase.existsWithResponse}
     *
     * @return true if the blob exists, false if it doesn't
     */
    public Mono<Response<Boolean>> existsWithResponse() {
        try {
            return withContext(this::existsWithResponse);
        } catch (RuntimeException ex) {
            return monoError(logger, ex);
        }
    }

    Mono<Response<Boolean>> existsWithResponse(Context context) {
        return this.getPropertiesWithResponse(null, context)
            .map(cp -> (Response<Boolean>) new SimpleResponse<>(cp, true))
            .onErrorResume(t -> t instanceof BlobStorageException && ((BlobStorageException) t).getStatusCode() == 404,
                t -> {
                    HttpResponse response = ((BlobStorageException) t).getResponse();
                    return Mono.just(new SimpleResponse<>(response.getRequest(), response.getStatusCode(),
                        response.getHeaders(), false));
                });
    }

    /**
     * Copies the data at the source URL to a blob.
     *
     * <p><strong>Code Samples</strong></p>
     *
     * {@codesnippet com.azure.storage.blob.specialized.BlobAsyncClientBase.beginCopy#String-Duration}
     *
     * <p>For more information, see the
     * <a href="https://docs.microsoft.com/rest/api/storageservices/copy-blob">Azure Docs</a></p>
     *
     * @param sourceUrl The source URL to copy from. URLs outside of Azure may only be copied to block blobs.
     * @param pollInterval Duration between each poll for the copy status. If none is specified, a default of one second
     * is used.
     * @return A {@link Poller} that polls the blob copy operation until it has completed, has failed, or has been
     * cancelled.
     */
    public Poller<BlobCopyInfo, Void> beginCopy(String sourceUrl, Duration pollInterval) {
        return beginCopy(sourceUrl, null, null, null, null, null, pollInterval);
    }

    /**
     * Copies the data at the source URL to a blob.
     *
     * <p><strong>Starting a copy operation</strong></p>
     * Starting a copy operation and polling on the responses.
     *
     * {@codesnippet com.azure.storage.blob.specialized.BlobAsyncClientBase.beginCopy#String-Map-AccessTier-RehydratePriority-RequestConditions-BlobRequestConditions-Duration}
     *
     * <p><strong>Cancelling a copy operation</strong></p>
     *
     * {@codesnippet com.azure.storage.blob.specialized.BlobAsyncClientBase.beginCopyFromUrlCancel#String-Map-AccessTier-RehydratePriority-RequestConditions-BlobRequestConditions-Duration}
     *
     * <p>For more information, see the
     * <a href="https://docs.microsoft.com/rest/api/storageservices/copy-blob">Azure Docs</a></p>
     *
     * @param sourceUrl The source URL to copy from. URLs outside of Azure may only be copied to block blobs.
     * @param metadata Metadata to associate with the destination blob.
     * @param tier {@link AccessTier} for the destination blob.
     * @param priority {@link RehydratePriority} for rehydrating the blob.
     * @param sourceModifiedAccessConditions {@link RequestConditions} against the source. Standard HTTP
     * Access conditions related to the modification of data. ETag and LastModifiedTime are used to construct
     * conditions related to when the blob was changed relative to the given request. The request will fail if the
     * specified condition is not satisfied.
     * @param destAccessConditions {@link BlobRequestConditions} against the destination.
     * @param pollInterval Duration between each poll for the copy status. If none is specified, a default of one second
     * is used.
     * @return A {@link Poller} that polls the blob copy operation until it has completed, has failed, or has been
     * cancelled.
     */
    public Poller<BlobCopyInfo, Void> beginCopy(String sourceUrl, Map<String, String> metadata, AccessTier tier,
            RehydratePriority priority, RequestConditions sourceModifiedAccessConditions,
            BlobRequestConditions destAccessConditions, Duration pollInterval) {

        final Duration interval = pollInterval != null ? pollInterval : Duration.ofSeconds(1);
        final RequestConditions sourceModifiedCondition = sourceModifiedAccessConditions == null
            ? new RequestConditions()
            : sourceModifiedAccessConditions;
        final BlobRequestConditions destinationAccessConditions = destAccessConditions == null
            ? new BlobRequestConditions()
            : destAccessConditions;

        // We want to hide the SourceAccessConditions type from the user for consistency's sake, so we convert here.
        final RequestConditions sourceConditions = new RequestConditions()
            .setIfModifiedSince(sourceModifiedCondition.getIfModifiedSince())
            .setIfUnmodifiedSince(sourceModifiedCondition.getIfUnmodifiedSince())
            .setIfMatch(sourceModifiedCondition.getIfMatch())
            .setIfNoneMatch(sourceModifiedCondition.getIfNoneMatch());

        return new Poller<>(interval,
            response -> {
                try {
                    return onPoll(response);
                } catch (RuntimeException ex) {
                    return monoError(logger, ex);
                }
            },
            Mono::empty,
            () -> {
                try {
                    return onStart(sourceUrl, metadata, tier, priority, sourceConditions, destinationAccessConditions);
                } catch (RuntimeException ex) {
                    return monoError(logger, ex);
                }
            },
            poller -> {
                final PollResponse<BlobCopyInfo> response = poller.getLastPollResponse();

                if (response == null || response.getValue() == null) {
                    return Mono.error(logger.logExceptionAsError(
                        new IllegalArgumentException("Cannot cancel a poll response that never started.")));
                }

                final String copyIdentifier = response.getValue().getCopyId();

                if (!ImplUtils.isNullOrEmpty(copyIdentifier)) {
                    logger.info("Cancelling copy operation for copy id: {}", copyIdentifier);

                    return abortCopyFromUrl(copyIdentifier).thenReturn(response.getValue());
                }

                return Mono.empty();
            });
    }

    private Mono<BlobCopyInfo> onStart(String sourceUrl, Map<String, String> metadata, AccessTier tier,
            RehydratePriority priority, RequestConditions sourceModifiedAccessConditions,
            BlobRequestConditions destinationAccessConditions) {
        URL url;
        try {
            url = new URL(sourceUrl);
        } catch (MalformedURLException ex) {
            throw logger.logExceptionAsError(new IllegalArgumentException("'sourceUrl' is not a valid url.", ex));
        }

        return withContext(
            context -> azureBlobStorage.blobs().startCopyFromURLWithRestResponseAsync(null, null, url, null, metadata,
                tier, priority, sourceModifiedAccessConditions.getIfModifiedSince(),
                sourceModifiedAccessConditions.getIfUnmodifiedSince(), sourceModifiedAccessConditions.getIfMatch(),
                sourceModifiedAccessConditions.getIfNoneMatch(), destinationAccessConditions.getIfModifiedSince(),
                destinationAccessConditions.getIfUnmodifiedSince(), destinationAccessConditions.getIfMatch(),
                destinationAccessConditions.getIfNoneMatch(), destinationAccessConditions.getLeaseId(), null, context))
            .map(response -> {
                final BlobStartCopyFromURLHeaders headers = response.getDeserializedHeaders();

                return new BlobCopyInfo(sourceUrl, headers.getCopyId(), headers.getCopyStatus(),
                    headers.getETag(), headers.getLastModified(), headers.getErrorCode());
            });
    }

    private Mono<PollResponse<BlobCopyInfo>> onPoll(PollResponse<BlobCopyInfo> pollResponse) {
        if (pollResponse.getStatus() == OperationStatus.SUCCESSFULLY_COMPLETED
            || pollResponse.getStatus() == OperationStatus.FAILED) {
            return Mono.just(pollResponse);
        }

        final BlobCopyInfo lastInfo = pollResponse.getValue();
        if (lastInfo == null) {
            logger.warning("BlobCopyInfo does not exist. Activation operation failed.");
            return Mono.just(new PollResponse<>(
                OperationStatus.fromString("COPY_START_FAILED", true), null));
        }

        return getProperties().map(response -> {
            final CopyStatusType status = response.getCopyStatus();
            final BlobCopyInfo result = new BlobCopyInfo(response.getCopySource(), response.getCopyId(), status,
                response.getETag(), response.getCopyCompletionTime(), response.getCopyStatusDescription());

            OperationStatus operationStatus;
            switch (status) {
                case SUCCESS:
                    operationStatus = OperationStatus.SUCCESSFULLY_COMPLETED;
                    break;
                case FAILED:
                    operationStatus = OperationStatus.FAILED;
                    break;
                case ABORTED:
                    operationStatus = OperationStatus.USER_CANCELLED;
                    break;
                case PENDING:
                    operationStatus = OperationStatus.IN_PROGRESS;
                    break;
                default:
                    throw logger.logExceptionAsError(new IllegalArgumentException(
                        "CopyStatusType is not supported. Status: " + status));
            }

            return new PollResponse<>(operationStatus, result);
        }).onErrorReturn(
            new PollResponse<>(OperationStatus.fromString("POLLING_FAILED", true), lastInfo));
    }

    /**
     * Stops a pending copy that was previously started and leaves a destination blob with 0 length and metadata.
     *
     * <p><strong>Code Samples</strong></p>
     *
     * {@codesnippet com.azure.storage.blob.specialized.BlobAsyncClientBase.abortCopyFromUrl#String}
     *
     * <p>For more information, see the
     * <a href="https://docs.microsoft.com/en-us/rest/api/storageservices/abort-copy-blob">Azure Docs</a></p>
     *
     * @see #copyFromUrl(String)
     * @see #beginCopy(String, Duration)
     * @see #beginCopy(String, Map, AccessTier, RehydratePriority, RequestConditions, BlobRequestConditions, Duration)
     * @param copyId The id of the copy operation to abort.
     * @return A reactive response signalling completion.
     */
    public Mono<Void> abortCopyFromUrl(String copyId) {
        try {
            return abortCopyFromUrlWithResponse(copyId, null).flatMap(FluxUtil::toMono);
        } catch (RuntimeException ex) {
            return monoError(logger, ex);
        }
    }

    /**
     * Stops a pending copy that was previously started and leaves a destination blob with 0 length and metadata.
     *
     * <p><strong>Code Samples</strong></p>
     *
     * {@codesnippet com.azure.storage.blob.specialized.BlobAsyncClientBase.abortCopyFromUrlWithResponse#String-String}
     *
     * <p>For more information, see the
     * <a href="https://docs.microsoft.com/en-us/rest/api/storageservices/abort-copy-blob">Azure Docs</a></p>
     *
     * @see #copyFromUrl(String)
     * @see #beginCopy(String, Duration)
     * @see #beginCopy(String, Map, AccessTier, RehydratePriority, RequestConditions, BlobRequestConditions, Duration)
     * @param copyId The id of the copy operation to abort.
     * @param leaseId The lease ID the active lease on the blob must match.
     * @return A reactive response signalling completion.
     */
    public Mono<Response<Void>> abortCopyFromUrlWithResponse(String copyId, String leaseId) {
        try {
            return withContext(context -> abortCopyFromUrlWithResponse(copyId, leaseId, context));
        } catch (RuntimeException ex) {
            return monoError(logger, ex);
        }
    }

    Mono<Response<Void>> abortCopyFromUrlWithResponse(String copyId, String leaseId, Context context) {
        return this.azureBlobStorage.blobs().abortCopyFromURLWithRestResponseAsync(
            null, null, copyId, null, leaseId, null, context)
            .map(response -> new SimpleResponse<>(response, null));
    }

    /**
     * Copies the data at the source URL to a blob and waits for the copy to complete before returning a response.
     *
     * <p><strong>Code Samples</strong></p>
     *
     * {@codesnippet com.azure.storage.blob.specialized.BlobAsyncClientBase.copyFromUrl#String}
     *
     * <p>For more information, see the
     * <a href="https://docs.microsoft.com/rest/api/storageservices/copy-blob">Azure Docs</a></p>
     *
     * @param copySource The source URL to copy from.
     * @return A reactive response containing the copy ID for the long running operation.
     */
    public Mono<String> copyFromUrl(String copySource) {
        try {
            return copyFromUrlWithResponse(copySource, null, null, null, null).flatMap(FluxUtil::toMono);
        } catch (RuntimeException ex) {
            return monoError(logger, ex);
        }
    }

    /**
     * Copies the data at the source URL to a blob and waits for the copy to complete before returning a response.
     *
     * <p><strong>Code Samples</strong></p>
     *
     * {@codesnippet com.azure.storage.blob.specialized.BlobAsyncClientBase.copyFromUrlWithResponse#String-Map-AccessTier-RequestConditions-BlobRequestConditions}
     *
     * <p>For more information, see the
     * <a href="https://docs.microsoft.com/en-us/rest/api/storageservices/copy-blob">Azure Docs</a></p>
     *
     * @param copySource The source URL to copy from. URLs outside of Azure may only be copied to block blobs.
     * @param metadata Metadata to associate with the destination blob.
     * @param tier {@link AccessTier} for the destination blob.
     * @param sourceModifiedAccessConditions {@link RequestConditions} against the source. Standard HTTP Access
     * conditions related to the modification of data. ETag and LastModifiedTime are used to construct conditions
     * related to when the blob was changed relative to the given request. The request will fail if the specified
     * condition is not satisfied.
     * @param destAccessConditions {@link BlobRequestConditions} against the destination.
     * @return A reactive response containing the copy ID for the long running operation.
     */
    public Mono<Response<String>> copyFromUrlWithResponse(String copySource, Map<String, String> metadata,
            AccessTier tier, RequestConditions sourceModifiedAccessConditions,
            BlobRequestConditions destAccessConditions) {
        try {
            return withContext(context -> copyFromUrlWithResponse(copySource, metadata, tier,
                sourceModifiedAccessConditions, destAccessConditions, context));
        } catch (RuntimeException ex) {
            return monoError(logger, ex);
        }
    }

    Mono<Response<String>> copyFromUrlWithResponse(String copySource, Map<String, String> metadata, AccessTier tier,
            RequestConditions sourceModifiedAccessConditions, BlobRequestConditions destAccessConditions,
            Context context) {
        sourceModifiedAccessConditions = sourceModifiedAccessConditions == null
            ? new RequestConditions() : sourceModifiedAccessConditions;
        destAccessConditions = destAccessConditions == null ? new BlobRequestConditions() : destAccessConditions;

        URL url;
        try {
            url = new URL(copySource);
        } catch (MalformedURLException ex) {
            throw logger.logExceptionAsError(new IllegalArgumentException("'copySource' is not a valid url."));
        }

        return this.azureBlobStorage.blobs().copyFromURLWithRestResponseAsync(
            null, null, url, null, metadata, tier, sourceModifiedAccessConditions.getIfModifiedSince(),
            sourceModifiedAccessConditions.getIfUnmodifiedSince(), sourceModifiedAccessConditions.getIfMatch(),
            sourceModifiedAccessConditions.getIfNoneMatch(), destAccessConditions.getIfModifiedSince(),
            destAccessConditions.getIfUnmodifiedSince(), destAccessConditions.getIfMatch(),
            destAccessConditions.getIfNoneMatch(), destAccessConditions.getLeaseId(), null, context)
            .map(rb -> new SimpleResponse<>(rb, rb.getDeserializedHeaders().getCopyId()));
    }

    /**
     * Reads the entire blob. Uploading data must be done from the {@link BlockBlobClient}, {@link PageBlobClient}, or
     * {@link AppendBlobClient}.
     *
     * <p><strong>Code Samples</strong></p>
     *
     * {@codesnippet com.azure.storage.blob.specialized.BlobAsyncClientBase.download}
     *
     * <p>For more information, see the
     * <a href="https://docs.microsoft.com/en-us/rest/api/storageservices/get-blob">Azure Docs</a></p>
     *
     * @return A reactive response containing the blob data.
     */
    public Flux<ByteBuffer> download() {
        try {
            return downloadWithResponse(null, null, null, false)
                .flatMapMany(BlobDownloadAsyncResponse::getValue);
        } catch (RuntimeException ex) {
            return fluxError(logger, ex);
        }
    }

    /**
     * Reads a range of bytes from a blob. Uploading data must be done from the {@link BlockBlobClient}, {@link
     * PageBlobClient}, or {@link AppendBlobClient}.
     *
     * <p><strong>Code Samples</strong></p>
     *
     * {@codesnippet com.azure.storage.blob.specialized.BlobAsyncClientBase.downloadWithResponse#BlobRange-ReliableDownloadOptions-BlobAccessConditions-boolean}
     *
     * <p>For more information, see the
     * <a href="https://docs.microsoft.com/en-us/rest/api/storageservices/get-blob">Azure Docs</a></p>
     *
     * @param range {@link BlobRange}
     * @param options {@link ReliableDownloadOptions}
     * @param accessConditions {@link BlobRequestConditions}
     * @param rangeGetContentMD5 Whether the contentMD5 for the specified blob range should be returned.
     * @return A reactive response containing the blob data.
     */
    public Mono<BlobDownloadAsyncResponse> downloadWithResponse(BlobRange range, ReliableDownloadOptions options,
        BlobRequestConditions accessConditions, boolean rangeGetContentMD5) {
        try {
            return withContext(context ->
                downloadWithResponse(range, options, accessConditions, rangeGetContentMD5, context));
        } catch (RuntimeException ex) {
            return monoError(logger, ex);
        }
    }

    Mono<BlobDownloadAsyncResponse> downloadWithResponse(BlobRange range, ReliableDownloadOptions options,
        BlobRequestConditions accessConditions, boolean rangeGetContentMD5, Context context) {
        return downloadHelper(range, options, accessConditions, rangeGetContentMD5, context)
            .map(response -> new BlobDownloadAsyncResponse(response.getRequest(), response.getStatusCode(),
                response.getHeaders(), response.getValue(), response.getDeserializedHeaders()));
    }

    private Mono<ReliableDownload> downloadHelper(BlobRange range, ReliableDownloadOptions options,
        BlobRequestConditions accessConditions, boolean rangeGetContentMd5, Context context) {
        range = range == null ? new BlobRange(0) : range;
        Boolean getMD5 = rangeGetContentMd5 ? rangeGetContentMd5 : null;
        accessConditions = accessConditions == null ? new BlobRequestConditions() : accessConditions;
        HttpGetterInfo info = new HttpGetterInfo()
            .setOffset(range.getOffset())
            .setCount(range.getCount())
            .setETag(accessConditions.getIfMatch());

        return azureBlobStorage.blobs().downloadWithRestResponseAsync(null, null, snapshot, null, range.toHeaderValue(),
            accessConditions.getLeaseId(), getMD5, null, accessConditions.getIfModifiedSince(),
            accessConditions.getIfUnmodifiedSince(), accessConditions.getIfMatch(), accessConditions.getIfNoneMatch(),
            null, customerProvidedKey, context)
            .map(response -> {
                info.setETag(response.getDeserializedHeaders().getETag());
                return new ReliableDownload(response, options, info, updatedInfo ->
                    downloadHelper(new BlobRange(updatedInfo.getOffset(), updatedInfo.getCount()), options,
                        new BlobRequestConditions().setIfMatch(info.getETag()), false, context));
            });
    }

    /**
     * Downloads the entire blob into a file specified by the path.
     *
     * <p>The file will be created and must not exist, if the file already exists a {@link FileAlreadyExistsException}
     * will be thrown.</p>
     *
     * <p>Uploading data must be done from the {@link BlockBlobClient}, {@link PageBlobClient}, or {@link
     * AppendBlobClient}.</p>
     *
     * <p><strong>Code Samples</strong></p>
     *
     * {@codesnippet com.azure.storage.blob.specialized.BlobAsyncClientBase.downloadToFile#String}
     *
     * <p>For more information, see the
     * <a href="https://docs.microsoft.com/en-us/rest/api/storageservices/get-blob">Azure Docs</a></p>
     *
     * @param filePath A non-null {@link OutputStream} instance where the downloaded data will be written.
     * @return An empty response
     */
    public Mono<Void> downloadToFile(String filePath) {
        try {
            return downloadToFileWithResponse(filePath, null, null, null, null);
        } catch (RuntimeException ex) {
            return monoError(logger, ex);
        }
    }

    /**
     * Downloads the entire blob into a file specified by the path.
     *
     * <p>The file will be created and must not exist, if the file already exists a {@link FileAlreadyExistsException}
     * will be thrown.</p>
     *
     * <p>Uploading data must be done from the {@link BlockBlobClient}, {@link PageBlobClient}, or {@link
     * AppendBlobClient}.</p>
     *
     * <p>This method makes an extra HTTP call to get the length of the blob in the beginning. To avoid this extra
     * call, provide the {@link BlobRange} parameter.</p>
     *
     * <p><strong>Code Samples</strong></p>
     *
     * {@codesnippet com.azure.storage.blob.specialized.BlobAsyncClientBase.downloadToFileWithResponse#String-BlobRange-ParallelTransferOptions-ReliableDownloadOptions-BlobRequestConditions}
     *
     * <p>For more information, see the
     * <a href="https://docs.microsoft.com/en-us/rest/api/storageservices/get-blob">Azure Docs</a></p>
     *
     * @param filePath A non-null {@link OutputStream} instance where the downloaded data will be written.
     * @param range {@link BlobRange}
     * @param parallelTransferOptions {@link ParallelTransferOptions} to use to download to file. Number of parallel
     * transfers parameter is ignored.
     * @param options {@link ReliableDownloadOptions}
     * @param accessConditions {@link BlobRequestConditions}
     * @return An empty response
     * @throws IllegalArgumentException If {@code blockSize} is less than 0 or greater than 100MB.
     * @throws UncheckedIOException If an I/O error occurs.
     */
    public Mono<Void> downloadToFileWithResponse(String filePath, BlobRange range,
        ParallelTransferOptions parallelTransferOptions, ReliableDownloadOptions options,
        BlobRequestConditions accessConditions) {
        try {
            return withContext(context -> downloadToFileWithResponse(filePath, range, parallelTransferOptions, options,
                accessConditions, context));
        } catch (RuntimeException ex) {
            return monoError(logger, ex);
        }
    }

    // TODO (gapra) : Investigate if this is can be parallelized, and include the parallelTransfers parameter.
<<<<<<< HEAD
    Mono<Void> downloadToFileWithResponse(String filePath, BlobRange range,
        ParallelTransferOptions parallelTransferOptions, ReliableDownloadOptions reliableDownloadOptions,
        BlobRequestConditions accessConditions, Context context) {
        BlobRange rangeReal = range == null ? new BlobRange(0) : range;
        final ParallelTransferOptions finalParallelTransferOptions = parallelTransferOptions == null
            ? new ParallelTransferOptions() : parallelTransferOptions;


        return Mono.using(() -> downloadToFileResourceSupplier(filePath),
            channel -> this.downloadToFileImpl(channel, rangeReal, finalParallelTransferOptions,
                reliableDownloadOptions, accessConditions, context),
            this::downloadToFileCleanup);
    }

    private Mono<Void> downloadToFileImpl(AsynchronousFileChannel file, BlobRange rangeReal,
        ParallelTransferOptions finalParallelTransferOptions, ReliableDownloadOptions reliableDownloadOptions,
        BlobRequestConditions accessConditions, Context context) {
        // See ProgressReporter for an explanation on why this lock is necessary and why we use AtomicLong.
        Lock progressLock = new ReentrantLock();
        AtomicLong totalProgress = new AtomicLong(0);

        // Get the size of the data and etag if not specified by the user.
       return getSetupMono(rangeReal, finalParallelTransferOptions, reliableDownloadOptions, accessConditions, context)
        .flatMap(helper -> {
            long newCount = helper.newCount;
            BlobRequestConditions realConditions = helper.realConditions;

            int numChunks = calculateNumBlocks(newCount, finalParallelTransferOptions.getBlockSize());

            // In case it is an empty blob, this ensures we still actually perform a download operation.
            numChunks = numChunks == 0 ? 1 : numChunks;

            Response<Flux<ByteBuffer>> initialResponse = helper.initialResponse;
            return Flux.range(0, numChunks)
                .flatMap(chunkNum -> {
                    // The first chunk was retrieved during setup.
                    if (chunkNum == 0) {
                        return writeBodyToFile(initialResponse, file, 0, finalParallelTransferOptions,
                            progressLock, totalProgress);
                    }

                    // Calculate whether we need a full chunk or something smaller because we are at the end.
                    long chunkSizeActual = Math.min(finalParallelTransferOptions.getBlockSize(),
                        newCount - (chunkNum * finalParallelTransferOptions.getBlockSize()));
                    BlobRange chunkRange = new BlobRange(
                        rangeReal.getOffset() + (chunkNum * finalParallelTransferOptions.getBlockSize()),
                        chunkSizeActual);

                    // Make the download call.
                    return this.downloadWithResponse(chunkRange, reliableDownloadOptions, realConditions, false, null)
                        .flatMap(response ->
                            writeBodyToFile(response, file, chunkNum, finalParallelTransferOptions, progressLock,
                                totalProgress));
                })
                // All the headers will be the same, so we just pick the last one.
                // TODO: Update to return properties when we have fixed the download response type.
                .then();
        });
    }

    private int calculateNumBlocks(long dataSize, long blockLength) {
        // Can successfully cast to an int because MaxBlockSize is an int, which this expression must be less than.
        int numBlocks = toIntExact(dataSize / blockLength);
        // Include an extra block for trailing data.
        if (dataSize % blockLength != 0) {
            numBlocks++;
        }
        return numBlocks;
    }

    /*
    Construct a Mono which will emit the total count for calculating the number of chunks, access conditions
    containing the etag to lock on, and the response from downloading the first chunk.
     */
    private Mono<DownloadHelper> getSetupMono(BlobRange r, ParallelTransferOptions o,
        ReliableDownloadOptions reliableDownloadOptions, BlobRequestConditions requestConditions, Context context) {
        // We will scope our initial download to either be one chunk or the total size.
        long initialChunkSize = r.getCount() != null && r.getCount() < o.getBlockSize()
            ? r.getCount() : o.getBlockSize();

        return this.downloadWithResponse(new BlobRange(r.getOffset(), initialChunkSize), reliableDownloadOptions,
            requestConditions, false, context)
            .map(response -> {
                /*
                Either the etag was set and it matches because the download succeeded, so this is a no-op, or there
                was no etag, so we set it here. ETag locking is vital to ensure we download one, consistent view
                of the file.
                 */
                BlobRequestConditions newConditions = setEtag(requestConditions, response.getHeaders()
                    .getValue("ETag"));

                // Extract the total length of the blob from the contentRange header. e.g. "bytes 1-6/7"
                long totalLength = extractTotalBlobLength(response.getHeaders().getValue("Content-Range"));

                /*
                If the user either didn't specify a count or they specified a count greater than the size of the
                remaining data, take the size of the remaining data. This is to prevent the case where the count
                is much much larger than the size of the blob and we could try to download at an invalid offset.
                 */
                long newCount = r.getCount() == null || r.getCount() > (totalLength - r.getOffset())
                    ? totalLength - r.getOffset() : r.getCount();

                return new DownloadHelper(newCount, newConditions, response);
            })
            .onErrorResume(throwable -> {
                /*
                In the case of an empty blob, we still want to report success and give back
                valid headers. Attempting a range download on an empty blob will return an
                InvalidRange error code and a Content-Range header of the format "bytes * /0".
                We need to double check that the total size is zero in the case that the customer has attempted an
                invalid range on a non-zero length blob.
                 */
                if (throwable instanceof BlobStorageException
                    && ((BlobStorageException) throwable).getErrorCode() == BlobErrorCode.INVALID_RANGE
                    && extractTotalBlobLength(((BlobStorageException) throwable).getResponse()
                    .getHeaders().getValue("Content-Range")) == 0) {

                    // TODO: This is only necessary if we want to return some sort of headers/properties. Can be optimized out otherwise.
                    return this.downloadWithResponse(new BlobRange(0, 0L), reliableDownloadOptions, requestConditions,
                        false, context)
                        .map(response -> {
                            /*
                            Ensure the blob is still 0 length by checking our download was the full length.
                            (200 is for full blob; 206 is partial).
                             */
                            if (response.getStatusCode() != 200) {
                                throw new IllegalStateException("Blob was modified mid download. It was "
                                    + "originally 0 bytes and is now larger.");
                            }
                            return new DownloadHelper(0L, requestConditions, response);
                        });
                }
                return Mono.error(throwable);
            });
    }

    private static BlobRequestConditions setEtag(BlobRequestConditions accessConditions, String etag) {
        //We don't want to modify the user's object, so we'll create a duplicate and set the retrieved etag.
        return new BlobRequestConditions()
            .setIfModifiedSince(
                accessConditions.getIfModifiedSince())
            .setIfUnmodifiedSince(
                accessConditions.getIfModifiedSince())
            .setIfMatch(etag)
            .setIfNoneMatch(
                accessConditions.getIfNoneMatch())
            .setLeaseId(accessConditions.getLeaseId());
    }

    private static Mono<HttpHeaders> writeBodyToFile(Response<Flux<ByteBuffer>> response, AsynchronousFileChannel file,
        long chunkNum, ParallelTransferOptions optionsReal, Lock progressLock, AtomicLong totalProgress) {

        // Extract the body.
        Flux<ByteBuffer> data = response.getValue();

        // Report progress as necessary.
        data = ProgressReporter.addParallelProgressReporting(data,
            optionsReal.getProgressReceiver(), progressLock, totalProgress);

        // Write to the file.
        return FluxUtil.writeFile(data, file,
            chunkNum * optionsReal.getBlockSize())
                /*
                Satisfy the return type. Observable required for flatmap to accept
                maxConcurrency. We want to eventually give the user back the headers.
                 */
            .then(Mono.just(response.getHeaders()));
    }

    private static long extractTotalBlobLength(String contentRange) {
        return Long.parseLong(contentRange.split("/")[1]);
    }

    // TODO: Get rid of this in favor of using a tuple3
    private static final class DownloadHelper {
        final long newCount;

        final BlobRequestConditions realConditions;

        final Response<Flux<ByteBuffer>> initialResponse;

        DownloadHelper(long newCount, BlobRequestConditions realConditions,
            Response<Flux<ByteBuffer>> initialResponse) {
            this.newCount = newCount;
            this.realConditions = realConditions;
            this.initialResponse = initialResponse;
        }
    }

        /*
        {
=======
    Mono<Response<BlobProperties>> downloadToFileWithResponse(String filePath, BlobRange range,
        ParallelTransferOptions parallelTransferOptions, ReliableDownloadOptions options,
        BlobRequestConditions accessConditions, boolean rangeGetContentMd5, Context context) {
>>>>>>> 12dc3458
        final ParallelTransferOptions finalParallelTransferOptions = parallelTransferOptions == null
            ? new ParallelTransferOptions()
            : parallelTransferOptions;
        ProgressReceiver progressReceiver = finalParallelTransferOptions.getProgressReceiver();

        // See ProgressReporter for an explanation on why this lock is necessary and why we use AtomicLong.
        AtomicLong totalProgress = new AtomicLong(0);
        Lock progressLock = new ReentrantLock();

        return Mono.using(() -> downloadToFileResourceSupplier(filePath),
            channel -> getPropertiesWithResponse(accessConditions)
                .flatMap(response -> processInRange(channel, response,
                    range, finalParallelTransferOptions.getBlockSize(), options, accessConditions, rangeGetContentMd5,
                    context, totalProgress, progressLock, progressReceiver)), this::downloadToFileCleanup);

    }*/

    private Mono<Response<BlobProperties>> processInRange(AsynchronousFileChannel channel,
        Response<BlobProperties> blobPropertiesResponse, BlobRange range, Integer blockSize,
        ReliableDownloadOptions options, BlobRequestConditions accessConditions, boolean rangeGetContentMd5,
        Context context, AtomicLong totalProgress, Lock progressLock, ProgressReceiver progressReceiver) {
        return Mono.justOrEmpty(range).switchIfEmpty(Mono.just(new BlobRange(0,
            blobPropertiesResponse.getValue().getBlobSize()))).flatMapMany(rg ->
            Flux.fromIterable(sliceBlobRange(rg, blockSize)))
            .flatMap(chunk -> this.downloadWithResponse(chunk, options, accessConditions, rangeGetContentMd5, context)
                .subscribeOn(Schedulers.elastic())
                .flatMap(dar -> {
                    Flux<ByteBuffer> progressData = ProgressReporter.addParallelProgressReporting(
                        dar.getValue(), progressReceiver, progressLock, totalProgress);

                    return FluxUtil.writeFile(progressData, channel,
                        chunk.getOffset() - ((range == null) ? 0 : range.getOffset()));
                })).then(Mono.just(blobPropertiesResponse));
    }

    private AsynchronousFileChannel downloadToFileResourceSupplier(String filePath) {
        try {
            return AsynchronousFileChannel.open(Paths.get(filePath), StandardOpenOption.READ, StandardOpenOption.WRITE,
                StandardOpenOption.CREATE_NEW);
        } catch (IOException e) {
            throw logger.logExceptionAsError(new UncheckedIOException(e));
        }
    }

    private void downloadToFileCleanup(AsynchronousFileChannel channel) {
        try {
            channel.close();
        } catch (IOException e) {
            throw logger.logExceptionAsError(new UncheckedIOException(e));
        }
    }

    private List<BlobRange> sliceBlobRange(BlobRange blobRange, Integer blockSize) {
        if (blockSize == null) {
            blockSize = BLOB_DEFAULT_DOWNLOAD_BLOCK_SIZE;
        }
        long offset = blobRange.getOffset();
        long length = blobRange.getCount();
        List<BlobRange> chunks = new ArrayList<>();
        for (long pos = offset; pos < offset + length; pos += blockSize) {
            long count = blockSize;
            if (pos + count > offset + length) {
                count = offset + length - pos;
            }
            chunks.add(new BlobRange(pos, count));
        }
        return chunks;
    }

    /**
     * Deletes the specified blob or snapshot. Note that deleting a blob also deletes all its snapshots.
     *
     * <p><strong>Code Samples</strong></p>
     *
     * {@codesnippet com.azure.storage.blob.specialized.BlobAsyncClientBase.delete}
     *
     * <p>For more information, see the
     * <a href="https://docs.microsoft.com/en-us/rest/api/storageservices/delete-blob">Azure Docs</a></p>
     *
     * @return A reactive response signalling completion.
     */
    public Mono<Void> delete() {
        try {
            return deleteWithResponse(null, null).flatMap(FluxUtil::toMono);
        } catch (RuntimeException ex) {
            return monoError(logger, ex);
        }
    }

    /**
     * Deletes the specified blob or snapshot. Note that deleting a blob also deletes all its snapshots.
     *
     * <p><strong>Code Samples</strong></p>
     *
     * {@codesnippet com.azure.storage.blob.specialized.BlobAsyncClientBase.deleteWithResponse#DeleteSnapshotsOptionType-BlobRequestConditions}
     *
     * <p>For more information, see the
     * <a href="https://docs.microsoft.com/en-us/rest/api/storageservices/delete-blob">Azure Docs</a></p>
     *
     * @param deleteBlobSnapshotOptions Specifies the behavior for deleting the snapshots on this blob. {@code Include}
     * will delete the base blob and all snapshots. {@code Only} will delete only the snapshots. If a snapshot is being
     * deleted, you must pass null.
     * @param accessConditions {@link BlobRequestConditions}
     * @return A reactive response signalling completion.
     */
    public Mono<Response<Void>> deleteWithResponse(DeleteSnapshotsOptionType deleteBlobSnapshotOptions,
        BlobRequestConditions accessConditions) {
        try {
            return withContext(context -> deleteWithResponse(deleteBlobSnapshotOptions, accessConditions, context));
        } catch (RuntimeException ex) {
            return monoError(logger, ex);
        }
    }

    Mono<Response<Void>> deleteWithResponse(DeleteSnapshotsOptionType deleteBlobSnapshotOptions,
        BlobRequestConditions accessConditions, Context context) {
        accessConditions = accessConditions == null ? new BlobRequestConditions() : accessConditions;

        return this.azureBlobStorage.blobs().deleteWithRestResponseAsync(null, null, snapshot, null,
            accessConditions.getLeaseId(), deleteBlobSnapshotOptions, accessConditions.getIfModifiedSince(),
            accessConditions.getIfUnmodifiedSince(), accessConditions.getIfMatch(), accessConditions.getIfNoneMatch(),
            null, context)
            .map(response -> new SimpleResponse<>(response, null));
    }

    /**
     * Returns the blob's metadata and properties.
     *
     * <p><strong>Code Samples</strong></p>
     *
     * {@codesnippet com.azure.storage.blob.specialized.BlobAsyncClientBase.getProperties}
     *
     * <p>For more information, see the
     * <a href="https://docs.microsoft.com/en-us/rest/api/storageservices/get-blob-properties">Azure Docs</a></p>
     *
     * @return A reactive response containing the blob properties and metadata.
     */
    public Mono<BlobProperties> getProperties() {
        try {
            return getPropertiesWithResponse(null).flatMap(FluxUtil::toMono);
        } catch (RuntimeException ex) {
            return monoError(logger, ex);
        }
    }

    /**
     * Returns the blob's metadata and properties.
     *
     * <p><strong>Code Samples</strong></p>
     *
     * {@codesnippet com.azure.storage.blob.specialized.BlobAsyncClientBase.getPropertiesWithResponse#BlobRequestConditions}
     *
     * <p>For more information, see the
     * <a href="https://docs.microsoft.com/en-us/rest/api/storageservices/get-blob-properties">Azure Docs</a></p>
     *
     * @param accessConditions {@link BlobRequestConditions}
     * @return A reactive response containing the blob properties and metadata.
     */
    public Mono<Response<BlobProperties>> getPropertiesWithResponse(BlobRequestConditions accessConditions) {
        try {
            return withContext(context -> getPropertiesWithResponse(accessConditions, context));
        } catch (RuntimeException ex) {
            return monoError(logger, ex);
        }
    }

    Mono<Response<BlobProperties>> getPropertiesWithResponse(BlobRequestConditions accessConditions, Context context) {
        accessConditions = accessConditions == null ? new BlobRequestConditions() : accessConditions;

        return this.azureBlobStorage.blobs().getPropertiesWithRestResponseAsync(
            null, null, snapshot, null, accessConditions.getLeaseId(), accessConditions.getIfModifiedSince(),
            accessConditions.getIfUnmodifiedSince(), accessConditions.getIfMatch(), accessConditions.getIfNoneMatch(),
            null, customerProvidedKey, context)
            .map(rb -> {
                BlobGetPropertiesHeaders hd = rb.getDeserializedHeaders();
                BlobProperties properties = new BlobProperties(hd.getCreationTime(), hd.getLastModified(), hd.getETag(),
                    hd.getContentLength() == null ? 0 : hd.getContentLength(), hd.getContentType(), hd.getContentMD5(),
                    hd.getContentEncoding(), hd.getContentDisposition(), hd.getContentLanguage(), hd.getCacheControl(),
                    hd.getBlobSequenceNumber(), hd.getBlobType(), hd.getLeaseStatus(), hd.getLeaseState(),
                    hd.getLeaseDuration(), hd.getCopyId(), hd.getCopyStatus(), hd.getCopySource(), hd.getCopyProgress(),
                    hd.getCopyCompletionTime(), hd.getCopyStatusDescription(), hd.isServerEncrypted(),
                    hd.isIncrementalCopy(), hd.getDestinationSnapshot(), AccessTier.fromString(hd.getAccessTier()),
                    hd.isAccessTierInferred(), ArchiveStatus.fromString(hd.getArchiveStatus()),
                    hd.getEncryptionKeySha256(), hd.getAccessTierChangeTime(), hd.getMetadata(),
                    hd.getBlobCommittedBlockCount());
                return new SimpleResponse<>(rb, properties);
            });
    }

    /**
     * Changes a blob's HTTP header properties. if only one HTTP header is updated, the others will all be erased. In
     * order to preserve existing values, they must be passed alongside the header being changed.
     *
     * <p><strong>Code Samples</strong></p>
     *
     * {@codesnippet com.azure.storage.blob.specialized.BlobAsyncClientBase.setHttpHeaders#BlobHttpHeaders}
     *
     * <p>For more information, see the
     * <a href="https://docs.microsoft.com/en-us/rest/api/storageservices/set-blob-properties">Azure Docs</a></p>
     *
     * @param headers {@link BlobHttpHeaders}
     * @return A reactive response signalling completion.
     */
    public Mono<Void> setHttpHeaders(BlobHttpHeaders headers) {
        try {
            return setHttpHeadersWithResponse(headers, null).flatMap(FluxUtil::toMono);
        } catch (RuntimeException ex) {
            return monoError(logger, ex);
        }
    }

    /**
     * Changes a blob's HTTP header properties. if only one HTTP header is updated, the others will all be erased. In
     * order to preserve existing values, they must be passed alongside the header being changed.
     *
     * <p><strong>Code Samples</strong></p>
     *
     * {@codesnippet com.azure.storage.blob.specialized.BlobAsyncClientBase.setHttpHeadersWithResponse#BlobHttpHeaders-BlobRequestConditions}
     *
     * <p>For more information, see the
     * <a href="https://docs.microsoft.com/en-us/rest/api/storageservices/set-blob-properties">Azure Docs</a></p>
     *
     * @param headers {@link BlobHttpHeaders}
     * @param accessConditions {@link BlobRequestConditions}
     * @return A reactive response signalling completion.
     */
    public Mono<Response<Void>> setHttpHeadersWithResponse(BlobHttpHeaders headers,
        BlobRequestConditions accessConditions) {
        try {
            return withContext(context -> setHttpHeadersWithResponse(headers, accessConditions, context));
        } catch (RuntimeException ex) {
            return monoError(logger, ex);
        }
    }

    Mono<Response<Void>> setHttpHeadersWithResponse(BlobHttpHeaders headers, BlobRequestConditions accessConditions,
        Context context) {
        accessConditions = accessConditions == null ? new BlobRequestConditions() : accessConditions;

        return this.azureBlobStorage.blobs().setHTTPHeadersWithRestResponseAsync(
            null, null, null, accessConditions.getLeaseId(), accessConditions.getIfModifiedSince(),
            accessConditions.getIfUnmodifiedSince(), accessConditions.getIfMatch(), accessConditions.getIfNoneMatch(),
            null, headers, context)
            .map(response -> new SimpleResponse<>(response, null));
    }

    /**
     * Changes a blob's metadata. The specified metadata in this method will replace existing metadata. If old values
     * must be preserved, they must be downloaded and included in the call to this method.
     *
     * <p><strong>Code Samples</strong></p>
     *
     * {@codesnippet com.azure.storage.blob.specialized.BlobAsyncClientBase.setMetadata#Map}
     *
     * <p>For more information, see the
     * <a href="https://docs.microsoft.com/en-us/rest/api/storageservices/set-blob-metadata">Azure Docs</a></p>
     *
     * @param metadata Metadata to associate with the blob.
     * @return A reactive response signalling completion.
     */
    public Mono<Void> setMetadata(Map<String, String> metadata) {
        try {
            return setMetadataWithResponse(metadata, null).flatMap(FluxUtil::toMono);
        } catch (RuntimeException ex) {
            return monoError(logger, ex);
        }
    }

    /**
     * Changes a blob's metadata. The specified metadata in this method will replace existing metadata. If old values
     * must be preserved, they must be downloaded and included in the call to this method.
     *
     * <p><strong>Code Samples</strong></p>
     *
     * {@codesnippet com.azure.storage.blob.specialized.BlobAsyncClientBase.setMetadataWithResponse#Map-BlobRequestConditions}
     *
     * <p>For more information, see the
     * <a href="https://docs.microsoft.com/en-us/rest/api/storageservices/set-blob-metadata">Azure Docs</a></p>
     *
     * @param metadata Metadata to associate with the blob.
     * @param accessConditions {@link BlobRequestConditions}
     * @return A reactive response signalling completion.
     */
    public Mono<Response<Void>> setMetadataWithResponse(Map<String, String> metadata,
        BlobRequestConditions accessConditions) {
        try {
            return withContext(context -> setMetadataWithResponse(metadata, accessConditions, context));
        } catch (RuntimeException ex) {
            return monoError(logger, ex);
        }
    }

    Mono<Response<Void>> setMetadataWithResponse(Map<String, String> metadata, BlobRequestConditions accessConditions,
        Context context) {
        accessConditions = accessConditions == null ? new BlobRequestConditions() : accessConditions;

        return this.azureBlobStorage.blobs().setMetadataWithRestResponseAsync(
            null, null, null, metadata, accessConditions.getLeaseId(), accessConditions.getIfModifiedSince(),
            accessConditions.getIfUnmodifiedSince(), accessConditions.getIfMatch(), accessConditions.getIfNoneMatch(),
            null, customerProvidedKey, context)
            .map(response -> new SimpleResponse<>(response, null));
    }

    /**
     * Creates a read-only snapshot of the blob.
     *
     * <p><strong>Code Samples</strong></p>
     *
     * {@codesnippet com.azure.storage.blob.specialized.BlobAsyncClientBase.createSnapshot}
     *
     * <p>For more information, see the
     * <a href="https://docs.microsoft.com/en-us/rest/api/storageservices/snapshot-blob">Azure Docs</a></p>
     *
     * @return A response containing a {@link BlobAsyncClientBase} which is used to interact with the created snapshot,
     * use {@link #getSnapshotId()} to get the identifier for the snapshot.
     */
    public Mono<BlobAsyncClientBase> createSnapshot() {
        try {
            return createSnapshotWithResponse(null, null).flatMap(FluxUtil::toMono);
        } catch (RuntimeException ex) {
            return monoError(logger, ex);
        }
    }

    /**
     * Creates a read-only snapshot of the blob.
     *
     * <p><strong>Code Samples</strong></p>
     *
     * {@codesnippet com.azure.storage.blob.specialized.BlobAsyncClientBase.createSnapshotWithResponse#Map-BlobRequestConditions}
     *
     * <p>For more information, see the
     * <a href="https://docs.microsoft.com/en-us/rest/api/storageservices/snapshot-blob">Azure Docs</a></p>
     *
     * @param metadata Metadata to associate with the blob snapshot.
     * @param accessConditions {@link BlobRequestConditions}
     * @return A response containing a {@link BlobAsyncClientBase} which is used to interact with the created snapshot,
     * use {@link #getSnapshotId()} to get the identifier for the snapshot.
     */
    public Mono<Response<BlobAsyncClientBase>> createSnapshotWithResponse(Map<String, String> metadata,
        BlobRequestConditions accessConditions) {
        try {
            return withContext(context -> createSnapshotWithResponse(metadata, accessConditions, context));
        } catch (RuntimeException ex) {
            return monoError(logger, ex);
        }
    }

    Mono<Response<BlobAsyncClientBase>> createSnapshotWithResponse(Map<String, String> metadata,
        BlobRequestConditions accessConditions, Context context) {
        accessConditions = accessConditions == null ? new BlobRequestConditions() : accessConditions;

        return this.azureBlobStorage.blobs().createSnapshotWithRestResponseAsync(
            null, null, null, metadata, accessConditions.getIfModifiedSince(), accessConditions.getIfUnmodifiedSince(),
            accessConditions.getIfMatch(), accessConditions.getIfNoneMatch(), accessConditions.getLeaseId(), null,
            customerProvidedKey, context)
            .map(rb -> new SimpleResponse<>(rb, this.getSnapshotClient(rb.getDeserializedHeaders().getSnapshot())));
    }

    /**
     * Sets the tier on a blob. The operation is allowed on a page blob in a premium storage account or a block blob in
     * a blob storage or GPV2 account. A premium page blob's tier determines the allowed size, IOPS, and bandwidth of
     * the blob. A block blob's tier determines the Hot/Cool/Archive storage type. This does not update the blob's
     * etag.
     *
     * <p><strong>Code Samples</strong></p>
     *
     * {@codesnippet com.azure.storage.blob.specialized.BlobAsyncClientBase.setAccessTier#AccessTier}
     *
     * <p>For more information, see the
     * <a href="https://docs.microsoft.com/en-us/rest/api/storageservices/set-blob-tier">Azure Docs</a></p>
     *
     * @param tier The new tier for the blob.
     * @return A reactive response signalling completion.
     * @throws NullPointerException if {@code tier} is null.
     */
    public Mono<Void> setAccessTier(AccessTier tier) {
        try {
            return setAccessTierWithResponse(tier, null, null).flatMap(FluxUtil::toMono);
        } catch (RuntimeException ex) {
            return monoError(logger, ex);
        }
    }

    /**
     * Sets the tier on a blob. The operation is allowed on a page blob in a premium storage account or a block blob in
     * a blob storage or GPV2 account. A premium page blob's tier determines the allowed size, IOPS, and bandwidth of
     * the blob. A block blob's tier determines the Hot/Cool/Archive storage type. This does not update the blob's
     * etag.
     *
     * <p><strong>Code Samples</strong></p>
     *
     * {@codesnippet com.azure.storage.blob.specialized.BlobAsyncClientBase.setAccessTierWithResponse#AccessTier-RehydratePriority-String}
     *
     * <p>For more information, see the
     * <a href="https://docs.microsoft.com/en-us/rest/api/storageservices/set-blob-tier">Azure Docs</a></p>
     *
     * @param tier The new tier for the blob.
     * @param priority Optional priority to set for re-hydrating blobs.
     * @param leaseId The lease ID the active lease on the blob must match.
     * @return A reactive response signalling completion.
     * @throws NullPointerException if {@code tier} is null.
     */
    public Mono<Response<Void>> setAccessTierWithResponse(AccessTier tier, RehydratePriority priority, String leaseId) {
        try {
            return withContext(context -> setTierWithResponse(tier, priority, leaseId, context));
        } catch (RuntimeException ex) {
            return monoError(logger, ex);
        }
    }

    Mono<Response<Void>> setTierWithResponse(AccessTier tier, RehydratePriority priority, String leaseId,
        Context context) {
        StorageImplUtils.assertNotNull("tier", tier);

        return this.azureBlobStorage.blobs().setTierWithRestResponseAsync(
            null, null, tier, null, priority, null, leaseId, context)
            .map(response -> new SimpleResponse<>(response, null));
    }

    /**
     * Undelete restores the content and metadata of a soft-deleted blob and/or any associated soft-deleted snapshots.
     *
     * <p><strong>Code Samples</strong></p>
     *
     * {@codesnippet com.azure.storage.blob.specialized.BlobAsyncClientBase.undelete}
     *
     * <p>For more information, see the
     * <a href="https://docs.microsoft.com/en-us/rest/api/storageservices/undelete-blob">Azure Docs</a></p>
     *
     * @return A reactive response signalling completion.
     */
    public Mono<Void> undelete() {
        try {
            return undeleteWithResponse().flatMap(FluxUtil::toMono);
        } catch (RuntimeException ex) {
            return monoError(logger, ex);
        }
    }

    /**
     * Undelete restores the content and metadata of a soft-deleted blob and/or any associated soft-deleted snapshots.
     *
     * <p><strong>Code Samples</strong></p>
     *
     * {@codesnippet com.azure.storage.blob.specialized.BlobAsyncClientBase.undeleteWithResponse}
     *
     * <p>For more information, see the
     * <a href="https://docs.microsoft.com/en-us/rest/api/storageservices/undelete-blob">Azure Docs</a></p>
     *
     * @return A reactive response signalling completion.
     */
    public Mono<Response<Void>> undeleteWithResponse() {
        try {
            return withContext(this::undeleteWithResponse);
        } catch (RuntimeException ex) {
            return monoError(logger, ex);
        }
    }

    Mono<Response<Void>> undeleteWithResponse(Context context) {
        return this.azureBlobStorage.blobs().undeleteWithRestResponseAsync(null,
            null, context).map(response -> new SimpleResponse<>(response, null));
    }

    /**
     * Returns the sku name and account kind for the account.
     *
     * <p><strong>Code Samples</strong></p>
     *
     * {@codesnippet com.azure.storage.blob.specialized.BlobAsyncClientBase.getAccountInfo}
     *
     * <p>For more information, see the
     * <a href="https://docs.microsoft.com/en-us/rest/api/storageservices/get-account-information">Azure Docs</a></p>
     *
     * @return a reactor response containing the sku name and account kind.
     */
    public Mono<StorageAccountInfo> getAccountInfo() {
        try {
            return getAccountInfoWithResponse().flatMap(FluxUtil::toMono);
        } catch (RuntimeException ex) {
            return monoError(logger, ex);
        }
    }

    /**
     * Returns the sku name and account kind for the account.
     *
     * <p><strong>Code Samples</strong></p>
     *
     * {@codesnippet com.azure.storage.blob.specialized.BlobAsyncClientBase.getAccountInfoWithResponse}
     *
     * <p>For more information, see the
     * <a href="https://docs.microsoft.com/en-us/rest/api/storageservices/get-account-information">Azure Docs</a></p>
     *
     * @return a reactor response containing the sku name and account kind.
     */
    public Mono<Response<StorageAccountInfo>> getAccountInfoWithResponse() {
        try {
            return withContext(this::getAccountInfoWithResponse);
        } catch (RuntimeException ex) {
            return monoError(logger, ex);
        }
    }

    Mono<Response<StorageAccountInfo>> getAccountInfoWithResponse(Context context) {
        return this.azureBlobStorage.blobs().getAccountInfoWithRestResponseAsync(null, null, context)
            .map(rb -> {
                BlobGetAccountInfoHeaders hd = rb.getDeserializedHeaders();
                return new SimpleResponse<>(rb, new StorageAccountInfo(hd.getSkuName(), hd.getAccountKind()));
            });
    }
}<|MERGE_RESOLUTION|>--- conflicted
+++ resolved
@@ -28,12 +28,9 @@
 import com.azure.storage.blob.models.AccessTier;
 import com.azure.storage.blob.models.ArchiveStatus;
 import com.azure.storage.blob.models.BlobCopyInfo;
-<<<<<<< HEAD
 import com.azure.storage.blob.models.BlobDownloadHeaders;
 import com.azure.storage.blob.models.BlobErrorCode;
-=======
 import com.azure.storage.blob.models.BlobDownloadAsyncResponse;
->>>>>>> 12dc3458
 import com.azure.storage.blob.models.BlobHttpHeaders;
 import com.azure.storage.blob.models.BlobProperties;
 import com.azure.storage.blob.models.BlobRange;
@@ -678,7 +675,7 @@
      * @param filePath A non-null {@link OutputStream} instance where the downloaded data will be written.
      * @return An empty response
      */
-    public Mono<Void> downloadToFile(String filePath) {
+    public Mono<BlobDownloadHeaders> downloadToFile(String filePath) {
         try {
             return downloadToFileWithResponse(filePath, null, null, null, null);
         } catch (RuntimeException ex) {
@@ -715,7 +712,7 @@
      * @throws IllegalArgumentException If {@code blockSize} is less than 0 or greater than 100MB.
      * @throws UncheckedIOException If an I/O error occurs.
      */
-    public Mono<Void> downloadToFileWithResponse(String filePath, BlobRange range,
+    public Mono<BlobDownloadHeaders> downloadToFileWithResponse(String filePath, BlobRange range,
         ParallelTransferOptions parallelTransferOptions, ReliableDownloadOptions options,
         BlobRequestConditions accessConditions) {
         try {
@@ -726,8 +723,6 @@
         }
     }
 
-    // TODO (gapra) : Investigate if this is can be parallelized, and include the parallelTransfers parameter.
-<<<<<<< HEAD
     Mono<Void> downloadToFileWithResponse(String filePath, BlobRange range,
         ParallelTransferOptions parallelTransferOptions, ReliableDownloadOptions reliableDownloadOptions,
         BlobRequestConditions accessConditions, Context context) {
@@ -919,11 +914,9 @@
 
         /*
         {
-=======
     Mono<Response<BlobProperties>> downloadToFileWithResponse(String filePath, BlobRange range,
         ParallelTransferOptions parallelTransferOptions, ReliableDownloadOptions options,
         BlobRequestConditions accessConditions, boolean rangeGetContentMd5, Context context) {
->>>>>>> 12dc3458
         final ParallelTransferOptions finalParallelTransferOptions = parallelTransferOptions == null
             ? new ParallelTransferOptions()
             : parallelTransferOptions;
