// Copyright (c) Microsoft Corporation. All rights reserved.
// Licensed under the MIT License.

package com.azure.storage.blob.specialized;

import com.azure.core.http.HttpPipeline;
import com.azure.core.http.HttpResponse;
import com.azure.core.http.RequestConditions;
import com.azure.core.http.rest.Response;
import com.azure.core.http.rest.SimpleResponse;
import com.azure.core.util.Context;
import com.azure.core.util.CoreUtils;
import com.azure.core.util.FluxUtil;
import com.azure.core.util.logging.ClientLogger;
import com.azure.core.util.polling.LongRunningOperationStatus;
import com.azure.core.util.polling.PollResponse;
import com.azure.core.util.polling.PollerFlux;
import com.azure.storage.blob.BlobServiceAsyncClient;
import com.azure.storage.blob.BlobServiceVersion;
import com.azure.storage.blob.HttpGetterInfo;
import com.azure.storage.blob.ProgressReporter;
import com.azure.storage.blob.implementation.AzureBlobStorageBuilder;
import com.azure.storage.blob.implementation.AzureBlobStorageImpl;
import com.azure.storage.blob.implementation.models.BlobGetAccountInfoHeaders;
import com.azure.storage.blob.implementation.models.BlobGetPropertiesHeaders;
import com.azure.storage.blob.implementation.models.BlobStartCopyFromURLHeaders;
import com.azure.storage.blob.implementation.models.EncryptionScope;
import com.azure.storage.blob.implementation.util.BlobSasImplUtil;
import com.azure.storage.blob.implementation.util.ModelHelper;
import com.azure.storage.blob.models.AccessTier;
import com.azure.storage.blob.models.ArchiveStatus;
import com.azure.storage.blob.models.BlobCopyInfo;
import com.azure.storage.blob.models.BlobDownloadAsyncResponse;
import com.azure.storage.blob.models.BlobErrorCode;
import com.azure.storage.blob.models.BlobHttpHeaders;
import com.azure.storage.blob.models.BlobProperties;
import com.azure.storage.blob.models.BlobRange;
import com.azure.storage.blob.models.BlobRequestConditions;
import com.azure.storage.blob.models.BlobStorageException;
import com.azure.storage.blob.models.CopyStatusType;
import com.azure.storage.blob.models.CpkInfo;
import com.azure.storage.blob.models.DeleteSnapshotsOptionType;
import com.azure.storage.blob.models.DownloadRetryOptions;
import com.azure.storage.blob.models.ParallelTransferOptions;
import com.azure.storage.blob.models.RehydratePriority;
import com.azure.storage.blob.models.StorageAccountInfo;
import com.azure.storage.blob.models.UserDelegationKey;
import com.azure.storage.blob.sas.BlobServiceSasSignatureValues;
import com.azure.storage.common.StorageSharedKeyCredential;
import com.azure.storage.common.Utility;
import com.azure.storage.common.implementation.SasImplUtils;
import com.azure.storage.common.implementation.StorageImplUtils;
import reactor.core.publisher.Flux;
import reactor.core.publisher.Mono;
import reactor.core.publisher.SignalType;
import reactor.core.scheduler.Schedulers;
import reactor.util.function.Tuple3;

import java.io.IOException;
import java.io.UncheckedIOException;
import java.net.MalformedURLException;
import java.net.URL;
import java.nio.ByteBuffer;
import java.nio.channels.AsynchronousFileChannel;
import java.nio.file.FileAlreadyExistsException;
import java.nio.file.Files;
import java.nio.file.OpenOption;
import java.nio.file.Paths;
import java.nio.file.StandardOpenOption;
import java.time.Duration;
import java.time.OffsetDateTime;
import java.util.HashSet;
import java.util.Map;
import java.util.Set;
import java.util.concurrent.atomic.AtomicLong;
import java.util.concurrent.locks.Lock;
import java.util.concurrent.locks.ReentrantLock;

import static com.azure.core.util.FluxUtil.fluxError;
import static com.azure.core.util.FluxUtil.monoError;
import static com.azure.core.util.FluxUtil.withContext;
import static com.azure.core.util.tracing.Tracer.AZ_TRACING_NAMESPACE_KEY;
import static com.azure.storage.common.Utility.STORAGE_TRACING_NAMESPACE_VALUE;
import static java.lang.StrictMath.toIntExact;

/**
 * This class provides a client that contains all operations that apply to any blob type.
 *
 * <p>
 * This client offers the ability to download blobs. Note that uploading data is specific to each type of blob. Please
 * refer to the {@link BlockBlobClient}, {@link PageBlobClient}, or {@link AppendBlobClient} for upload options.
 */
public class BlobAsyncClientBase {

    private final ClientLogger logger = new ClientLogger(BlobAsyncClientBase.class);

    protected final AzureBlobStorageImpl azureBlobStorage;
    private final String snapshot;
    private final CpkInfo customerProvidedKey;
    protected final EncryptionScope encryptionScope;
    protected final String accountName;
    protected final String containerName;
    protected final String blobName;
    protected final BlobServiceVersion serviceVersion;

    /**
     * Protected constructor for use by {@link SpecializedBlobClientBuilder}.
     *
     * @param pipeline The pipeline used to send and receive service requests.
     * @param url The endpoint where to send service requests.
     * @param serviceVersion The version of the service to receive requests.
     * @param accountName The storage account name.
     * @param containerName The container name.
     * @param blobName The blob name.
     * @param snapshot The snapshot identifier for the blob, pass {@code null} to interact with the blob directly.
     * @param customerProvidedKey Customer provided key used during encryption of the blob's data on the server, pass
     * {@code null} to allow the service to use its own encryption.
     */
    protected BlobAsyncClientBase(HttpPipeline pipeline, String url, BlobServiceVersion serviceVersion,
        String accountName, String containerName, String blobName, String snapshot, CpkInfo customerProvidedKey) {
        this(pipeline, url, serviceVersion, accountName, containerName, blobName, snapshot, customerProvidedKey, null);
    }

    /**
     * Protected constructor for use by {@link SpecializedBlobClientBuilder}.
     *
     * @param pipeline The pipeline used to send and receive service requests.
     * @param url The endpoint where to send service requests.
     * @param serviceVersion The version of the service to receive requests.
     * @param accountName The storage account name.
     * @param containerName The container name.
     * @param blobName The blob name.
     * @param snapshot The snapshot identifier for the blob, pass {@code null} to interact with the blob directly.
     * @param customerProvidedKey Customer provided key used during encryption of the blob's data on the server, pass
     * {@code null} to allow the service to use its own encryption.
     * @param encryptionScope Encryption scope used during encryption of the blob's data on the server, pass
     * {@code null} to allow the service to use its own encryption.
     */
    protected BlobAsyncClientBase(HttpPipeline pipeline, String url, BlobServiceVersion serviceVersion,
        String accountName, String containerName, String blobName, String snapshot, CpkInfo customerProvidedKey,
        EncryptionScope encryptionScope) {
        this.azureBlobStorage = new AzureBlobStorageBuilder()
            .pipeline(pipeline)
            .url(url)
            .version(serviceVersion.getVersion())
            .build();
        this.serviceVersion = serviceVersion;

        this.accountName = accountName;
        this.containerName = containerName;
        this.blobName = Utility.urlEncode(Utility.urlDecode(blobName));
        this.snapshot = snapshot;
        this.customerProvidedKey = customerProvidedKey;
        this.encryptionScope = encryptionScope;
    }

    /**
     * Gets the {@code encryption scope} used to encrypt this blob's content on the server.
     *
     * @return the encryption scope used for encryption.
     */
    protected String getEncryptionScope() {
        if (encryptionScope == null) {
            return null;
        }
        return encryptionScope.getEncryptionScope();
    }

    /**
     * Creates a new {@link BlobAsyncClientBase} linked to the {@code snapshot} of this blob resource.
     *
     * @param snapshot the identifier for a specific snapshot of this blob
     * @return a {@link BlobAsyncClientBase} used to interact with the specific snapshot.
     */
    public BlobAsyncClientBase getSnapshotClient(String snapshot) {
        return new BlobAsyncClientBase(getHttpPipeline(), getBlobUrl(), getServiceVersion(), getAccountName(),
            getContainerName(), getBlobName(), snapshot, getCustomerProvidedKey(), encryptionScope);
    }

    /**
     * Gets the URL of the blob represented by this client.
     *
     * @return the URL.
     */
    public String getBlobUrl() {
        if (!this.isSnapshot()) {
            return azureBlobStorage.getUrl();
        } else {
            if (azureBlobStorage.getUrl().contains("?")) {
                return String.format("%s&snapshot=%s", azureBlobStorage.getUrl(), snapshot);
            } else {
                return String.format("%s?snapshot=%s", azureBlobStorage.getUrl(), snapshot);
            }
        }
    }

    /**
     * Get the container name.
     *
     * <p><strong>Code Samples</strong></p>
     *
     * {@codesnippet com.azure.storage.blob.specialized.BlobAsyncClientBase.getContainerName}
     *
     * @return The name of the container.
     */
    public final String getContainerName() {
        return containerName;
    }

    /**
     * Decodes and gets the blob name.
     *
     * <p><strong>Code Samples</strong></p>
     *
     * {@codesnippet com.azure.storage.blob.specialized.BlobAsyncClientBase.getBlobName}
     *
     * @return The decoded name of the blob.
     */
    public final String getBlobName() {
        return (blobName == null) ? null : Utility.urlDecode(blobName);
    }

    /**
     * Gets the {@link HttpPipeline} powering this client.
     *
     * @return The pipeline.
     */
    public HttpPipeline getHttpPipeline() {
        return azureBlobStorage.getHttpPipeline();
    }

    /**
     * Gets the {@link CpkInfo} used to encrypt this blob's content on the server.
     *
     * @return the customer provided key used for encryption.
     */
    public CpkInfo getCustomerProvidedKey() {
        return customerProvidedKey;
    }

    /**
     * Get associated account name.
     *
     * @return account name associated with this storage resource.
     */
    public String getAccountName() {
        return accountName;
    }

    /**
     * Gets the service version the client is using.
     *
     * @return the service version the client is using.
     */
    public BlobServiceVersion getServiceVersion() {
        return serviceVersion;
    }

    /**
     * Gets the snapshotId for a blob resource
     *
     * @return A string that represents the snapshotId of the snapshot blob
     */
    public String getSnapshotId() {
        return this.snapshot;
    }

    /**
     * Determines if a blob is a snapshot
     *
     * @return A boolean that indicates if a blob is a snapshot
     */
    public boolean isSnapshot() {
        return this.snapshot != null;
    }

    /**
     * Determines if the blob this client represents exists in the cloud.
     *
     * <p><strong>Code Samples</strong></p>
     *
     * {@codesnippet com.azure.storage.blob.specialized.BlobAsyncClientBase.exists}
     *
     * @return true if the blob exists, false if it doesn't
     */
    public Mono<Boolean> exists() {
        try {
            return existsWithResponse().flatMap(FluxUtil::toMono);
        } catch (RuntimeException ex) {
            return monoError(logger, ex);
        }
    }

    /**
     * Determines if the blob this client represents exists in the cloud.
     *
     * <p><strong>Code Samples</strong></p>
     *
     * {@codesnippet com.azure.storage.blob.specialized.BlobAsyncClientBase.existsWithResponse}
     *
     * @return true if the blob exists, false if it doesn't
     */
    public Mono<Response<Boolean>> existsWithResponse() {
        try {
            return withContext(this::existsWithResponse);
        } catch (RuntimeException ex) {
            return monoError(logger, ex);
        }
    }

    Mono<Response<Boolean>> existsWithResponse(Context context) {
        return this.getPropertiesWithResponse(null, context)
            .map(cp -> (Response<Boolean>) new SimpleResponse<>(cp, true))
            .onErrorResume(t -> t instanceof BlobStorageException && ((BlobStorageException) t).getStatusCode() == 404,
                t -> {
                    HttpResponse response = ((BlobStorageException) t).getResponse();
                    return Mono.just(new SimpleResponse<>(response.getRequest(), response.getStatusCode(),
                        response.getHeaders(), false));
                });
    }

    /**
     * Copies the data at the source URL to a blob.
     *
     * <p><strong>Code Samples</strong></p>
     *
     * {@codesnippet com.azure.storage.blob.specialized.BlobAsyncClientBase.beginCopy#String-Duration}
     *
     * <p>For more information, see the
     * <a href="https://docs.microsoft.com/rest/api/storageservices/copy-blob">Azure Docs</a></p>
     *
     * @param sourceUrl The source URL to copy from. URLs outside of Azure may only be copied to block blobs.
     * @param pollInterval Duration between each poll for the copy status. If none is specified, a default of one second
     * is used.
     * @return A {@link PollerFlux} that polls the blob copy operation until it has completed, has failed, or has been
     * cancelled.
     */
    public PollerFlux<BlobCopyInfo, Void> beginCopy(String sourceUrl, Duration pollInterval) {
        return beginCopy(sourceUrl, null, null, null, null, null, pollInterval);
    }

    /**
     * Copies the data at the source URL to a blob.
     *
     * <p><strong>Starting a copy operation</strong></p>
     * Starting a copy operation and polling on the responses.
     *
     * {@codesnippet com.azure.storage.blob.specialized.BlobAsyncClientBase.beginCopy#String-Map-AccessTier-RehydratePriority-RequestConditions-BlobRequestConditions-Duration}
     *
     * <p><strong>Cancelling a copy operation</strong></p>
     *
     * {@codesnippet com.azure.storage.blob.specialized.BlobAsyncClientBase.beginCopyFromUrlCancel#String-Map-AccessTier-RehydratePriority-RequestConditions-BlobRequestConditions-Duration}
     *
     * <p>For more information, see the
     * <a href="https://docs.microsoft.com/rest/api/storageservices/copy-blob">Azure Docs</a></p>
     *
     * @param sourceUrl The source URL to copy from. URLs outside of Azure may only be copied to block blobs.
     * @param metadata Metadata to associate with the destination blob.
     * @param tier {@link AccessTier} for the destination blob.
     * @param priority {@link RehydratePriority} for rehydrating the blob.
     * @param sourceModifiedRequestConditions {@link RequestConditions} against the source. Standard HTTP Access
     * conditions related to the modification of data. ETag and LastModifiedTime are used to construct conditions
     * related to when the blob was changed relative to the given request. The request will fail if the specified
     * condition is not satisfied.
     * @param destRequestConditions {@link BlobRequestConditions} against the destination.
     * @param pollInterval Duration between each poll for the copy status. If none is specified, a default of one second
     * is used.
     * @return A {@link PollerFlux} that polls the blob copy operation until it has completed, has failed, or has been
     * cancelled.
     */
    public PollerFlux<BlobCopyInfo, Void> beginCopy(String sourceUrl, Map<String, String> metadata, AccessTier tier,
        RehydratePriority priority, RequestConditions sourceModifiedRequestConditions,
        BlobRequestConditions destRequestConditions, Duration pollInterval) {

        final Duration interval = pollInterval != null ? pollInterval : Duration.ofSeconds(1);
        final RequestConditions sourceModifiedCondition = sourceModifiedRequestConditions == null
            ? new RequestConditions()
            : sourceModifiedRequestConditions;
        final BlobRequestConditions destinationRequestConditions = destRequestConditions == null
            ? new BlobRequestConditions()
            : destRequestConditions;

        // We want to hide the SourceAccessConditions type from the user for consistency's sake, so we convert here.
        final RequestConditions sourceConditions = new RequestConditions()
            .setIfModifiedSince(sourceModifiedCondition.getIfModifiedSince())
            .setIfUnmodifiedSince(sourceModifiedCondition.getIfUnmodifiedSince())
            .setIfMatch(sourceModifiedCondition.getIfMatch())
            .setIfNoneMatch(sourceModifiedCondition.getIfNoneMatch());

        return new PollerFlux<>(interval,
            (pollingContext) -> {
                try {
                    return onStart(sourceUrl, metadata, tier, priority, sourceConditions, destinationRequestConditions);
                } catch (RuntimeException ex) {
                    return monoError(logger, ex);
                }
            },
            (pollingContext) -> {
                try {
                    return onPoll(pollingContext.getLatestResponse());
                } catch (RuntimeException ex) {
                    return monoError(logger, ex);
                }
            },
            (pollingContext, firstResponse) -> {
                if (firstResponse == null || firstResponse.getValue() == null) {
                    return Mono.error(logger.logExceptionAsError(
                        new IllegalArgumentException("Cannot cancel a poll response that never started.")));
                }
                final String copyIdentifier = firstResponse.getValue().getCopyId();

                if (!CoreUtils.isNullOrEmpty(copyIdentifier)) {
                    logger.info("Cancelling copy operation for copy id: {}", copyIdentifier);

                    return abortCopyFromUrl(copyIdentifier).thenReturn(firstResponse.getValue());
                }

                return Mono.empty();
            },
            (pollingContext) -> Mono.empty());
    }

    private Mono<BlobCopyInfo> onStart(String sourceUrl, Map<String, String> metadata, AccessTier tier,
        RehydratePriority priority, RequestConditions sourceModifiedRequestConditions,
        BlobRequestConditions destinationRequestConditions) {
        URL url;
        try {
            url = new URL(sourceUrl);
        } catch (MalformedURLException ex) {
            throw logger.logExceptionAsError(new IllegalArgumentException("'sourceUrl' is not a valid url.", ex));
        }

        return withContext(
            context -> azureBlobStorage.blobs().startCopyFromURLWithRestResponseAsync(null, null, url, null, metadata,
                tier, priority, sourceModifiedRequestConditions.getIfModifiedSince(),
                sourceModifiedRequestConditions.getIfUnmodifiedSince(), sourceModifiedRequestConditions.getIfMatch(),
                sourceModifiedRequestConditions.getIfNoneMatch(), destinationRequestConditions.getIfModifiedSince(),
                destinationRequestConditions.getIfUnmodifiedSince(), destinationRequestConditions.getIfMatch(),
                destinationRequestConditions.getIfNoneMatch(), destinationRequestConditions.getLeaseId(), null,
                context))
            .map(response -> {
                final BlobStartCopyFromURLHeaders headers = response.getDeserializedHeaders();

                return new BlobCopyInfo(sourceUrl, headers.getCopyId(), headers.getCopyStatus(),
                    headers.getETag(), headers.getLastModified(), headers.getErrorCode());
            });
    }

    private Mono<PollResponse<BlobCopyInfo>> onPoll(PollResponse<BlobCopyInfo> pollResponse) {
        if (pollResponse.getStatus() == LongRunningOperationStatus.SUCCESSFULLY_COMPLETED
            || pollResponse.getStatus() == LongRunningOperationStatus.FAILED) {
            return Mono.just(pollResponse);
        }

        final BlobCopyInfo lastInfo = pollResponse.getValue();
        if (lastInfo == null) {
            logger.warning("BlobCopyInfo does not exist. Activation operation failed.");
            return Mono.just(new PollResponse<>(
                LongRunningOperationStatus.fromString("COPY_START_FAILED", true), null));
        }

        return getProperties().map(response -> {
            final CopyStatusType status = response.getCopyStatus();
            final BlobCopyInfo result = new BlobCopyInfo(response.getCopySource(), response.getCopyId(), status,
                response.getETag(), response.getCopyCompletionTime(), response.getCopyStatusDescription());

            LongRunningOperationStatus operationStatus;
            switch (status) {
                case SUCCESS:
                    operationStatus = LongRunningOperationStatus.SUCCESSFULLY_COMPLETED;
                    break;
                case FAILED:
                    operationStatus = LongRunningOperationStatus.FAILED;
                    break;
                case ABORTED:
                    operationStatus = LongRunningOperationStatus.USER_CANCELLED;
                    break;
                case PENDING:
                    operationStatus = LongRunningOperationStatus.IN_PROGRESS;
                    break;
                default:
                    throw logger.logExceptionAsError(new IllegalArgumentException(
                        "CopyStatusType is not supported. Status: " + status));
            }

            return new PollResponse<>(operationStatus, result);
        }).onErrorReturn(
            new PollResponse<>(LongRunningOperationStatus.fromString("POLLING_FAILED", true), lastInfo));
    }

    /**
     * Stops a pending copy that was previously started and leaves a destination blob with 0 length and metadata.
     *
     * <p><strong>Code Samples</strong></p>
     *
     * {@codesnippet com.azure.storage.blob.specialized.BlobAsyncClientBase.abortCopyFromUrl#String}
     *
     * <p>For more information, see the
     * <a href="https://docs.microsoft.com/en-us/rest/api/storageservices/abort-copy-blob">Azure Docs</a></p>
     *
     * @param copyId The id of the copy operation to abort.
     * @return A reactive response signalling completion.
     * @see #copyFromUrl(String)
     * @see #beginCopy(String, Duration)
     * @see #beginCopy(String, Map, AccessTier, RehydratePriority, RequestConditions, BlobRequestConditions, Duration)
     */
    public Mono<Void> abortCopyFromUrl(String copyId) {
        try {
            return abortCopyFromUrlWithResponse(copyId, null).flatMap(FluxUtil::toMono);
        } catch (RuntimeException ex) {
            return monoError(logger, ex);
        }
    }

    /**
     * Stops a pending copy that was previously started and leaves a destination blob with 0 length and metadata.
     *
     * <p><strong>Code Samples</strong></p>
     *
     * {@codesnippet com.azure.storage.blob.specialized.BlobAsyncClientBase.abortCopyFromUrlWithResponse#String-String}
     *
     * <p>For more information, see the
     * <a href="https://docs.microsoft.com/en-us/rest/api/storageservices/abort-copy-blob">Azure Docs</a></p>
     *
     * @param copyId The id of the copy operation to abort.
     * @param leaseId The lease ID the active lease on the blob must match.
     * @return A reactive response signalling completion.
     * @see #copyFromUrl(String)
     * @see #beginCopy(String, Duration)
     * @see #beginCopy(String, Map, AccessTier, RehydratePriority, RequestConditions, BlobRequestConditions, Duration)
     */
    public Mono<Response<Void>> abortCopyFromUrlWithResponse(String copyId, String leaseId) {
        try {
            return withContext(context -> abortCopyFromUrlWithResponse(copyId, leaseId, context));
        } catch (RuntimeException ex) {
            return monoError(logger, ex);
        }
    }

    Mono<Response<Void>> abortCopyFromUrlWithResponse(String copyId, String leaseId, Context context) {
        return this.azureBlobStorage.blobs().abortCopyFromURLWithRestResponseAsync(
            null, null, copyId, null, leaseId, null, context)
            .map(response -> new SimpleResponse<>(response, null));
    }

    /**
     * Copies the data at the source URL to a blob and waits for the copy to complete before returning a response.
     *
     * <p><strong>Code Samples</strong></p>
     *
     * {@codesnippet com.azure.storage.blob.specialized.BlobAsyncClientBase.copyFromUrl#String}
     *
     * <p>For more information, see the
     * <a href="https://docs.microsoft.com/rest/api/storageservices/copy-blob">Azure Docs</a></p>
     *
     * @param copySource The source URL to copy from.
     * @return A reactive response containing the copy ID for the long running operation.
     */
    public Mono<String> copyFromUrl(String copySource) {
        try {
            return copyFromUrlWithResponse(copySource, null, null, null, null).flatMap(FluxUtil::toMono);
        } catch (RuntimeException ex) {
            return monoError(logger, ex);
        }
    }

    /**
     * Copies the data at the source URL to a blob and waits for the copy to complete before returning a response.
     *
     * <p><strong>Code Samples</strong></p>
     *
     * {@codesnippet com.azure.storage.blob.specialized.BlobAsyncClientBase.copyFromUrlWithResponse#String-Map-AccessTier-RequestConditions-BlobRequestConditions}
     *
     * <p>For more information, see the
     * <a href="https://docs.microsoft.com/en-us/rest/api/storageservices/copy-blob">Azure Docs</a></p>
     *
     * @param copySource The source URL to copy from. URLs outside of Azure may only be copied to block blobs.
     * @param metadata Metadata to associate with the destination blob.
     * @param tier {@link AccessTier} for the destination blob.
     * @param sourceModifiedRequestConditions {@link RequestConditions} against the source. Standard HTTP Access
     * conditions related to the modification of data. ETag and LastModifiedTime are used to construct conditions
     * related to when the blob was changed relative to the given request. The request will fail if the specified
     * condition is not satisfied.
     * @param destRequestConditions {@link BlobRequestConditions} against the destination.
     * @return A reactive response containing the copy ID for the long running operation.
     */
    public Mono<Response<String>> copyFromUrlWithResponse(String copySource, Map<String, String> metadata,
        AccessTier tier, RequestConditions sourceModifiedRequestConditions,
        BlobRequestConditions destRequestConditions) {
        try {
            return withContext(context -> copyFromUrlWithResponse(copySource, metadata, tier,
                sourceModifiedRequestConditions, destRequestConditions, context));
        } catch (RuntimeException ex) {
            return monoError(logger, ex);
        }
    }

    Mono<Response<String>> copyFromUrlWithResponse(String copySource, Map<String, String> metadata, AccessTier tier,
        RequestConditions sourceModifiedRequestConditions, BlobRequestConditions destRequestConditions,
        Context context) {
        sourceModifiedRequestConditions = sourceModifiedRequestConditions == null
            ? new RequestConditions() : sourceModifiedRequestConditions;
        destRequestConditions = destRequestConditions == null ? new BlobRequestConditions() : destRequestConditions;

        URL url;
        try {
            url = new URL(copySource);
        } catch (MalformedURLException ex) {
            throw logger.logExceptionAsError(new IllegalArgumentException("'copySource' is not a valid url."));
        }

        return this.azureBlobStorage.blobs().copyFromURLWithRestResponseAsync(
            null, null, url, null, metadata, tier, sourceModifiedRequestConditions.getIfModifiedSince(),
            sourceModifiedRequestConditions.getIfUnmodifiedSince(), sourceModifiedRequestConditions.getIfMatch(),
            sourceModifiedRequestConditions.getIfNoneMatch(), destRequestConditions.getIfModifiedSince(),
            destRequestConditions.getIfUnmodifiedSince(), destRequestConditions.getIfMatch(),
            destRequestConditions.getIfNoneMatch(), destRequestConditions.getLeaseId(), null, null, context)
            .map(rb -> new SimpleResponse<>(rb, rb.getDeserializedHeaders().getCopyId()));
    }

    /**
     * Reads the entire blob. Uploading data must be done from the {@link BlockBlobClient}, {@link PageBlobClient}, or
     * {@link AppendBlobClient}.
     *
     * <p><strong>Code Samples</strong></p>
     *
     * {@codesnippet com.azure.storage.blob.specialized.BlobAsyncClientBase.download}
     *
     * <p>For more information, see the
     * <a href="https://docs.microsoft.com/en-us/rest/api/storageservices/get-blob">Azure Docs</a></p>
     *
     * @return A reactive response containing the blob data.
     */
    public Flux<ByteBuffer> download() {
        try {
            return downloadWithResponse(null, null, null, false)
                .flatMapMany(BlobDownloadAsyncResponse::getValue);
        } catch (RuntimeException ex) {
            return fluxError(logger, ex);
        }
    }

    /**
     * Reads a range of bytes from a blob. Uploading data must be done from the {@link BlockBlobClient}, {@link
     * PageBlobClient}, or {@link AppendBlobClient}.
     *
     * <p><strong>Code Samples</strong></p>
     *
     * {@codesnippet com.azure.storage.blob.specialized.BlobAsyncClientBase.downloadWithResponse#BlobRange-DownloadRetryOptions-BlobRequestConditions-boolean}
     *
     * <p>For more information, see the
     * <a href="https://docs.microsoft.com/en-us/rest/api/storageservices/get-blob">Azure Docs</a></p>
     *
     * @param range {@link BlobRange}
     * @param options {@link DownloadRetryOptions}
     * @param requestConditions {@link BlobRequestConditions}
     * @param getRangeContentMd5 Whether the contentMD5 for the specified blob range should be returned.
     * @return A reactive response containing the blob data.
     */
    public Mono<BlobDownloadAsyncResponse> downloadWithResponse(BlobRange range, DownloadRetryOptions options,
        BlobRequestConditions requestConditions, boolean getRangeContentMd5) {
        try {
            return withContext(context ->
                downloadWithResponse(range, options, requestConditions, getRangeContentMd5,
                    context));
        } catch (RuntimeException ex) {
            return monoError(logger, ex);
        }
    }

    Mono<BlobDownloadAsyncResponse> downloadWithResponse(BlobRange range, DownloadRetryOptions options,
        BlobRequestConditions requestConditions, boolean getRangeContentMd5, Context context) {
        return downloadHelper(range, options, requestConditions, getRangeContentMd5, context)
            .map(response -> new BlobDownloadAsyncResponse(response.getRequest(), response.getStatusCode(),
                response.getHeaders(), response.getValue(), response.getDeserializedHeaders()));
    }

    private Mono<ReliableDownload> downloadHelper(BlobRange range, DownloadRetryOptions options,
        BlobRequestConditions requestConditions, boolean getRangeContentMd5, Context context) {
        range = range == null ? new BlobRange(0) : range;
        Boolean getMD5 = getRangeContentMd5 ? getRangeContentMd5 : null;
        requestConditions = requestConditions == null ? new BlobRequestConditions() : requestConditions;
        HttpGetterInfo info = new HttpGetterInfo()
            .setOffset(range.getOffset())
            .setCount(range.getCount())
            .setETag(requestConditions.getIfMatch());

        return azureBlobStorage.blobs().downloadWithRestResponseAsync(null, null, snapshot, null /* versionId */, null,
            range.toHeaderValue(), requestConditions.getLeaseId(), getMD5, null, requestConditions.getIfModifiedSince(),
            requestConditions.getIfUnmodifiedSince(), requestConditions.getIfMatch(),
            requestConditions.getIfNoneMatch(), null, customerProvidedKey, context)
            .map(response -> {
                info.setETag(response.getDeserializedHeaders().getETag());
                return new ReliableDownload(response, options, info, updatedInfo ->
                    downloadHelper(new BlobRange(updatedInfo.getOffset(), updatedInfo.getCount()), options,
                        new BlobRequestConditions().setIfMatch(info.getETag()), false, context));
            });
    }

    /**
     * Downloads the entire blob into a file specified by the path.
     *
     * <p>The file will be created and must not exist, if the file already exists a {@link FileAlreadyExistsException}
     * will be thrown.</p>
     *
     * <p><strong>Code Samples</strong></p>
     *
     * {@codesnippet com.azure.storage.blob.specialized.BlobAsyncClientBase.downloadToFile#String}
     *
     * <p>For more information, see the
     * <a href="https://docs.microsoft.com/en-us/rest/api/storageservices/get-blob">Azure Docs</a></p>
     *
     * @param filePath A {@link String} representing the filePath where the downloaded data will be written.
     * @return A reactive response containing the blob properties and metadata.
     */
    public Mono<BlobProperties> downloadToFile(String filePath) {
        return downloadToFile(filePath, false);
    }

    /**
     * Downloads the entire blob into a file specified by the path.
     *
     * <p>If overwrite is set to false, the file will be created and must not exist, if the file already exists a
     * {@link FileAlreadyExistsException} will be thrown.</p>
     *
     * <p><strong>Code Samples</strong></p>
     *
     * {@codesnippet com.azure.storage.blob.specialized.BlobAsyncClientBase.downloadToFile#String-boolean}
     *
     * <p>For more information, see the
     * <a href="https://docs.microsoft.com/en-us/rest/api/storageservices/get-blob">Azure Docs</a></p>
     *
     * @param filePath A {@link String} representing the filePath where the downloaded data will be written.
     * @param overwrite Whether or not to overwrite the file, should the file exist.
     * @return A reactive response containing the blob properties and metadata.
     */
    public Mono<BlobProperties> downloadToFile(String filePath, boolean overwrite) {
        try {
            Set<OpenOption> openOptions = null;
            if (overwrite) {
                openOptions = new HashSet<>();
                openOptions.add(StandardOpenOption.CREATE);
                openOptions.add(StandardOpenOption.TRUNCATE_EXISTING); // If the file already exists and it is opened
                // for WRITE access, then its length is truncated to 0.
                openOptions.add(StandardOpenOption.READ);
                openOptions.add(StandardOpenOption.WRITE);
            }
            return downloadToFileWithResponse(filePath, null, null, null, null, false, openOptions)
                .flatMap(FluxUtil::toMono);
        } catch (RuntimeException ex) {
            return monoError(logger, ex);
        }
    }

    /**
     * Downloads the entire blob into a file specified by the path.
     *
     * <p>The file will be created and must not exist, if the file already exists a {@link FileAlreadyExistsException}
     * will be thrown.</p>
     *
     * <p><strong>Code Samples</strong></p>
     *
     * {@codesnippet com.azure.storage.blob.specialized.BlobAsyncClientBase.downloadToFileWithResponse#String-BlobRange-ParallelTransferOptions-DownloadRetryOptions-BlobRequestConditions-boolean}
     *
     * <p>For more information, see the
     * <a href="https://docs.microsoft.com/en-us/rest/api/storageservices/get-blob">Azure Docs</a></p>
     *
     * @param filePath A {@link String} representing the filePath where the downloaded data will be written.
     * @param range {@link BlobRange}
     * @param parallelTransferOptions {@link ParallelTransferOptions} to use to download to file. Number of parallel
     * transfers parameter is ignored.
     * @param options {@link DownloadRetryOptions}
     * @param requestConditions {@link BlobRequestConditions}
     * @param rangeGetContentMd5 Whether the contentMD5 for the specified blob range should be returned.
     * @return A reactive response containing the blob properties and metadata.
     * @throws IllegalArgumentException If {@code blockSize} is less than 0 or greater than 100MB.
     * @throws UncheckedIOException If an I/O error occurs.
     */
    public Mono<Response<BlobProperties>> downloadToFileWithResponse(String filePath, BlobRange range,
        ParallelTransferOptions parallelTransferOptions, DownloadRetryOptions options,
        BlobRequestConditions requestConditions, boolean rangeGetContentMd5) {
        return downloadToFileWithResponse(filePath, range, parallelTransferOptions, options, requestConditions,
            rangeGetContentMd5, null);
    }

    /**
     * Downloads the entire blob into a file specified by the path.
     *
     * <p>By default the file will be created and must not exist, if the file already exists a
     * {@link FileAlreadyExistsException} will be thrown. To override this behavior, provide appropriate
     * {@link OpenOption OpenOptions} </p>
     *
     * <p><strong>Code Samples</strong></p>
     *
     * {@codesnippet com.azure.storage.blob.specialized.BlobAsyncClientBase.downloadToFileWithResponse#String-BlobRange-ParallelTransferOptions-DownloadRetryOptions-BlobRequestConditions-boolean-Set}
     *
     * <p>For more information, see the
     * <a href="https://docs.microsoft.com/en-us/rest/api/storageservices/get-blob">Azure Docs</a></p>
     *
     * @param filePath A {@link String} representing the filePath where the downloaded data will be written.
     * @param range {@link BlobRange}
     * @param parallelTransferOptions {@link ParallelTransferOptions} to use to download to file. Number of parallel
     * transfers parameter is ignored.
     * @param options {@link DownloadRetryOptions}
     * @param requestConditions {@link BlobRequestConditions}
     * @param rangeGetContentMd5 Whether the contentMD5 for the specified blob range should be returned.
     * @param openOptions {@link OpenOption OpenOptions} to use to configure how to open or create the file.
     * @return A reactive response containing the blob properties and metadata.
     * @throws IllegalArgumentException If {@code blockSize} is less than 0 or greater than 100MB.
     * @throws UncheckedIOException If an I/O error occurs.
     */
    public Mono<Response<BlobProperties>> downloadToFileWithResponse(String filePath, BlobRange range,
        ParallelTransferOptions parallelTransferOptions, DownloadRetryOptions options,
        BlobRequestConditions requestConditions, boolean rangeGetContentMd5, Set<OpenOption> openOptions) {
        try {
            return withContext(context ->
                downloadToFileWithResponse(filePath, range, parallelTransferOptions, options,
                    requestConditions, rangeGetContentMd5, openOptions, context));
        } catch (RuntimeException ex) {
            return monoError(logger, ex);
        }
    }

    Mono<Response<BlobProperties>> downloadToFileWithResponse(String filePath, BlobRange range,
        ParallelTransferOptions parallelTransferOptions, DownloadRetryOptions downloadRetryOptions,
        BlobRequestConditions requestConditions, boolean rangeGetContentMd5, Set<OpenOption> openOptions,
        Context context) {
        BlobRange finalRange = range == null ? new BlobRange(0) : range;
        final ParallelTransferOptions finalParallelTransferOptions =
            ModelHelper.populateAndApplyDefaults(parallelTransferOptions);
        BlobRequestConditions finalConditions = requestConditions == null
            ? new BlobRequestConditions() : requestConditions;

        // Default behavior is not to overwrite
        if (openOptions == null) {
            openOptions = new HashSet<>();
            openOptions.add(StandardOpenOption.CREATE_NEW);
            openOptions.add(StandardOpenOption.WRITE);
            openOptions.add(StandardOpenOption.READ);
        }

        AsynchronousFileChannel channel = downloadToFileResourceSupplier(filePath, openOptions);
        return Mono.just(channel)
            .flatMap(c -> this.downloadToFileImpl(c, finalRange, finalParallelTransferOptions,
                downloadRetryOptions, finalConditions, rangeGetContentMd5, context))
            .doFinally(signalType -> this.downloadToFileCleanup(channel, filePath, signalType));
    }

    private AsynchronousFileChannel downloadToFileResourceSupplier(String filePath, Set<OpenOption> openOptions) {
        try {
            return AsynchronousFileChannel.open(Paths.get(filePath), openOptions, null);
        } catch (IOException e) {
            throw logger.logExceptionAsError(new UncheckedIOException(e));
        }
    }

    private Mono<Response<BlobProperties>> downloadToFileImpl(AsynchronousFileChannel file, BlobRange finalRange,
        ParallelTransferOptions finalParallelTransferOptions, DownloadRetryOptions downloadRetryOptions,
        BlobRequestConditions requestConditions, boolean rangeGetContentMd5, Context context) {
        // See ProgressReporter for an explanation on why this lock is necessary and why we use AtomicLong.
        Lock progressLock = new ReentrantLock();
        AtomicLong totalProgress = new AtomicLong(0);

        /*
         * Downloads the first chunk and gets the size of the data and etag if not specified by the user.
         */
        return getSetupMono(finalRange, finalParallelTransferOptions, downloadRetryOptions, requestConditions,
            rangeGetContentMd5, context)
            .flatMap(setupTuple3 -> {
                long newCount = setupTuple3.getT1();
                BlobRequestConditions finalConditions = setupTuple3.getT2();

                int numChunks = calculateNumBlocks(newCount, finalParallelTransferOptions.getBlockSize());

                // In case it is an empty blob, this ensures we still actually perform a download operation.
                numChunks = numChunks == 0 ? 1 : numChunks;

                BlobDownloadAsyncResponse initialResponse = setupTuple3.getT3();
                return Flux.range(0, numChunks)
                    .flatMap(chunkNum -> {
                        // The first chunk was retrieved during setup.
                        if (chunkNum == 0) {
                            return writeBodyToFile(initialResponse, file, 0, finalParallelTransferOptions, progressLock,
                                totalProgress);
                        }

                        // Calculate whether we need a full chunk or something smaller because we are at the end.
                        long modifier = chunkNum.longValue() * finalParallelTransferOptions.getBlockSize();
                        long chunkSizeActual = Math.min(finalParallelTransferOptions.getBlockSize(),
                            newCount - modifier);
                        BlobRange chunkRange = new BlobRange(finalRange.getOffset() + modifier, chunkSizeActual);

                        // Make the download call.
                        return this.downloadWithResponse(chunkRange, downloadRetryOptions, finalConditions,
                            rangeGetContentMd5, null)
                            .subscribeOn(Schedulers.elastic())
                            .flatMap(response ->
                                writeBodyToFile(response, file, chunkNum, finalParallelTransferOptions, progressLock,
                                    totalProgress));
                    })
                    // Only the first download call returns a value.
                    .then(Mono.just(buildBlobPropertiesResponse(initialResponse)));
            });
    }

    private int calculateNumBlocks(long dataSize, long blockLength) {
        // Can successfully cast to an int because MaxBlockSize is an int, which this expression must be less than.
        int numBlocks = toIntExact(dataSize / blockLength);
        // Include an extra block for trailing data.
        if (dataSize % blockLength != 0) {
            numBlocks++;
        }
        return numBlocks;
    }

    /*
    Download the first chunk. Construct a Mono which will emit the total count for calculating the number of chunks,
    access conditions containing the etag to lock on, and the response from downloading the first chunk.
     */
    private Mono<Tuple3<Long, BlobRequestConditions, BlobDownloadAsyncResponse>> getSetupMono(BlobRange range,
        ParallelTransferOptions parallelTransferOptions, DownloadRetryOptions downloadRetryOptions,
        BlobRequestConditions requestConditions, boolean rangeGetContentMd5, Context context) {
        // We will scope our initial download to either be one chunk or the total size.
        long initialChunkSize = range.getCount() != null && range.getCount() < parallelTransferOptions.getBlockSize()
            ? range.getCount() : parallelTransferOptions.getBlockSize();

        return this.downloadWithResponse(new BlobRange(range.getOffset(), initialChunkSize), downloadRetryOptions,
            requestConditions, rangeGetContentMd5, context)
            .subscribeOn(Schedulers.elastic())
            .flatMap(response -> {
                /*
                Either the etag was set and it matches because the download succeeded, so this is a no-op, or there
                was no etag, so we set it here. ETag locking is vital to ensure we download one, consistent view
                of the file.
                 */
                BlobRequestConditions newConditions = setEtag(requestConditions,
                    response.getDeserializedHeaders().getETag());

                // Extract the total length of the blob from the contentRange header. e.g. "bytes 1-6/7"
                long totalLength = extractTotalBlobLength(response.getDeserializedHeaders().getContentRange());

                /*
                If the user either didn't specify a count or they specified a count greater than the size of the
                remaining data, take the size of the remaining data. This is to prevent the case where the count
                is much much larger than the size of the blob and we could try to download at an invalid offset.
                 */
                long newCount = range.getCount() == null || range.getCount() > (totalLength - range.getOffset())
                    ? totalLength - range.getOffset() : range.getCount();

                return Mono.zip(Mono.just(newCount), Mono.just(newConditions), Mono.just(response));
            })
            .onErrorResume(BlobStorageException.class, blobStorageException -> {
                /*
                 * In the case of an empty blob, we still want to report success and give back valid headers.
                 * Attempting a range download on an empty blob will return an InvalidRange error code and a
                 * Content-Range header of the format "bytes * /0". We need to double check that the total size is zero
                 * in the case that the customer has attempted an invalid range on a non-zero length blob.
                 */
                if (blobStorageException.getErrorCode() == BlobErrorCode.INVALID_RANGE
                    && extractTotalBlobLength(blobStorageException.getResponse()
                    .getHeaders().getValue("Content-Range")) == 0) {

                    return this.downloadWithResponse(new BlobRange(0, 0L), downloadRetryOptions, requestConditions,
                        rangeGetContentMd5, context)
                        .subscribeOn(Schedulers.elastic())
                        .flatMap(response -> {
                            /*
                            Ensure the blob is still 0 length by checking our download was the full length.
                            (200 is for full blob; 206 is partial).
                             */
                            if (response.getStatusCode() != 200) {
                                Mono.error(new IllegalStateException("Blob was modified mid download. It was "
                                    + "originally 0 bytes and is now larger."));
                            }
                            return Mono.zip(Mono.just(0L), Mono.just(requestConditions), Mono.just(response));
                        });
                }

                return Mono.error(blobStorageException);
            });
    }

    private static BlobRequestConditions setEtag(BlobRequestConditions requestConditions, String etag) {
        //We don't want to modify the user's object, so we'll create a duplicate and set the retrieved etag.
        return new BlobRequestConditions()
            .setIfModifiedSince(
                requestConditions.getIfModifiedSince())
            .setIfUnmodifiedSince(
                requestConditions.getIfModifiedSince())
            .setIfMatch(etag)
            .setIfNoneMatch(
                requestConditions.getIfNoneMatch())
            .setLeaseId(requestConditions.getLeaseId());
    }

    private static Mono<Void> writeBodyToFile(BlobDownloadAsyncResponse response, AsynchronousFileChannel file,
        long chunkNum, ParallelTransferOptions finalParallelTransferOptions, Lock progressLock,
        AtomicLong totalProgress) {

        // Extract the body.
        Flux<ByteBuffer> data = response.getValue();

        // Report progress as necessary.
        data = ProgressReporter.addParallelProgressReporting(data,
            finalParallelTransferOptions.getProgressReceiver(), progressLock, totalProgress);

        // Write to the file.
        return FluxUtil.writeFile(data, file, chunkNum * finalParallelTransferOptions.getBlockSize());
    }

    private static Response<BlobProperties> buildBlobPropertiesResponse(BlobDownloadAsyncResponse response) {
        // blobSize determination - contentLength only returns blobSize if the download is not chunked.
        long blobSize = response.getDeserializedHeaders().getContentRange() == null
            ? response.getDeserializedHeaders().getContentLength()
            : extractTotalBlobLength(response.getDeserializedHeaders().getContentRange());
        BlobProperties properties = new BlobProperties(null, response.getDeserializedHeaders().getLastModified(),
            response.getDeserializedHeaders().getETag(), blobSize, response.getDeserializedHeaders().getContentType(),
            null, response.getDeserializedHeaders().getContentEncoding(),
            response.getDeserializedHeaders().getContentDisposition(),
            response.getDeserializedHeaders().getContentLanguage(), response.getDeserializedHeaders().getCacheControl(),
            response.getDeserializedHeaders().getBlobSequenceNumber(), response.getDeserializedHeaders().getBlobType(),
            response.getDeserializedHeaders().getLeaseStatus(), response.getDeserializedHeaders().getLeaseState(),
            response.getDeserializedHeaders().getLeaseDuration(), response.getDeserializedHeaders().getCopyId(),
            response.getDeserializedHeaders().getCopyStatus(), response.getDeserializedHeaders().getCopySource(),
            response.getDeserializedHeaders().getCopyProgress(),
            response.getDeserializedHeaders().getCopyCompletionTime(),
            response.getDeserializedHeaders().getCopyStatusDescription(),
            response.getDeserializedHeaders().isServerEncrypted(), null, null, null, null, null,
            response.getDeserializedHeaders().getEncryptionKeySha256(), null,
            response.getDeserializedHeaders().getMetadata(),
            response.getDeserializedHeaders().getBlobCommittedBlockCount());
        return new SimpleResponse<>(response.getRequest(), response.getStatusCode(), response.getHeaders(), properties);
    }

    private static long extractTotalBlobLength(String contentRange) {
        return Long.parseLong(contentRange.split("/")[1]);
    }

    private void downloadToFileCleanup(AsynchronousFileChannel channel, String filePath, SignalType signalType) {
        try {
            channel.close();
            if (!signalType.equals(SignalType.ON_COMPLETE)) {
                Files.deleteIfExists(Paths.get(filePath));
                logger.verbose("Downloading to file failed. Cleaning up resources.");
            }
        } catch (IOException e) {
            throw logger.logExceptionAsError(new UncheckedIOException(e));
        }
    }

    /**
     * Deletes the specified blob or snapshot. Note that deleting a blob also deletes all its snapshots.
     *
     * <p><strong>Code Samples</strong></p>
     *
     * {@codesnippet com.azure.storage.blob.specialized.BlobAsyncClientBase.delete}
     *
     * <p>For more information, see the
     * <a href="https://docs.microsoft.com/en-us/rest/api/storageservices/delete-blob">Azure Docs</a></p>
     *
     * @return A reactive response signalling completion.
     */
    public Mono<Void> delete() {
        try {
            return deleteWithResponse(null, null).flatMap(FluxUtil::toMono);
        } catch (RuntimeException ex) {
            return monoError(logger, ex);
        }
    }

    /**
     * Deletes the specified blob or snapshot. Note that deleting a blob also deletes all its snapshots.
     *
     * <p><strong>Code Samples</strong></p>
     *
     * {@codesnippet com.azure.storage.blob.specialized.BlobAsyncClientBase.deleteWithResponse#DeleteSnapshotsOptionType-BlobRequestConditions}
     *
     * <p>For more information, see the
     * <a href="https://docs.microsoft.com/en-us/rest/api/storageservices/delete-blob">Azure Docs</a></p>
     *
     * @param deleteBlobSnapshotOptions Specifies the behavior for deleting the snapshots on this blob. {@code Include}
     * will delete the base blob and all snapshots. {@code Only} will delete only the snapshots. If a snapshot is being
     * deleted, you must pass null.
     * @param requestConditions {@link BlobRequestConditions}
     * @return A reactive response signalling completion.
     */
    public Mono<Response<Void>> deleteWithResponse(DeleteSnapshotsOptionType deleteBlobSnapshotOptions,
        BlobRequestConditions requestConditions) {
        try {
            return withContext(context -> deleteWithResponse(deleteBlobSnapshotOptions,
                requestConditions, context));
        } catch (RuntimeException ex) {
            return monoError(logger, ex);
        }
    }

    Mono<Response<Void>> deleteWithResponse(DeleteSnapshotsOptionType deleteBlobSnapshotOptions,
        BlobRequestConditions requestConditions, Context context) {
        requestConditions = requestConditions == null ? new BlobRequestConditions() : requestConditions;

        return this.azureBlobStorage.blobs().deleteWithRestResponseAsync(null, null, snapshot, null /* versionId */,
            null, requestConditions.getLeaseId(), deleteBlobSnapshotOptions, requestConditions.getIfModifiedSince(),
            requestConditions.getIfUnmodifiedSince(), requestConditions.getIfMatch(),
            requestConditions.getIfNoneMatch(), null, context)
            .map(response -> new SimpleResponse<>(response, null));
    }

    /**
     * Returns the blob's metadata and properties.
     *
     * <p><strong>Code Samples</strong></p>
     *
     * {@codesnippet com.azure.storage.blob.specialized.BlobAsyncClientBase.getProperties}
     *
     * <p>For more information, see the
     * <a href="https://docs.microsoft.com/en-us/rest/api/storageservices/get-blob-properties">Azure Docs</a></p>
     *
     * @return A reactive response containing the blob properties and metadata.
     */
    public Mono<BlobProperties> getProperties() {
        try {
            return getPropertiesWithResponse(null).flatMap(FluxUtil::toMono);
        } catch (RuntimeException ex) {
            return monoError(logger, ex);
        }
    }

    /**
     * Returns the blob's metadata and properties.
     *
     * <p><strong>Code Samples</strong></p>
     *
     * {@codesnippet com.azure.storage.blob.specialized.BlobAsyncClientBase.getPropertiesWithResponse#BlobRequestConditions}
     *
     * <p>For more information, see the
     * <a href="https://docs.microsoft.com/en-us/rest/api/storageservices/get-blob-properties">Azure Docs</a></p>
     *
     * @param requestConditions {@link BlobRequestConditions}
     * @return A reactive response containing the blob properties and metadata.
     */
    public Mono<Response<BlobProperties>> getPropertiesWithResponse(BlobRequestConditions requestConditions) {
        try {
            return withContext(context -> getPropertiesWithResponse(requestConditions, context));
        } catch (RuntimeException ex) {
            return monoError(logger, ex);
        }
    }

    Mono<Response<BlobProperties>> getPropertiesWithResponse(BlobRequestConditions requestConditions, Context context) {
        requestConditions = requestConditions == null ? new BlobRequestConditions() : requestConditions;
        context = context == null ? Context.NONE : context;

        return this.azureBlobStorage.blobs().getPropertiesWithRestResponseAsync(
<<<<<<< HEAD
            null, null, snapshot, null /* versionId */, null, requestConditions.getLeaseId(),
            requestConditions.getIfModifiedSince(), requestConditions.getIfUnmodifiedSince(),
            requestConditions.getIfMatch(), requestConditions.getIfNoneMatch(), null, customerProvidedKey, context)
=======
            null, null, snapshot, null, requestConditions.getLeaseId(), requestConditions.getIfModifiedSince(),
            requestConditions.getIfUnmodifiedSince(), requestConditions.getIfMatch(),
            requestConditions.getIfNoneMatch(), null, customerProvidedKey,
            context.addData(AZ_TRACING_NAMESPACE_KEY, STORAGE_TRACING_NAMESPACE_VALUE))
>>>>>>> 412e84f9
            .map(rb -> {
                BlobGetPropertiesHeaders hd = rb.getDeserializedHeaders();
                BlobProperties properties = new BlobProperties(hd.getCreationTime(), hd.getLastModified(), hd.getETag(),
                    hd.getContentLength() == null ? 0 : hd.getContentLength(), hd.getContentType(), hd.getContentMD5(),
                    hd.getContentEncoding(), hd.getContentDisposition(), hd.getContentLanguage(), hd.getCacheControl(),
                    hd.getBlobSequenceNumber(), hd.getBlobType(), hd.getLeaseStatus(), hd.getLeaseState(),
                    hd.getLeaseDuration(), hd.getCopyId(), hd.getCopyStatus(), hd.getCopySource(), hd.getCopyProgress(),
                    hd.getCopyCompletionTime(), hd.getCopyStatusDescription(), hd.isServerEncrypted(),
                    hd.isIncrementalCopy(), hd.getDestinationSnapshot(), AccessTier.fromString(hd.getAccessTier()),
                    hd.isAccessTierInferred(), ArchiveStatus.fromString(hd.getArchiveStatus()),
                    hd.getEncryptionKeySha256(), hd.getAccessTierChangeTime(), hd.getMetadata(),
                    hd.getBlobCommittedBlockCount());
                return new SimpleResponse<>(rb, properties);
            });
    }

    /**
     * Changes a blob's HTTP header properties. if only one HTTP header is updated, the others will all be erased. In
     * order to preserve existing values, they must be passed alongside the header being changed.
     *
     * <p><strong>Code Samples</strong></p>
     *
     * {@codesnippet com.azure.storage.blob.specialized.BlobAsyncClientBase.setHttpHeaders#BlobHttpHeaders}
     *
     * <p>For more information, see the
     * <a href="https://docs.microsoft.com/en-us/rest/api/storageservices/set-blob-properties">Azure Docs</a></p>
     *
     * @param headers {@link BlobHttpHeaders}
     * @return A reactive response signalling completion.
     */
    public Mono<Void> setHttpHeaders(BlobHttpHeaders headers) {
        try {
            return setHttpHeadersWithResponse(headers, null).flatMap(FluxUtil::toMono);
        } catch (RuntimeException ex) {
            return monoError(logger, ex);
        }
    }

    /**
     * Changes a blob's HTTP header properties. if only one HTTP header is updated, the others will all be erased. In
     * order to preserve existing values, they must be passed alongside the header being changed.
     *
     * <p><strong>Code Samples</strong></p>
     *
     * {@codesnippet com.azure.storage.blob.specialized.BlobAsyncClientBase.setHttpHeadersWithResponse#BlobHttpHeaders-BlobRequestConditions}
     *
     * <p>For more information, see the
     * <a href="https://docs.microsoft.com/en-us/rest/api/storageservices/set-blob-properties">Azure Docs</a></p>
     *
     * @param headers {@link BlobHttpHeaders}
     * @param requestConditions {@link BlobRequestConditions}
     * @return A reactive response signalling completion.
     */
    public Mono<Response<Void>> setHttpHeadersWithResponse(BlobHttpHeaders headers,
        BlobRequestConditions requestConditions) {
        try {
            return withContext(context -> setHttpHeadersWithResponse(headers, requestConditions,
                context));
        } catch (RuntimeException ex) {
            return monoError(logger, ex);
        }
    }

    Mono<Response<Void>> setHttpHeadersWithResponse(BlobHttpHeaders headers, BlobRequestConditions requestConditions,
        Context context) {
        requestConditions = requestConditions == null ? new BlobRequestConditions() : requestConditions;
        context = context == null ? Context.NONE : context;

        return this.azureBlobStorage.blobs().setHTTPHeadersWithRestResponseAsync(
            null, null, null, requestConditions.getLeaseId(), requestConditions.getIfModifiedSince(),
            requestConditions.getIfUnmodifiedSince(), requestConditions.getIfMatch(),
            requestConditions.getIfNoneMatch(), null, headers,
            context.addData(AZ_TRACING_NAMESPACE_KEY, STORAGE_TRACING_NAMESPACE_VALUE))
            .map(response -> new SimpleResponse<>(response, null));
    }

    /**
     * Changes a blob's metadata. The specified metadata in this method will replace existing metadata. If old values
     * must be preserved, they must be downloaded and included in the call to this method.
     *
     * <p><strong>Code Samples</strong></p>
     *
     * {@codesnippet com.azure.storage.blob.specialized.BlobAsyncClientBase.setMetadata#Map}
     *
     * <p>For more information, see the
     * <a href="https://docs.microsoft.com/en-us/rest/api/storageservices/set-blob-metadata">Azure Docs</a></p>
     *
     * @param metadata Metadata to associate with the blob.
     * @return A reactive response signalling completion.
     */
    public Mono<Void> setMetadata(Map<String, String> metadata) {
        try {
            return setMetadataWithResponse(metadata, null).flatMap(FluxUtil::toMono);
        } catch (RuntimeException ex) {
            return monoError(logger, ex);
        }
    }

    /**
     * Changes a blob's metadata. The specified metadata in this method will replace existing metadata. If old values
     * must be preserved, they must be downloaded and included in the call to this method.
     *
     * <p><strong>Code Samples</strong></p>
     *
     * {@codesnippet com.azure.storage.blob.specialized.BlobAsyncClientBase.setMetadataWithResponse#Map-BlobRequestConditions}
     *
     * <p>For more information, see the
     * <a href="https://docs.microsoft.com/en-us/rest/api/storageservices/set-blob-metadata">Azure Docs</a></p>
     *
     * @param metadata Metadata to associate with the blob.
     * @param requestConditions {@link BlobRequestConditions}
     * @return A reactive response signalling completion.
     */
    public Mono<Response<Void>> setMetadataWithResponse(Map<String, String> metadata,
        BlobRequestConditions requestConditions) {
        try {
            return withContext(context -> setMetadataWithResponse(metadata, requestConditions, context));
        } catch (RuntimeException ex) {
            return monoError(logger, ex);
        }
    }

    Mono<Response<Void>> setMetadataWithResponse(Map<String, String> metadata, BlobRequestConditions requestConditions,
        Context context) {
        requestConditions = requestConditions == null ? new BlobRequestConditions() : requestConditions;
        context = context == null ? Context.NONE : context;

        return this.azureBlobStorage.blobs().setMetadataWithRestResponseAsync(
            null, null, null, metadata, requestConditions.getLeaseId(), requestConditions.getIfModifiedSince(),
            requestConditions.getIfUnmodifiedSince(), requestConditions.getIfMatch(),
<<<<<<< HEAD
            requestConditions.getIfNoneMatch(), null, null /* versionId */, customerProvidedKey, encryptionScope,
            context)
=======
            requestConditions.getIfNoneMatch(), null, customerProvidedKey, encryptionScope,
            context.addData(AZ_TRACING_NAMESPACE_KEY, STORAGE_TRACING_NAMESPACE_VALUE))
>>>>>>> 412e84f9
            .map(response -> new SimpleResponse<>(response, null));
    }

    /**
     * Creates a read-only snapshot of the blob.
     *
     * <p><strong>Code Samples</strong></p>
     *
     * {@codesnippet com.azure.storage.blob.specialized.BlobAsyncClientBase.createSnapshot}
     *
     * <p>For more information, see the
     * <a href="https://docs.microsoft.com/en-us/rest/api/storageservices/snapshot-blob">Azure Docs</a></p>
     *
     * @return A response containing a {@link BlobAsyncClientBase} which is used to interact with the created snapshot,
     * use {@link #getSnapshotId()} to get the identifier for the snapshot.
     */
    public Mono<BlobAsyncClientBase> createSnapshot() {
        try {
            return createSnapshotWithResponse(null, null).flatMap(FluxUtil::toMono);
        } catch (RuntimeException ex) {
            return monoError(logger, ex);
        }
    }

    /**
     * Creates a read-only snapshot of the blob.
     *
     * <p><strong>Code Samples</strong></p>
     *
     * {@codesnippet com.azure.storage.blob.specialized.BlobAsyncClientBase.createSnapshotWithResponse#Map-BlobRequestConditions}
     *
     * <p>For more information, see the
     * <a href="https://docs.microsoft.com/en-us/rest/api/storageservices/snapshot-blob">Azure Docs</a></p>
     *
     * @param metadata Metadata to associate with the blob snapshot.
     * @param requestConditions {@link BlobRequestConditions}
     * @return A response containing a {@link BlobAsyncClientBase} which is used to interact with the created snapshot,
     * use {@link #getSnapshotId()} to get the identifier for the snapshot.
     */
    public Mono<Response<BlobAsyncClientBase>> createSnapshotWithResponse(Map<String, String> metadata,
        BlobRequestConditions requestConditions) {
        try {
            return withContext(context -> createSnapshotWithResponse(metadata, requestConditions, context));
        } catch (RuntimeException ex) {
            return monoError(logger, ex);
        }
    }

    Mono<Response<BlobAsyncClientBase>> createSnapshotWithResponse(Map<String, String> metadata,
        BlobRequestConditions requestConditions, Context context) {
        requestConditions = requestConditions == null ? new BlobRequestConditions() : requestConditions;
        context = context == null ? Context.NONE : context;

        return this.azureBlobStorage.blobs().createSnapshotWithRestResponseAsync(
            null, null, null, metadata, requestConditions.getIfModifiedSince(),
            requestConditions.getIfUnmodifiedSince(), requestConditions.getIfMatch(),
            requestConditions.getIfNoneMatch(), requestConditions.getLeaseId(), null, customerProvidedKey,
            encryptionScope, context.addData(AZ_TRACING_NAMESPACE_KEY, STORAGE_TRACING_NAMESPACE_VALUE))
            .map(rb -> new SimpleResponse<>(rb, this.getSnapshotClient(rb.getDeserializedHeaders().getSnapshot())));
    }

    /**
     * Sets the tier on a blob. The operation is allowed on a page blob in a premium storage account or a block blob in
     * a blob storage or GPV2 account. A premium page blob's tier determines the allowed size, IOPS, and bandwidth of
     * the blob. A block blob's tier determines the Hot/Cool/Archive storage type. This does not update the blob's
     * etag.
     *
     * <p><strong>Code Samples</strong></p>
     *
     * {@codesnippet com.azure.storage.blob.specialized.BlobAsyncClientBase.setAccessTier#AccessTier}
     *
     * <p>For more information, see the
     * <a href="https://docs.microsoft.com/en-us/rest/api/storageservices/set-blob-tier">Azure Docs</a></p>
     *
     * @param tier The new tier for the blob.
     * @return A reactive response signalling completion.
     * @throws NullPointerException if {@code tier} is null.
     */
    public Mono<Void> setAccessTier(AccessTier tier) {
        try {
            return setAccessTierWithResponse(tier, null, null).flatMap(FluxUtil::toMono);
        } catch (RuntimeException ex) {
            return monoError(logger, ex);
        }
    }

    /**
     * Sets the tier on a blob. The operation is allowed on a page blob in a premium storage account or a block blob in
     * a blob storage or GPV2 account. A premium page blob's tier determines the allowed size, IOPS, and bandwidth of
     * the blob. A block blob's tier determines the Hot/Cool/Archive storage type. This does not update the blob's
     * etag.
     *
     * <p><strong>Code Samples</strong></p>
     *
     * {@codesnippet com.azure.storage.blob.specialized.BlobAsyncClientBase.setAccessTierWithResponse#AccessTier-RehydratePriority-String}
     *
     * <p>For more information, see the
     * <a href="https://docs.microsoft.com/en-us/rest/api/storageservices/set-blob-tier">Azure Docs</a></p>
     *
     * @param tier The new tier for the blob.
     * @param priority Optional priority to set for re-hydrating blobs.
     * @param leaseId The lease ID the active lease on the blob must match.
     * @return A reactive response signalling completion.
     * @throws NullPointerException if {@code tier} is null.
     */
    public Mono<Response<Void>> setAccessTierWithResponse(AccessTier tier, RehydratePriority priority, String leaseId) {
        try {
            return withContext(context -> setTierWithResponse(tier, priority, leaseId, context));
        } catch (RuntimeException ex) {
            return monoError(logger, ex);
        }
    }

    Mono<Response<Void>> setTierWithResponse(AccessTier tier, RehydratePriority priority, String leaseId,
        Context context) {
        StorageImplUtils.assertNotNull("tier", tier);
        context = context == null ? Context.NONE : context;

        return this.azureBlobStorage.blobs().setTierWithRestResponseAsync(
            null, null, tier, null, priority, null, leaseId,
            context.addData(AZ_TRACING_NAMESPACE_KEY, STORAGE_TRACING_NAMESPACE_VALUE))
            .map(response -> new SimpleResponse<>(response, null));
    }

    /**
     * Undelete restores the content and metadata of a soft-deleted blob and/or any associated soft-deleted snapshots.
     *
     * <p><strong>Code Samples</strong></p>
     *
     * {@codesnippet com.azure.storage.blob.specialized.BlobAsyncClientBase.undelete}
     *
     * <p>For more information, see the
     * <a href="https://docs.microsoft.com/en-us/rest/api/storageservices/undelete-blob">Azure Docs</a></p>
     *
     * @return A reactive response signalling completion.
     */
    public Mono<Void> undelete() {
        try {
            return undeleteWithResponse().flatMap(FluxUtil::toMono);
        } catch (RuntimeException ex) {
            return monoError(logger, ex);
        }
    }

    /**
     * Undelete restores the content and metadata of a soft-deleted blob and/or any associated soft-deleted snapshots.
     *
     * <p><strong>Code Samples</strong></p>
     *
     * {@codesnippet com.azure.storage.blob.specialized.BlobAsyncClientBase.undeleteWithResponse}
     *
     * <p>For more information, see the
     * <a href="https://docs.microsoft.com/en-us/rest/api/storageservices/undelete-blob">Azure Docs</a></p>
     *
     * @return A reactive response signalling completion.
     */
    public Mono<Response<Void>> undeleteWithResponse() {
        try {
            return withContext(this::undeleteWithResponse);
        } catch (RuntimeException ex) {
            return monoError(logger, ex);
        }
    }

    Mono<Response<Void>> undeleteWithResponse(Context context) {
        context = context == null ? Context.NONE : context;

        return this.azureBlobStorage.blobs().undeleteWithRestResponseAsync(null,
            null, context.addData(AZ_TRACING_NAMESPACE_KEY, STORAGE_TRACING_NAMESPACE_VALUE))
            .map(response -> new SimpleResponse<>(response, null));
    }

    /**
     * Returns the sku name and account kind for the account.
     *
     * <p><strong>Code Samples</strong></p>
     *
     * {@codesnippet com.azure.storage.blob.specialized.BlobAsyncClientBase.getAccountInfo}
     *
     * <p>For more information, see the
     * <a href="https://docs.microsoft.com/en-us/rest/api/storageservices/get-account-information">Azure Docs</a></p>
     *
     * @return a reactor response containing the sku name and account kind.
     */
    public Mono<StorageAccountInfo> getAccountInfo() {
        try {
            return getAccountInfoWithResponse().flatMap(FluxUtil::toMono);
        } catch (RuntimeException ex) {
            return monoError(logger, ex);
        }
    }

    /**
     * Returns the sku name and account kind for the account.
     *
     * <p><strong>Code Samples</strong></p>
     *
     * {@codesnippet com.azure.storage.blob.specialized.BlobAsyncClientBase.getAccountInfoWithResponse}
     *
     * <p>For more information, see the
     * <a href="https://docs.microsoft.com/en-us/rest/api/storageservices/get-account-information">Azure Docs</a></p>
     *
     * @return a reactor response containing the sku name and account kind.
     */
    public Mono<Response<StorageAccountInfo>> getAccountInfoWithResponse() {
        try {
            return withContext(this::getAccountInfoWithResponse);
        } catch (RuntimeException ex) {
            return monoError(logger, ex);
        }
    }

    Mono<Response<StorageAccountInfo>> getAccountInfoWithResponse(Context context) {
        context = context == null ? Context.NONE : context;
        return this.azureBlobStorage.blobs().getAccountInfoWithRestResponseAsync(null, null,
            context.addData(AZ_TRACING_NAMESPACE_KEY, STORAGE_TRACING_NAMESPACE_VALUE))
            .map(rb -> {
                BlobGetAccountInfoHeaders hd = rb.getDeserializedHeaders();
                return new SimpleResponse<>(rb, new StorageAccountInfo(hd.getSkuName(), hd.getAccountKind()));
            });
    }

    /**
     * Generates a user delegation SAS for the blob using the specified {@link BlobServiceSasSignatureValues}.
     * <p>See {@link BlobServiceSasSignatureValues} for more information on how to construct a user delegation SAS.</p>
     *
     * <p><strong>Code Samples</strong></p>
     *
     * {@codesnippet com.azure.storage.blob.specialized.BlobAsyncClientBase.generateUserDelegationSas#BlobServiceSasSignatureValues-UserDelegationKey}
     *
     * @param blobServiceSasSignatureValues {@link BlobServiceSasSignatureValues}
     * @param userDelegationKey A {@link UserDelegationKey} object used to sign the SAS values.
     * @see BlobServiceAsyncClient#getUserDelegationKey(OffsetDateTime, OffsetDateTime) for more information on how to
     * get a user delegation key.
     *
     * @return A {@code String} representing all SAS query parameters.
     */
    public String generateUserDelegationSas(BlobServiceSasSignatureValues blobServiceSasSignatureValues,
        UserDelegationKey userDelegationKey) {
        return new BlobSasImplUtil(blobServiceSasSignatureValues, getContainerName(), getBlobName(), getSnapshotId())
            .generateUserDelegationSas(userDelegationKey, getAccountName());
    }

    /**
     * Generates a service SAS for the blob using the specified {@link BlobServiceSasSignatureValues}
     * Note : The client must be authenticated via {@link StorageSharedKeyCredential}
     * <p>See {@link BlobServiceSasSignatureValues} for more information on how to construct a service SAS.</p>
     *
     * <p><strong>Code Samples</strong></p>
     *
     * {@codesnippet com.azure.storage.blob.specialized.BlobAsyncClientBase.generateSas#BlobServiceSasSignatureValues}
     *
     * @param blobServiceSasSignatureValues {@link BlobServiceSasSignatureValues}
     *
     * @return A {@code String} representing all SAS query parameters.
     */
    public String generateSas(BlobServiceSasSignatureValues blobServiceSasSignatureValues) {
        return new BlobSasImplUtil(blobServiceSasSignatureValues, getContainerName(), getBlobName(), getSnapshotId())
            .generateSas(SasImplUtils.extractSharedKeyCredential(getHttpPipeline()));
    }
}<|MERGE_RESOLUTION|>--- conflicted
+++ resolved
@@ -685,8 +685,8 @@
             .setCount(range.getCount())
             .setETag(requestConditions.getIfMatch());
 
-        return azureBlobStorage.blobs().downloadWithRestResponseAsync(null, null, snapshot, null /* versionId */, null,
-            range.toHeaderValue(), requestConditions.getLeaseId(), getMD5, null, requestConditions.getIfModifiedSince(),
+        return azureBlobStorage.blobs().downloadWithRestResponseAsync(null, null, snapshot, null, range.toHeaderValue(),
+            requestConditions.getLeaseId(), getMD5, null, requestConditions.getIfModifiedSince(),
             requestConditions.getIfUnmodifiedSince(), requestConditions.getIfMatch(),
             requestConditions.getIfNoneMatch(), null, customerProvidedKey, context)
             .map(response -> {
@@ -1098,8 +1098,8 @@
         BlobRequestConditions requestConditions, Context context) {
         requestConditions = requestConditions == null ? new BlobRequestConditions() : requestConditions;
 
-        return this.azureBlobStorage.blobs().deleteWithRestResponseAsync(null, null, snapshot, null /* versionId */,
-            null, requestConditions.getLeaseId(), deleteBlobSnapshotOptions, requestConditions.getIfModifiedSince(),
+        return this.azureBlobStorage.blobs().deleteWithRestResponseAsync(null, null, snapshot, null,
+            requestConditions.getLeaseId(), deleteBlobSnapshotOptions, requestConditions.getIfModifiedSince(),
             requestConditions.getIfUnmodifiedSince(), requestConditions.getIfMatch(),
             requestConditions.getIfNoneMatch(), null, context)
             .map(response -> new SimpleResponse<>(response, null));
@@ -1151,16 +1151,10 @@
         context = context == null ? Context.NONE : context;
 
         return this.azureBlobStorage.blobs().getPropertiesWithRestResponseAsync(
-<<<<<<< HEAD
-            null, null, snapshot, null /* versionId */, null, requestConditions.getLeaseId(),
-            requestConditions.getIfModifiedSince(), requestConditions.getIfUnmodifiedSince(),
-            requestConditions.getIfMatch(), requestConditions.getIfNoneMatch(), null, customerProvidedKey, context)
-=======
-            null, null, snapshot, null, requestConditions.getLeaseId(), requestConditions.getIfModifiedSince(),
+            null, null, snapshot, null /* versionId */,null, requestConditions.getLeaseId(), requestConditions.getIfModifiedSince(),
             requestConditions.getIfUnmodifiedSince(), requestConditions.getIfMatch(),
             requestConditions.getIfNoneMatch(), null, customerProvidedKey,
             context.addData(AZ_TRACING_NAMESPACE_KEY, STORAGE_TRACING_NAMESPACE_VALUE))
->>>>>>> 412e84f9
             .map(rb -> {
                 BlobGetPropertiesHeaders hd = rb.getDeserializedHeaders();
                 BlobProperties properties = new BlobProperties(hd.getCreationTime(), hd.getLastModified(), hd.getETag(),
@@ -1217,8 +1211,7 @@
     public Mono<Response<Void>> setHttpHeadersWithResponse(BlobHttpHeaders headers,
         BlobRequestConditions requestConditions) {
         try {
-            return withContext(context -> setHttpHeadersWithResponse(headers, requestConditions,
-                context));
+            return withContext(context -> setHttpHeadersWithResponse(headers, requestConditions, context));
         } catch (RuntimeException ex) {
             return monoError(logger, ex);
         }
@@ -1227,13 +1220,11 @@
     Mono<Response<Void>> setHttpHeadersWithResponse(BlobHttpHeaders headers, BlobRequestConditions requestConditions,
         Context context) {
         requestConditions = requestConditions == null ? new BlobRequestConditions() : requestConditions;
-        context = context == null ? Context.NONE : context;
 
         return this.azureBlobStorage.blobs().setHTTPHeadersWithRestResponseAsync(
             null, null, null, requestConditions.getLeaseId(), requestConditions.getIfModifiedSince(),
             requestConditions.getIfUnmodifiedSince(), requestConditions.getIfMatch(),
-            requestConditions.getIfNoneMatch(), null, headers,
-            context.addData(AZ_TRACING_NAMESPACE_KEY, STORAGE_TRACING_NAMESPACE_VALUE))
+            requestConditions.getIfNoneMatch(), null, headers, context)
             .map(response -> new SimpleResponse<>(response, null));
     }
 
@@ -1291,13 +1282,8 @@
         return this.azureBlobStorage.blobs().setMetadataWithRestResponseAsync(
             null, null, null, metadata, requestConditions.getLeaseId(), requestConditions.getIfModifiedSince(),
             requestConditions.getIfUnmodifiedSince(), requestConditions.getIfMatch(),
-<<<<<<< HEAD
             requestConditions.getIfNoneMatch(), null, null /* versionId */, customerProvidedKey, encryptionScope,
-            context)
-=======
-            requestConditions.getIfNoneMatch(), null, customerProvidedKey, encryptionScope,
             context.addData(AZ_TRACING_NAMESPACE_KEY, STORAGE_TRACING_NAMESPACE_VALUE))
->>>>>>> 412e84f9
             .map(response -> new SimpleResponse<>(response, null));
     }
 
@@ -1349,13 +1335,12 @@
     Mono<Response<BlobAsyncClientBase>> createSnapshotWithResponse(Map<String, String> metadata,
         BlobRequestConditions requestConditions, Context context) {
         requestConditions = requestConditions == null ? new BlobRequestConditions() : requestConditions;
-        context = context == null ? Context.NONE : context;
 
         return this.azureBlobStorage.blobs().createSnapshotWithRestResponseAsync(
             null, null, null, metadata, requestConditions.getIfModifiedSince(),
             requestConditions.getIfUnmodifiedSince(), requestConditions.getIfMatch(),
             requestConditions.getIfNoneMatch(), requestConditions.getLeaseId(), null, customerProvidedKey,
-            encryptionScope, context.addData(AZ_TRACING_NAMESPACE_KEY, STORAGE_TRACING_NAMESPACE_VALUE))
+            encryptionScope, context)
             .map(rb -> new SimpleResponse<>(rb, this.getSnapshotClient(rb.getDeserializedHeaders().getSnapshot())));
     }
 
@@ -1414,11 +1399,9 @@
     Mono<Response<Void>> setTierWithResponse(AccessTier tier, RehydratePriority priority, String leaseId,
         Context context) {
         StorageImplUtils.assertNotNull("tier", tier);
-        context = context == null ? Context.NONE : context;
 
         return this.azureBlobStorage.blobs().setTierWithRestResponseAsync(
-            null, null, tier, null, priority, null, leaseId,
-            context.addData(AZ_TRACING_NAMESPACE_KEY, STORAGE_TRACING_NAMESPACE_VALUE))
+            null, null, tier, null, priority, null, leaseId, context)
             .map(response -> new SimpleResponse<>(response, null));
     }
 
@@ -1463,11 +1446,8 @@
     }
 
     Mono<Response<Void>> undeleteWithResponse(Context context) {
-        context = context == null ? Context.NONE : context;
-
         return this.azureBlobStorage.blobs().undeleteWithRestResponseAsync(null,
-            null, context.addData(AZ_TRACING_NAMESPACE_KEY, STORAGE_TRACING_NAMESPACE_VALUE))
-            .map(response -> new SimpleResponse<>(response, null));
+            null, context).map(response -> new SimpleResponse<>(response, null));
     }
 
     /**
@@ -1511,9 +1491,7 @@
     }
 
     Mono<Response<StorageAccountInfo>> getAccountInfoWithResponse(Context context) {
-        context = context == null ? Context.NONE : context;
-        return this.azureBlobStorage.blobs().getAccountInfoWithRestResponseAsync(null, null,
-            context.addData(AZ_TRACING_NAMESPACE_KEY, STORAGE_TRACING_NAMESPACE_VALUE))
+        return this.azureBlobStorage.blobs().getAccountInfoWithRestResponseAsync(null, null, context)
             .map(rb -> {
                 BlobGetAccountInfoHeaders hd = rb.getDeserializedHeaders();
                 return new SimpleResponse<>(rb, new StorageAccountInfo(hd.getSkuName(), hd.getAccountKind()));
