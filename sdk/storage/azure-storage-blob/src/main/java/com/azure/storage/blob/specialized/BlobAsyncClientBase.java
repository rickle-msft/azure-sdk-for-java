// Copyright (c) Microsoft Corporation. All rights reserved.
// Licensed under the MIT License.

package com.azure.storage.blob.specialized;

import com.azure.core.http.HttpPipeline;
import com.azure.core.http.HttpResponse;
import com.azure.core.http.RequestConditions;
import com.azure.core.http.rest.Response;
import com.azure.core.http.rest.SimpleResponse;
import com.azure.core.util.Context;
import com.azure.core.util.CoreUtils;
import com.azure.core.util.FluxUtil;
import com.azure.core.util.logging.ClientLogger;
import com.azure.core.util.polling.LongRunningOperationStatus;
import com.azure.core.util.polling.PollResponse;
import com.azure.core.util.polling.PollerFlux;
import com.azure.storage.blob.BlobServiceAsyncClient;
import com.azure.storage.blob.BlobServiceVersion;
import com.azure.storage.blob.HttpGetterInfo;
import com.azure.storage.blob.ProgressReporter;
import com.azure.storage.blob.implementation.AzureBlobStorageBuilder;
import com.azure.storage.blob.implementation.AzureBlobStorageImpl;
import com.azure.storage.blob.implementation.models.BlobGetAccountInfoHeaders;
import com.azure.storage.blob.implementation.models.BlobGetPropertiesHeaders;
import com.azure.storage.blob.implementation.models.BlobStartCopyFromURLHeaders;
import com.azure.storage.blob.implementation.models.BlobTag;
import com.azure.storage.blob.implementation.models.BlobsGetTagsResponse;
import com.azure.storage.blob.implementation.models.EncryptionScope;
import com.azure.storage.blob.implementation.util.BlobSasImplUtil;
import com.azure.storage.blob.implementation.util.ModelHelper;
import com.azure.storage.blob.models.AccessTier;
import com.azure.storage.blob.models.ArchiveStatus;
import com.azure.storage.blob.models.BlobCopyInfo;
import com.azure.storage.blob.models.BlobDownloadAsyncResponse;
import com.azure.storage.blob.models.BlobErrorCode;
import com.azure.storage.blob.models.BlobHttpHeaders;
import com.azure.storage.blob.models.BlobProperties;
import com.azure.storage.blob.models.BlobRange;
import com.azure.storage.blob.models.BlobRequestConditions;
import com.azure.storage.blob.models.BlobStorageException;
import com.azure.storage.blob.models.BlobTags;
import com.azure.storage.blob.models.CopyStatusType;
import com.azure.storage.blob.models.CpkInfo;
import com.azure.storage.blob.models.DeleteSnapshotsOptionType;
import com.azure.storage.blob.models.DownloadRetryOptions;
import com.azure.storage.blob.models.ParallelTransferOptions;
import com.azure.storage.blob.models.RehydratePriority;
import com.azure.storage.blob.models.StorageAccountInfo;
import com.azure.storage.blob.models.UserDelegationKey;
import com.azure.storage.blob.sas.BlobServiceSasSignatureValues;
import com.azure.storage.common.StorageSharedKeyCredential;
import com.azure.storage.common.Utility;
import com.azure.storage.common.implementation.SasImplUtils;
import com.azure.storage.common.implementation.StorageImplUtils;
import reactor.core.publisher.Flux;
import reactor.core.publisher.Mono;
import reactor.core.publisher.SignalType;
import reactor.core.scheduler.Schedulers;
import reactor.util.function.Tuple3;

import java.io.IOException;
import java.io.UncheckedIOException;
import java.net.MalformedURLException;
import java.net.URL;
import java.net.URLEncoder;
import java.nio.ByteBuffer;
import java.nio.channels.AsynchronousFileChannel;
import java.nio.charset.Charset;
import java.nio.file.FileAlreadyExistsException;
import java.nio.file.Files;
import java.nio.file.OpenOption;
import java.nio.file.Paths;
import java.nio.file.StandardOpenOption;
import java.time.Duration;
import java.time.OffsetDateTime;
import java.util.ArrayList;
import java.util.HashMap;
import java.util.HashSet;
import java.util.List;
import java.util.Map;
import java.util.Set;
import java.util.concurrent.atomic.AtomicLong;
import java.util.concurrent.locks.Lock;
import java.util.concurrent.locks.ReentrantLock;

<<<<<<< HEAD
import static com.azure.core.util.FluxUtil.*;
=======
import static com.azure.core.util.FluxUtil.fluxError;
import static com.azure.core.util.FluxUtil.monoError;
import static com.azure.core.util.FluxUtil.withContext;
import static com.azure.core.util.tracing.Tracer.AZ_TRACING_NAMESPACE_KEY;
import static com.azure.storage.common.Utility.STORAGE_TRACING_NAMESPACE_VALUE;
>>>>>>> 673a3276
import static java.lang.StrictMath.toIntExact;

/**
 * This class provides a client that contains all operations that apply to any blob type.
 *
 * <p>
 * This client offers the ability to download blobs. Note that uploading data is specific to each type of blob. Please
 * refer to the {@link BlockBlobClient}, {@link PageBlobClient}, or {@link AppendBlobClient} for upload options.
 */
public class BlobAsyncClientBase {

    private final ClientLogger logger = new ClientLogger(BlobAsyncClientBase.class);

    protected final AzureBlobStorageImpl azureBlobStorage;
    private final String snapshot;
    private final String versionId;
    private final CpkInfo customerProvidedKey;
    protected final EncryptionScope encryptionScope;
    protected final String accountName;
    protected final String containerName;
    protected final String blobName;
    protected final BlobServiceVersion serviceVersion;

    /**
     * Protected constructor for use by {@link SpecializedBlobClientBuilder}.
     *
     * @param pipeline The pipeline used to send and receive service requests.
     * @param url The endpoint where to send service requests.
     * @param serviceVersion The version of the service to receive requests.
     * @param accountName The storage account name.
     * @param containerName The container name.
     * @param blobName The blob name.
     * @param snapshot The snapshot identifier for the blob, pass {@code null} to interact with the blob directly.
     * @param customerProvidedKey Customer provided key used during encryption of the blob's data on the server, pass
     * {@code null} to allow the service to use its own encryption.
     */
    protected BlobAsyncClientBase(HttpPipeline pipeline, String url, BlobServiceVersion serviceVersion,
        String accountName, String containerName, String blobName, String snapshot, CpkInfo customerProvidedKey) {
        this(pipeline, url, serviceVersion, accountName, containerName, blobName, snapshot, customerProvidedKey, null);
    }

    /**
     * Protected constructor for use by {@link SpecializedBlobClientBuilder}.
     *
     * @param pipeline The pipeline used to send and receive service requests.
     * @param url The endpoint where to send service requests.
     * @param serviceVersion The version of the service to receive requests.
     * @param accountName The storage account name.
     * @param containerName The container name.
     * @param blobName The blob name.
     * @param snapshot The snapshot identifier for the blob, pass {@code null} to interact with the blob directly.
     * @param customerProvidedKey Customer provided key used during encryption of the blob's data on the server, pass
     * {@code null} to allow the service to use its own encryption.
     * @param encryptionScope Encryption scope used during encryption of the blob's data on the server, pass
     * {@code null} to allow the service to use its own encryption.
     */
    protected BlobAsyncClientBase(HttpPipeline pipeline, String url, BlobServiceVersion serviceVersion,
        String accountName, String containerName, String blobName, String snapshot, CpkInfo customerProvidedKey,
        EncryptionScope encryptionScope) {
        this(pipeline, url, serviceVersion, accountName, containerName, blobName, snapshot, customerProvidedKey,
            encryptionScope, null);
    }

    /**
     * Protected constructor for use by {@link SpecializedBlobClientBuilder}.
     *
     * @param pipeline The pipeline used to send and receive service requests.
     * @param url The endpoint where to send service requests.
     * @param serviceVersion The version of the service to receive requests.
     * @param accountName The storage account name.
     * @param containerName The container name.
     * @param blobName The blob name.
     * @param snapshot The snapshot identifier for the blob, pass {@code null} to interact with the blob directly.
     * @param customerProvidedKey Customer provided key used during encryption of the blob's data on the server, pass
     * {@code null} to allow the service to use its own encryption.
     * @param encryptionScope Encryption scope used during encryption of the blob's data on the server, pass
     * {@code null} to allow the service to use its own encryption.
     * @param versionId The version identifier for the blob, pass {@code null} to interact with the latest blob version.
     */
    protected BlobAsyncClientBase(HttpPipeline pipeline, String url, BlobServiceVersion serviceVersion,
                                  String accountName, String containerName, String blobName, String snapshot,
                                  CpkInfo customerProvidedKey, EncryptionScope encryptionScope, String versionId) {
        if (snapshot != null && versionId != null) {
            throw logger.logExceptionAsError(
                new IllegalArgumentException("'snapshot' and 'versionId' cannot be used at the same time."));
        }
        this.azureBlobStorage = new AzureBlobStorageBuilder()
            .pipeline(pipeline)
            .url(url)
            .version(serviceVersion.getVersion())
            .build();
        this.serviceVersion = serviceVersion;

        this.accountName = accountName;
        this.containerName = containerName;
        this.blobName = Utility.urlEncode(Utility.urlDecode(blobName));
        this.snapshot = snapshot;
        this.customerProvidedKey = customerProvidedKey;
        this.encryptionScope = encryptionScope;
        this.versionId = versionId;
    }

    /**
     * Gets the {@code encryption scope} used to encrypt this blob's content on the server.
     *
     * @return the encryption scope used for encryption.
     */
    protected String getEncryptionScope() {
        if (encryptionScope == null) {
            return null;
        }
        return encryptionScope.getEncryptionScope();
    }

    /**
     * Creates a new {@link BlobAsyncClientBase} linked to the {@code snapshot} of this blob resource.
     *
     * @param snapshot the identifier for a specific snapshot of this blob
     * @return a {@link BlobAsyncClientBase} used to interact with the specific snapshot.
     */
    public BlobAsyncClientBase getSnapshotClient(String snapshot) {
        return new BlobAsyncClientBase(getHttpPipeline(), getBlobUrl(), getServiceVersion(), getAccountName(),
            getContainerName(), getBlobName(), snapshot, getCustomerProvidedKey(), encryptionScope, getVersionId());
    }

    /**
     * Creates a new {@link BlobAsyncClientBase} linked to the {@code versionId} of this blob resource.
     *
     * @param versionId the identifier for a specific version of this blob,
     * pass {@code null} to interact with the latest blob version.
     * @return a {@link BlobAsyncClientBase} used to interact with the specific version.
     */
    public BlobAsyncClientBase getVersionClient(String versionId) {
        return new BlobAsyncClientBase(getHttpPipeline(), getBlobUrl(), getServiceVersion(), getAccountName(),
            getContainerName(), getBlobName(), getSnapshotId(), getCustomerProvidedKey(), encryptionScope, versionId);
    }

    /**
     * Gets the URL of the blob represented by this client.
     *
     * @return the URL.
     */
    public String getBlobUrl() {
        String blobUrl = azureBlobStorage.getUrl();
        if (this.isSnapshot()) {
            blobUrl = appendQueryParameter(blobUrl, "snapshot", getSnapshotId());
        }
        if (this.getVersionId() != null) {
            blobUrl = appendQueryParameter(blobUrl, "versionid", getVersionId());
        }
        return blobUrl;
    }

    private String appendQueryParameter(String url, String key, String value) {
        if (url.contains("?")) {
            url = String.format("%s&%s=%s", url, key, value);
        } else {
            url = String.format("%s?%s=%s", url, key, value);
        }
        return url;
    }

    /**
     * Get the container name.
     *
     * <p><strong>Code Samples</strong></p>
     *
     * {@codesnippet com.azure.storage.blob.specialized.BlobAsyncClientBase.getContainerName}
     *
     * @return The name of the container.
     */
    public final String getContainerName() {
        return containerName;
    }

    /**
     * Decodes and gets the blob name.
     *
     * <p><strong>Code Samples</strong></p>
     *
     * {@codesnippet com.azure.storage.blob.specialized.BlobAsyncClientBase.getBlobName}
     *
     * @return The decoded name of the blob.
     */
    public final String getBlobName() {
        return (blobName == null) ? null : Utility.urlDecode(blobName);
    }

    /**
     * Gets the {@link HttpPipeline} powering this client.
     *
     * @return The pipeline.
     */
    public HttpPipeline getHttpPipeline() {
        return azureBlobStorage.getHttpPipeline();
    }

    /**
     * Gets the {@link CpkInfo} used to encrypt this blob's content on the server.
     *
     * @return the customer provided key used for encryption.
     */
    public CpkInfo getCustomerProvidedKey() {
        return customerProvidedKey;
    }

    /**
     * Get associated account name.
     *
     * @return account name associated with this storage resource.
     */
    public String getAccountName() {
        return accountName;
    }

    /**
     * Gets the service version the client is using.
     *
     * @return the service version the client is using.
     */
    public BlobServiceVersion getServiceVersion() {
        return serviceVersion;
    }

    /**
     * Gets the snapshotId for a blob resource
     *
     * @return A string that represents the snapshotId of the snapshot blob
     */
    public String getSnapshotId() {
        return this.snapshot;
    }

    /**
     * Determines if a blob is a snapshot
     *
     * @return A boolean that indicates if a blob is a snapshot
     */
    public boolean isSnapshot() {
        return this.snapshot != null;
    }

    /**
     * Gets the versionId for a blob resource
     *
     * @return A string that represents the versionId of the snapshot blob
     */
    public String getVersionId() {
        return this.versionId;
    }

    /**
     * Determines if the blob this client represents exists in the cloud.
     *
     * <p><strong>Code Samples</strong></p>
     *
     * {@codesnippet com.azure.storage.blob.specialized.BlobAsyncClientBase.exists}
     *
     * @return true if the blob exists, false if it doesn't
     */
    public Mono<Boolean> exists() {
        try {
            return existsWithResponse().flatMap(FluxUtil::toMono);
        } catch (RuntimeException ex) {
            return monoError(logger, ex);
        }
    }

    /**
     * Determines if the blob this client represents exists in the cloud.
     *
     * <p><strong>Code Samples</strong></p>
     *
     * {@codesnippet com.azure.storage.blob.specialized.BlobAsyncClientBase.existsWithResponse}
     *
     * @return true if the blob exists, false if it doesn't
     */
    public Mono<Response<Boolean>> existsWithResponse() {
        try {
            return withContext(this::existsWithResponse);
        } catch (RuntimeException ex) {
            return monoError(logger, ex);
        }
    }

    Mono<Response<Boolean>> existsWithResponse(Context context) {
        return this.getPropertiesWithResponse(null, context)
            .map(cp -> (Response<Boolean>) new SimpleResponse<>(cp, true))
            .onErrorResume(t -> t instanceof BlobStorageException && ((BlobStorageException) t).getStatusCode() == 404,
                t -> {
                    HttpResponse response = ((BlobStorageException) t).getResponse();
                    return Mono.just(new SimpleResponse<>(response.getRequest(), response.getStatusCode(),
                        response.getHeaders(), false));
                });
    }

    /**
     * Copies the data at the source URL to a blob.
     *
     * <p><strong>Code Samples</strong></p>
     *
     * {@codesnippet com.azure.storage.blob.specialized.BlobAsyncClientBase.beginCopy#String-Duration}
     *
     * <p>For more information, see the
     * <a href="https://docs.microsoft.com/rest/api/storageservices/copy-blob">Azure Docs</a></p>
     *
     * @param sourceUrl The source URL to copy from. URLs outside of Azure may only be copied to block blobs.
     * @param pollInterval Duration between each poll for the copy status. If none is specified, a default of one second
     * is used.
     * @return A {@link PollerFlux} that polls the blob copy operation until it has completed, has failed, or has been
     * cancelled.
     */
    public PollerFlux<BlobCopyInfo, Void> beginCopy(String sourceUrl, Duration pollInterval) {
        return beginCopy(sourceUrl, null, null, null, null, null, pollInterval);
    }

    /**
     * Copies the data at the source URL to a blob.
     *
     * <p><strong>Starting a copy operation</strong></p>
     * Starting a copy operation and polling on the responses.
     *
     * {@codesnippet com.azure.storage.blob.specialized.BlobAsyncClientBase.beginCopy#String-Map-AccessTier-RehydratePriority-RequestConditions-BlobRequestConditions-Duration}
     *
     * <p>For more information, see the
     * <a href="https://docs.microsoft.com/rest/api/storageservices/copy-blob">Azure Docs</a></p>
     *
     * @param sourceUrl The source URL to copy from. URLs outside of Azure may only be copied to block blobs.
     * @param metadata Metadata to associate with the destination blob.
     * @param tier {@link AccessTier} for the destination blob.
     * @param priority {@link RehydratePriority} for rehydrating the blob.
     * @param sourceModifiedRequestConditions {@link RequestConditions} against the source. Standard HTTP Access
     * conditions related to the modification of data. ETag and LastModifiedTime are used to construct conditions
     * related to when the blob was changed relative to the given request. The request will fail if the specified
     * condition is not satisfied.
     * @param destRequestConditions {@link BlobRequestConditions} against the destination.
     * @param pollInterval Duration between each poll for the copy status. If none is specified, a default of one second
     * is used.
     * @return A {@link PollerFlux} that polls the blob copy operation until it has completed, has failed, or has been
     * cancelled.
     */
    public PollerFlux<BlobCopyInfo, Void> beginCopy(String sourceUrl, Map<String, String> metadata, AccessTier tier,
        RehydratePriority priority, RequestConditions sourceModifiedRequestConditions,
        BlobRequestConditions destRequestConditions, Duration pollInterval) {
        return this.beginCopy(sourceUrl, metadata, null, tier, priority, sourceModifiedRequestConditions,
            destRequestConditions, pollInterval);
    }

    /**
     * Copies the data at the source URL to a blob.
     *
     * <p><strong>Starting a copy operation</strong></p>
     * Starting a copy operation and polling on the responses.
     *
     * {@codesnippet com.azure.storage.blob.specialized.BlobAsyncClientBase.beginCopy#String-Map-Map-AccessTier-RehydratePriority-RequestConditions-BlobRequestConditions-Duration}
     *
     * <p><strong>Cancelling a copy operation</strong></p>
     *
     * {@codesnippet com.azure.storage.blob.specialized.BlobAsyncClientBase.beginCopyFromUrlCancel#String-Map-Map-AccessTier-RehydratePriority-RequestConditions-BlobRequestConditions-Duration}
     *
     * <p>For more information, see the
     * <a href="https://docs.microsoft.com/rest/api/storageservices/copy-blob">Azure Docs</a></p>
     *
     * @param sourceUrl The source URL to copy from. URLs outside of Azure may only be copied to block blobs.
     * @param metadata Metadata to associate with the destination blob.
     * @param tags Tags to associate with the destination blob.
     * @param tier {@link AccessTier} for the destination blob.
     * @param priority {@link RehydratePriority} for rehydrating the blob.
     * @param sourceModifiedRequestConditions {@link RequestConditions} against the source. Standard HTTP Access
     * conditions related to the modification of data. ETag and LastModifiedTime are used to construct conditions
     * related to when the blob was changed relative to the given request. The request will fail if the specified
     * condition is not satisfied.
     * @param destRequestConditions {@link BlobRequestConditions} against the destination.
     * @param pollInterval Duration between each poll for the copy status. If none is specified, a default of one second
     * is used.
     * @return A {@link PollerFlux} that polls the blob copy operation until it has completed, has failed, or has been
     * cancelled.
     */
    public PollerFlux<BlobCopyInfo, Void> beginCopy(String sourceUrl, Map<String, String> metadata,
        Map<String, String> tags, AccessTier tier, RehydratePriority priority,
        RequestConditions sourceModifiedRequestConditions, BlobRequestConditions destRequestConditions,
        Duration pollInterval) {

        final Duration interval = pollInterval != null ? pollInterval : Duration.ofSeconds(1);
        final RequestConditions sourceModifiedCondition = sourceModifiedRequestConditions == null
            ? new RequestConditions()
            : sourceModifiedRequestConditions;
        final BlobRequestConditions destinationRequestConditions = destRequestConditions == null
            ? new BlobRequestConditions()
            : destRequestConditions;

        // We want to hide the SourceAccessConditions type from the user for consistency's sake, so we convert here.
        final RequestConditions sourceConditions = new RequestConditions()
            .setIfModifiedSince(sourceModifiedCondition.getIfModifiedSince())
            .setIfUnmodifiedSince(sourceModifiedCondition.getIfUnmodifiedSince())
            .setIfMatch(sourceModifiedCondition.getIfMatch())
            .setIfNoneMatch(sourceModifiedCondition.getIfNoneMatch());

        return new PollerFlux<>(interval,
            (pollingContext) -> {
                try {
                    return onStart(sourceUrl, metadata, tags, tier, priority, sourceConditions,
                        destinationRequestConditions);
                } catch (RuntimeException ex) {
                    return monoError(logger, ex);
                }
            },
            (pollingContext) -> {
                try {
                    return onPoll(pollingContext.getLatestResponse());
                } catch (RuntimeException ex) {
                    return monoError(logger, ex);
                }
            },
            (pollingContext, firstResponse) -> {
                if (firstResponse == null || firstResponse.getValue() == null) {
                    return Mono.error(logger.logExceptionAsError(
                        new IllegalArgumentException("Cannot cancel a poll response that never started.")));
                }
                final String copyIdentifier = firstResponse.getValue().getCopyId();

                if (!CoreUtils.isNullOrEmpty(copyIdentifier)) {
                    logger.info("Cancelling copy operation for copy id: {}", copyIdentifier);

                    return abortCopyFromUrl(copyIdentifier).thenReturn(firstResponse.getValue());
                }

                return Mono.empty();
            },
            (pollingContext) -> Mono.empty());
    }

    private Mono<BlobCopyInfo> onStart(String sourceUrl, Map<String, String> metadata, Map<String, String> tags,
        AccessTier tier, RehydratePriority priority, RequestConditions sourceModifiedRequestConditions,
        BlobRequestConditions destinationRequestConditions) {
        URL url;
        try {
            url = new URL(sourceUrl);
        } catch (MalformedURLException ex) {
            throw logger.logExceptionAsError(new IllegalArgumentException("'sourceUrl' is not a valid url.", ex));
        }

        return withContext(
            context -> azureBlobStorage.blobs().startCopyFromURLWithRestResponseAsync(null, null, url, null, metadata,
                tier, priority, sourceModifiedRequestConditions.getIfModifiedSince(),
                sourceModifiedRequestConditions.getIfUnmodifiedSince(), sourceModifiedRequestConditions.getIfMatch(),
                sourceModifiedRequestConditions.getIfNoneMatch(), destinationRequestConditions.getIfModifiedSince(),
                destinationRequestConditions.getIfUnmodifiedSince(), destinationRequestConditions.getIfMatch(),
                destinationRequestConditions.getIfNoneMatch(), destinationRequestConditions.getLeaseId(), null,
                tagsToString(tags), context))
            .map(response -> {
                final BlobStartCopyFromURLHeaders headers = response.getDeserializedHeaders();

                return new BlobCopyInfo(sourceUrl, headers.getCopyId(), headers.getCopyStatus(),
                    headers.getETag(), headers.getLastModified(), headers.getErrorCode(), headers.getVersionId());
            });
    }

    String tagsToString(Map<String, String> tags) {
        if (tags == null || tags.isEmpty()) {
            return null;
        }
        StringBuilder sb = new StringBuilder();
        for (String key : tags.keySet()) {
            sb.append(URLEncoder.encode(key, Charset.defaultCharset()));
            sb.append("=");
            sb.append(URLEncoder.encode(tags.get(key), Charset.defaultCharset()));
            sb.append("&");
        }

        sb.deleteCharAt(sb.length()-1); // Remove the last '&'
        return sb.toString();
    }

    private Mono<PollResponse<BlobCopyInfo>> onPoll(PollResponse<BlobCopyInfo> pollResponse) {
        if (pollResponse.getStatus() == LongRunningOperationStatus.SUCCESSFULLY_COMPLETED
            || pollResponse.getStatus() == LongRunningOperationStatus.FAILED) {
            return Mono.just(pollResponse);
        }

        final BlobCopyInfo lastInfo = pollResponse.getValue();
        if (lastInfo == null) {
            logger.warning("BlobCopyInfo does not exist. Activation operation failed.");
            return Mono.just(new PollResponse<>(
                LongRunningOperationStatus.fromString("COPY_START_FAILED", true), null));
        }

        return getProperties().map(response -> {
            final CopyStatusType status = response.getCopyStatus();
            final BlobCopyInfo result = new BlobCopyInfo(response.getCopySource(), response.getCopyId(), status,
                response.getETag(), response.getCopyCompletionTime(), response.getCopyStatusDescription(),
                response.getVersionId());

            LongRunningOperationStatus operationStatus;
            switch (status) {
                case SUCCESS:
                    operationStatus = LongRunningOperationStatus.SUCCESSFULLY_COMPLETED;
                    break;
                case FAILED:
                    operationStatus = LongRunningOperationStatus.FAILED;
                    break;
                case ABORTED:
                    operationStatus = LongRunningOperationStatus.USER_CANCELLED;
                    break;
                case PENDING:
                    operationStatus = LongRunningOperationStatus.IN_PROGRESS;
                    break;
                default:
                    throw logger.logExceptionAsError(new IllegalArgumentException(
                        "CopyStatusType is not supported. Status: " + status));
            }

            return new PollResponse<>(operationStatus, result);
        }).onErrorReturn(
            new PollResponse<>(LongRunningOperationStatus.fromString("POLLING_FAILED", true), lastInfo));
    }

    /**
     * Stops a pending copy that was previously started and leaves a destination blob with 0 length and metadata.
     *
     * <p><strong>Code Samples</strong></p>
     *
     * {@codesnippet com.azure.storage.blob.specialized.BlobAsyncClientBase.abortCopyFromUrl#String}
     *
     * <p>For more information, see the
     * <a href="https://docs.microsoft.com/en-us/rest/api/storageservices/abort-copy-blob">Azure Docs</a></p>
     *
     * @param copyId The id of the copy operation to abort.
     * @return A reactive response signalling completion.
     * @see #copyFromUrl(String)
     * @see #beginCopy(String, Duration)
     * @see #beginCopy(String, Map, AccessTier, RehydratePriority, RequestConditions, BlobRequestConditions, Duration)
     */
    public Mono<Void> abortCopyFromUrl(String copyId) {
        try {
            return abortCopyFromUrlWithResponse(copyId, null).flatMap(FluxUtil::toMono);
        } catch (RuntimeException ex) {
            return monoError(logger, ex);
        }
    }

    /**
     * Stops a pending copy that was previously started and leaves a destination blob with 0 length and metadata.
     *
     * <p><strong>Code Samples</strong></p>
     *
     * {@codesnippet com.azure.storage.blob.specialized.BlobAsyncClientBase.abortCopyFromUrlWithResponse#String-String}
     *
     * <p>For more information, see the
     * <a href="https://docs.microsoft.com/en-us/rest/api/storageservices/abort-copy-blob">Azure Docs</a></p>
     *
     * @param copyId The id of the copy operation to abort.
     * @param leaseId The lease ID the active lease on the blob must match.
     * @return A reactive response signalling completion.
     * @see #copyFromUrl(String)
     * @see #beginCopy(String, Duration)
     * @see #beginCopy(String, Map, AccessTier, RehydratePriority, RequestConditions, BlobRequestConditions, Duration)
     */
    public Mono<Response<Void>> abortCopyFromUrlWithResponse(String copyId, String leaseId) {
        try {
            return withContext(context -> abortCopyFromUrlWithResponse(copyId, leaseId, context));
        } catch (RuntimeException ex) {
            return monoError(logger, ex);
        }
    }

    Mono<Response<Void>> abortCopyFromUrlWithResponse(String copyId, String leaseId, Context context) {
        return this.azureBlobStorage.blobs().abortCopyFromURLWithRestResponseAsync(
            null, null, copyId, null, leaseId, null, context)
            .map(response -> new SimpleResponse<>(response, null));
    }

    /**
     * Copies the data at the source URL to a blob and waits for the copy to complete before returning a response.
     *
     * <p><strong>Code Samples</strong></p>
     *
     * {@codesnippet com.azure.storage.blob.specialized.BlobAsyncClientBase.copyFromUrl#String}
     *
     * <p>For more information, see the
     * <a href="https://docs.microsoft.com/en-us/rest/api/storageservices/copy-blob-from-url">Azure Docs</a></p>
     *
     * @param copySource The source URL to copy from.
     * @return A reactive response containing the copy ID for the long running operation.
     */
    public Mono<String> copyFromUrl(String copySource) {
        try {
            return copyFromUrlWithResponse(copySource, null, null, null, null).flatMap(FluxUtil::toMono);
        } catch (RuntimeException ex) {
            return monoError(logger, ex);
        }
    }

    /**
     * Copies the data at the source URL to a blob and waits for the copy to complete before returning a response.
     *
     * <p><strong>Code Samples</strong></p>
     *
     * {@codesnippet com.azure.storage.blob.specialized.BlobAsyncClientBase.copyFromUrlWithResponse#String-Map-AccessTier-RequestConditions-BlobRequestConditions}
     *
     * <p>For more information, see the
     * <a href="https://docs.microsoft.com/en-us/rest/api/storageservices/copy-blob-from-url">Azure Docs</a></p>
     *
     * @param copySource The source URL to copy from. URLs outside of Azure may only be copied to block blobs.
     * @param metadata Metadata to associate with the destination blob.
     * @param tier {@link AccessTier} for the destination blob.
     * @param sourceModifiedRequestConditions {@link RequestConditions} against the source. Standard HTTP Access
     * conditions related to the modification of data. ETag and LastModifiedTime are used to construct conditions
     * related to when the blob was changed relative to the given request. The request will fail if the specified
     * condition is not satisfied.
     * @param destRequestConditions {@link BlobRequestConditions} against the destination.
     * @return A reactive response containing the copy ID for the long running operation.
     */
    public Mono<Response<String>> copyFromUrlWithResponse(String copySource, Map<String, String> metadata,
        AccessTier tier, RequestConditions sourceModifiedRequestConditions,
        BlobRequestConditions destRequestConditions) {
        return this.copyFromUrlWithResponse(copySource, metadata, null, tier, sourceModifiedRequestConditions,
            destRequestConditions);
    }

    /**
     * Copies the data at the source URL to a blob and waits for the copy to complete before returning a response.
     *
     * <p><strong>Code Samples</strong></p>
     *
     * {@codesnippet com.azure.storage.blob.specialized.BlobAsyncClientBase.copyFromUrlWithResponse#String-Map-Map-AccessTier-RequestConditions-BlobRequestConditions}
     *
     * <p>For more information, see the
     * <a href="https://docs.microsoft.com/en-us/rest/api/storageservices/copy-blob-from-url">Azure Docs</a></p>
     *
     * @param copySource The source URL to copy from. URLs outside of Azure may only be copied to block blobs.
     * @param metadata Metadata to associate with the destination blob.
     * @param tags Tags to associate with the destination blob.
     * @param tier {@link AccessTier} for the destination blob.
     * @param sourceModifiedRequestConditions {@link RequestConditions} against the source. Standard HTTP Access
     * conditions related to the modification of data. ETag and LastModifiedTime are used to construct conditions
     * related to when the blob was changed relative to the given request. The request will fail if the specified
     * condition is not satisfied.
     * @param destRequestConditions {@link BlobRequestConditions} against the destination.
     * @return A reactive response containing the copy ID for the long running operation.
     */
    public Mono<Response<String>> copyFromUrlWithResponse(String copySource, Map<String, String> metadata,
        Map<String, String> tags, AccessTier tier, RequestConditions sourceModifiedRequestConditions,
        BlobRequestConditions destRequestConditions) {
        try {
            return withContext(context -> copyFromUrlWithResponse(copySource, metadata, tags, tier,
                sourceModifiedRequestConditions, destRequestConditions, context));
        } catch (RuntimeException ex) {
            return monoError(logger, ex);
        }
    }

    Mono<Response<String>> copyFromUrlWithResponse(String copySource, Map<String, String> metadata,
        Map<String, String> tags, AccessTier tier, RequestConditions sourceModifiedRequestConditions,
        BlobRequestConditions destRequestConditions, Context context) {
        sourceModifiedRequestConditions = sourceModifiedRequestConditions == null
            ? new RequestConditions() : sourceModifiedRequestConditions;
        destRequestConditions = destRequestConditions == null ? new BlobRequestConditions() : destRequestConditions;

        URL url;
        try {
            url = new URL(copySource);
        } catch (MalformedURLException ex) {
            throw logger.logExceptionAsError(new IllegalArgumentException("'copySource' is not a valid url."));
        }

        return this.azureBlobStorage.blobs().copyFromURLWithRestResponseAsync(
            null, null, url, null, metadata, tier, sourceModifiedRequestConditions.getIfModifiedSince(),
            sourceModifiedRequestConditions.getIfUnmodifiedSince(), sourceModifiedRequestConditions.getIfMatch(),
            sourceModifiedRequestConditions.getIfNoneMatch(), destRequestConditions.getIfModifiedSince(),
            destRequestConditions.getIfUnmodifiedSince(), destRequestConditions.getIfMatch(),
            destRequestConditions.getIfNoneMatch(), destRequestConditions.getLeaseId(), null, null, tagsToString(tags),
            context)
            .map(rb -> new SimpleResponse<>(rb, rb.getDeserializedHeaders().getCopyId()));
    }

    /**
     * Reads the entire blob. Uploading data must be done from the {@link BlockBlobClient}, {@link PageBlobClient}, or
     * {@link AppendBlobClient}.
     *
     * <p><strong>Code Samples</strong></p>
     *
     * {@codesnippet com.azure.storage.blob.specialized.BlobAsyncClientBase.download}
     *
     * <p>For more information, see the
     * <a href="https://docs.microsoft.com/en-us/rest/api/storageservices/get-blob">Azure Docs</a></p>
     *
     * @return A reactive response containing the blob data.
     */
    public Flux<ByteBuffer> download() {
        try {
            return downloadWithResponse(null, null, null, false)
                .flatMapMany(BlobDownloadAsyncResponse::getValue);
        } catch (RuntimeException ex) {
            return fluxError(logger, ex);
        }
    }

    /**
     * Reads a range of bytes from a blob. Uploading data must be done from the {@link BlockBlobClient}, {@link
     * PageBlobClient}, or {@link AppendBlobClient}.
     *
     * <p><strong>Code Samples</strong></p>
     *
     * {@codesnippet com.azure.storage.blob.specialized.BlobAsyncClientBase.downloadWithResponse#BlobRange-DownloadRetryOptions-BlobRequestConditions-boolean}
     *
     * <p>For more information, see the
     * <a href="https://docs.microsoft.com/en-us/rest/api/storageservices/get-blob">Azure Docs</a></p>
     *
     * @param range {@link BlobRange}
     * @param options {@link DownloadRetryOptions}
     * @param requestConditions {@link BlobRequestConditions}
     * @param getRangeContentMd5 Whether the contentMD5 for the specified blob range should be returned.
     * @return A reactive response containing the blob data.
     */
    public Mono<BlobDownloadAsyncResponse> downloadWithResponse(BlobRange range, DownloadRetryOptions options,
        BlobRequestConditions requestConditions, boolean getRangeContentMd5) {
        try {
            return withContext(context ->
                downloadWithResponse(range, options, requestConditions, getRangeContentMd5,
                    context));
        } catch (RuntimeException ex) {
            return monoError(logger, ex);
        }
    }

    Mono<BlobDownloadAsyncResponse> downloadWithResponse(BlobRange range, DownloadRetryOptions options,
        BlobRequestConditions requestConditions, boolean getRangeContentMd5, Context context) {
        return downloadHelper(range, options, requestConditions, getRangeContentMd5, context)
            .map(response -> new BlobDownloadAsyncResponse(response.getRequest(), response.getStatusCode(),
                response.getHeaders(), response.getValue(), response.getDeserializedHeaders()));
    }

    private Mono<ReliableDownload> downloadHelper(BlobRange range, DownloadRetryOptions options,
        BlobRequestConditions requestConditions, boolean getRangeContentMd5, Context context) {
        range = range == null ? new BlobRange(0) : range;
        Boolean getMD5 = getRangeContentMd5 ? getRangeContentMd5 : null;
        requestConditions = requestConditions == null ? new BlobRequestConditions() : requestConditions;
        HttpGetterInfo info = new HttpGetterInfo()
            .setOffset(range.getOffset())
            .setCount(range.getCount())
            .setETag(requestConditions.getIfMatch());

        return azureBlobStorage.blobs().downloadWithRestResponseAsync(null, null, snapshot, versionId, null,
            range.toHeaderValue(), requestConditions.getLeaseId(), getMD5, null, requestConditions.getIfModifiedSince(),
            requestConditions.getIfUnmodifiedSince(), requestConditions.getIfMatch(),
            requestConditions.getIfNoneMatch(), null, customerProvidedKey, context)
            .map(response -> {
                info.setETag(response.getDeserializedHeaders().getETag());
                return new ReliableDownload(response, options, info, updatedInfo ->
                    downloadHelper(new BlobRange(updatedInfo.getOffset(), updatedInfo.getCount()), options,
                        new BlobRequestConditions().setIfMatch(info.getETag()), false, context));
            });
    }

    /**
     * Downloads the entire blob into a file specified by the path.
     *
     * <p>The file will be created and must not exist, if the file already exists a {@link FileAlreadyExistsException}
     * will be thrown.</p>
     *
     * <p><strong>Code Samples</strong></p>
     *
     * {@codesnippet com.azure.storage.blob.specialized.BlobAsyncClientBase.downloadToFile#String}
     *
     * <p>For more information, see the
     * <a href="https://docs.microsoft.com/en-us/rest/api/storageservices/get-blob">Azure Docs</a></p>
     *
     * @param filePath A {@link String} representing the filePath where the downloaded data will be written.
     * @return A reactive response containing the blob properties and metadata.
     */
    public Mono<BlobProperties> downloadToFile(String filePath) {
        return downloadToFile(filePath, false);
    }

    /**
     * Downloads the entire blob into a file specified by the path.
     *
     * <p>If overwrite is set to false, the file will be created and must not exist, if the file already exists a
     * {@link FileAlreadyExistsException} will be thrown.</p>
     *
     * <p><strong>Code Samples</strong></p>
     *
     * {@codesnippet com.azure.storage.blob.specialized.BlobAsyncClientBase.downloadToFile#String-boolean}
     *
     * <p>For more information, see the
     * <a href="https://docs.microsoft.com/en-us/rest/api/storageservices/get-blob">Azure Docs</a></p>
     *
     * @param filePath A {@link String} representing the filePath where the downloaded data will be written.
     * @param overwrite Whether or not to overwrite the file, should the file exist.
     * @return A reactive response containing the blob properties and metadata.
     */
    public Mono<BlobProperties> downloadToFile(String filePath, boolean overwrite) {
        try {
            Set<OpenOption> openOptions = null;
            if (overwrite) {
                openOptions = new HashSet<>();
                openOptions.add(StandardOpenOption.CREATE);
                openOptions.add(StandardOpenOption.TRUNCATE_EXISTING); // If the file already exists and it is opened
                // for WRITE access, then its length is truncated to 0.
                openOptions.add(StandardOpenOption.READ);
                openOptions.add(StandardOpenOption.WRITE);
            }
            return downloadToFileWithResponse(filePath, null, null, null, null, false, openOptions)
                .flatMap(FluxUtil::toMono);
        } catch (RuntimeException ex) {
            return monoError(logger, ex);
        }
    }

    /**
     * Downloads the entire blob into a file specified by the path.
     *
     * <p>The file will be created and must not exist, if the file already exists a {@link FileAlreadyExistsException}
     * will be thrown.</p>
     *
     * <p><strong>Code Samples</strong></p>
     *
     * {@codesnippet com.azure.storage.blob.specialized.BlobAsyncClientBase.downloadToFileWithResponse#String-BlobRange-ParallelTransferOptions-DownloadRetryOptions-BlobRequestConditions-boolean}
     *
     * <p>For more information, see the
     * <a href="https://docs.microsoft.com/en-us/rest/api/storageservices/get-blob">Azure Docs</a></p>
     *
     * @param filePath A {@link String} representing the filePath where the downloaded data will be written.
     * @param range {@link BlobRange}
     * @param parallelTransferOptions {@link ParallelTransferOptions} to use to download to file. Number of parallel
     * transfers parameter is ignored.
     * @param options {@link DownloadRetryOptions}
     * @param requestConditions {@link BlobRequestConditions}
     * @param rangeGetContentMd5 Whether the contentMD5 for the specified blob range should be returned.
     * @return A reactive response containing the blob properties and metadata.
     * @throws IllegalArgumentException If {@code blockSize} is less than 0 or greater than 4000MB.
     * @throws UncheckedIOException If an I/O error occurs.
     */
    public Mono<Response<BlobProperties>> downloadToFileWithResponse(String filePath, BlobRange range,
        ParallelTransferOptions parallelTransferOptions, DownloadRetryOptions options,
        BlobRequestConditions requestConditions, boolean rangeGetContentMd5) {
        return downloadToFileWithResponse(filePath, range, parallelTransferOptions, options, requestConditions,
            rangeGetContentMd5, null);
    }

    /**
     * Downloads the entire blob into a file specified by the path.
     *
     * <p>By default the file will be created and must not exist, if the file already exists a
     * {@link FileAlreadyExistsException} will be thrown. To override this behavior, provide appropriate
     * {@link OpenOption OpenOptions} </p>
     *
     * <p><strong>Code Samples</strong></p>
     *
     * {@codesnippet com.azure.storage.blob.specialized.BlobAsyncClientBase.downloadToFileWithResponse#String-BlobRange-ParallelTransferOptions-DownloadRetryOptions-BlobRequestConditions-boolean-Set}
     *
     * <p>For more information, see the
     * <a href="https://docs.microsoft.com/en-us/rest/api/storageservices/get-blob">Azure Docs</a></p>
     *
     * @param filePath A {@link String} representing the filePath where the downloaded data will be written.
     * @param range {@link BlobRange}
     * @param parallelTransferOptions {@link ParallelTransferOptions} to use to download to file. Number of parallel
     * transfers parameter is ignored.
     * @param options {@link DownloadRetryOptions}
     * @param requestConditions {@link BlobRequestConditions}
     * @param rangeGetContentMd5 Whether the contentMD5 for the specified blob range should be returned.
     * @param openOptions {@link OpenOption OpenOptions} to use to configure how to open or create the file.
     * @return A reactive response containing the blob properties and metadata.
     * @throws IllegalArgumentException If {@code blockSize} is less than 0 or greater than 4000MB.
     * @throws UncheckedIOException If an I/O error occurs.
     */
    public Mono<Response<BlobProperties>> downloadToFileWithResponse(String filePath, BlobRange range,
        ParallelTransferOptions parallelTransferOptions, DownloadRetryOptions options,
        BlobRequestConditions requestConditions, boolean rangeGetContentMd5, Set<OpenOption> openOptions) {
        try {
            return withContext(context ->
                downloadToFileWithResponse(filePath, range, parallelTransferOptions, options,
                    requestConditions, rangeGetContentMd5, openOptions, context));
        } catch (RuntimeException ex) {
            return monoError(logger, ex);
        }
    }

    Mono<Response<BlobProperties>> downloadToFileWithResponse(String filePath, BlobRange range,
        ParallelTransferOptions parallelTransferOptions, DownloadRetryOptions downloadRetryOptions,
        BlobRequestConditions requestConditions, boolean rangeGetContentMd5, Set<OpenOption> openOptions,
        Context context) {
        BlobRange finalRange = range == null ? new BlobRange(0) : range;
        final ParallelTransferOptions finalParallelTransferOptions =
            ModelHelper.populateAndApplyDefaults(parallelTransferOptions);
        BlobRequestConditions finalConditions = requestConditions == null
            ? new BlobRequestConditions() : requestConditions;

        // Default behavior is not to overwrite
        if (openOptions == null) {
            openOptions = new HashSet<>();
            openOptions.add(StandardOpenOption.CREATE_NEW);
            openOptions.add(StandardOpenOption.WRITE);
            openOptions.add(StandardOpenOption.READ);
        }

        AsynchronousFileChannel channel = downloadToFileResourceSupplier(filePath, openOptions);
        return Mono.just(channel)
            .flatMap(c -> this.downloadToFileImpl(c, finalRange, finalParallelTransferOptions,
                downloadRetryOptions, finalConditions, rangeGetContentMd5, context))
            .doFinally(signalType -> this.downloadToFileCleanup(channel, filePath, signalType));
    }

    private AsynchronousFileChannel downloadToFileResourceSupplier(String filePath, Set<OpenOption> openOptions) {
        try {
            return AsynchronousFileChannel.open(Paths.get(filePath), openOptions, null);
        } catch (IOException e) {
            throw logger.logExceptionAsError(new UncheckedIOException(e));
        }
    }

    private Mono<Response<BlobProperties>> downloadToFileImpl(AsynchronousFileChannel file, BlobRange finalRange,
        ParallelTransferOptions finalParallelTransferOptions, DownloadRetryOptions downloadRetryOptions,
        BlobRequestConditions requestConditions, boolean rangeGetContentMd5, Context context) {
        // See ProgressReporter for an explanation on why this lock is necessary and why we use AtomicLong.
        Lock progressLock = new ReentrantLock();
        AtomicLong totalProgress = new AtomicLong(0);

        /*
         * Downloads the first chunk and gets the size of the data and etag if not specified by the user.
         */
        return getSetupMono(finalRange, finalParallelTransferOptions, downloadRetryOptions, requestConditions,
            rangeGetContentMd5, context)
            .flatMap(setupTuple3 -> {
                long newCount = setupTuple3.getT1();
                BlobRequestConditions finalConditions = setupTuple3.getT2();

                int numChunks = calculateNumBlocks(newCount, finalParallelTransferOptions.getBlockSizeLong());

                // In case it is an empty blob, this ensures we still actually perform a download operation.
                numChunks = numChunks == 0 ? 1 : numChunks;

                BlobDownloadAsyncResponse initialResponse = setupTuple3.getT3();
                return Flux.range(0, numChunks)
                    .flatMap(chunkNum -> {
                        // The first chunk was retrieved during setup.
                        if (chunkNum == 0) {
                            return writeBodyToFile(initialResponse, file, 0, finalParallelTransferOptions, progressLock,
                                totalProgress);
                        }

                        // Calculate whether we need a full chunk or something smaller because we are at the end.
                        long modifier = chunkNum.longValue() * finalParallelTransferOptions.getBlockSizeLong();
                        long chunkSizeActual = Math.min(finalParallelTransferOptions.getBlockSizeLong(),
                            newCount - modifier);
                        BlobRange chunkRange = new BlobRange(finalRange.getOffset() + modifier, chunkSizeActual);

                        // Make the download call.
                        return this.downloadWithResponse(chunkRange, downloadRetryOptions, finalConditions,
                            rangeGetContentMd5, null)
                            .subscribeOn(Schedulers.elastic())
                            .flatMap(response ->
                                writeBodyToFile(response, file, chunkNum, finalParallelTransferOptions, progressLock,
                                    totalProgress));
                    })
                    // Only the first download call returns a value.
                    .then(Mono.just(buildBlobPropertiesResponse(initialResponse)));
            });
    }

    private int calculateNumBlocks(long dataSize, long blockLength) {
        // Can successfully cast to an int because MaxBlockSize is an int, which this expression must be less than.
        int numBlocks = toIntExact(dataSize / blockLength);
        // Include an extra block for trailing data.
        if (dataSize % blockLength != 0) {
            numBlocks++;
        }
        return numBlocks;
    }

    /*
    Download the first chunk. Construct a Mono which will emit the total count for calculating the number of chunks,
    access conditions containing the etag to lock on, and the response from downloading the first chunk.
     */
    private Mono<Tuple3<Long, BlobRequestConditions, BlobDownloadAsyncResponse>> getSetupMono(BlobRange range,
        ParallelTransferOptions parallelTransferOptions, DownloadRetryOptions downloadRetryOptions,
        BlobRequestConditions requestConditions, boolean rangeGetContentMd5, Context context) {
        // We will scope our initial download to either be one chunk or the total size.
        long initialChunkSize = range.getCount() != null
            && range.getCount() < parallelTransferOptions.getBlockSizeLong()
            ? range.getCount() : parallelTransferOptions.getBlockSizeLong();

        return this.downloadWithResponse(new BlobRange(range.getOffset(), initialChunkSize), downloadRetryOptions,
            requestConditions, rangeGetContentMd5, context)
            .subscribeOn(Schedulers.elastic())
            .flatMap(response -> {
                /*
                Either the etag was set and it matches because the download succeeded, so this is a no-op, or there
                was no etag, so we set it here. ETag locking is vital to ensure we download one, consistent view
                of the file.
                 */
                BlobRequestConditions newConditions = setEtag(requestConditions,
                    response.getDeserializedHeaders().getETag());

                // Extract the total length of the blob from the contentRange header. e.g. "bytes 1-6/7"
                long totalLength = extractTotalBlobLength(response.getDeserializedHeaders().getContentRange());

                /*
                If the user either didn't specify a count or they specified a count greater than the size of the
                remaining data, take the size of the remaining data. This is to prevent the case where the count
                is much much larger than the size of the blob and we could try to download at an invalid offset.
                 */
                long newCount = range.getCount() == null || range.getCount() > (totalLength - range.getOffset())
                    ? totalLength - range.getOffset() : range.getCount();

                return Mono.zip(Mono.just(newCount), Mono.just(newConditions), Mono.just(response));
            })
            .onErrorResume(BlobStorageException.class, blobStorageException -> {
                /*
                 * In the case of an empty blob, we still want to report success and give back valid headers.
                 * Attempting a range download on an empty blob will return an InvalidRange error code and a
                 * Content-Range header of the format "bytes * /0". We need to double check that the total size is zero
                 * in the case that the customer has attempted an invalid range on a non-zero length blob.
                 */
                if (blobStorageException.getErrorCode() == BlobErrorCode.INVALID_RANGE
                    && extractTotalBlobLength(blobStorageException.getResponse()
                    .getHeaders().getValue("Content-Range")) == 0) {

                    return this.downloadWithResponse(new BlobRange(0, 0L), downloadRetryOptions, requestConditions,
                        rangeGetContentMd5, context)
                        .subscribeOn(Schedulers.elastic())
                        .flatMap(response -> {
                            /*
                            Ensure the blob is still 0 length by checking our download was the full length.
                            (200 is for full blob; 206 is partial).
                             */
                            if (response.getStatusCode() != 200) {
                                Mono.error(new IllegalStateException("Blob was modified mid download. It was "
                                    + "originally 0 bytes and is now larger."));
                            }
                            return Mono.zip(Mono.just(0L), Mono.just(requestConditions), Mono.just(response));
                        });
                }

                return Mono.error(blobStorageException);
            });
    }

    private static BlobRequestConditions setEtag(BlobRequestConditions requestConditions, String etag) {
        //We don't want to modify the user's object, so we'll create a duplicate and set the retrieved etag.
        return new BlobRequestConditions()
            .setIfModifiedSince(
                requestConditions.getIfModifiedSince())
            .setIfUnmodifiedSince(
                requestConditions.getIfModifiedSince())
            .setIfMatch(etag)
            .setIfNoneMatch(
                requestConditions.getIfNoneMatch())
            .setLeaseId(requestConditions.getLeaseId());
    }

    private static Mono<Void> writeBodyToFile(BlobDownloadAsyncResponse response, AsynchronousFileChannel file,
        long chunkNum, ParallelTransferOptions finalParallelTransferOptions, Lock progressLock,
        AtomicLong totalProgress) {

        // Extract the body.
        Flux<ByteBuffer> data = response.getValue();

        // Report progress as necessary.
        data = ProgressReporter.addParallelProgressReporting(data,
            finalParallelTransferOptions.getProgressReceiver(), progressLock, totalProgress);

        // Write to the file.
        return FluxUtil.writeFile(data, file, chunkNum * finalParallelTransferOptions.getBlockSizeLong());
    }

    private static Response<BlobProperties> buildBlobPropertiesResponse(BlobDownloadAsyncResponse response) {
        // blobSize determination - contentLength only returns blobSize if the download is not chunked.
        long blobSize = response.getDeserializedHeaders().getContentRange() == null
            ? response.getDeserializedHeaders().getContentLength()
            : extractTotalBlobLength(response.getDeserializedHeaders().getContentRange());
        BlobProperties properties = new BlobProperties(null, response.getDeserializedHeaders().getLastModified(),
            response.getDeserializedHeaders().getETag(), blobSize, response.getDeserializedHeaders().getContentType(),
            null, response.getDeserializedHeaders().getContentEncoding(),
            response.getDeserializedHeaders().getContentDisposition(),
            response.getDeserializedHeaders().getContentLanguage(), response.getDeserializedHeaders().getCacheControl(),
            response.getDeserializedHeaders().getBlobSequenceNumber(), response.getDeserializedHeaders().getBlobType(),
            response.getDeserializedHeaders().getLeaseStatus(), response.getDeserializedHeaders().getLeaseState(),
            response.getDeserializedHeaders().getLeaseDuration(), response.getDeserializedHeaders().getCopyId(),
            response.getDeserializedHeaders().getCopyStatus(), response.getDeserializedHeaders().getCopySource(),
            response.getDeserializedHeaders().getCopyProgress(),
            response.getDeserializedHeaders().getCopyCompletionTime(),
            response.getDeserializedHeaders().getCopyStatusDescription(),
            response.getDeserializedHeaders().isServerEncrypted(), null, null, null, null, null,
            response.getDeserializedHeaders().getEncryptionKeySha256(),
            response.getDeserializedHeaders().getEncryptionScope(), null,
            response.getDeserializedHeaders().getMetadata(),
            response.getDeserializedHeaders().getBlobCommittedBlockCount(),
            response.getDeserializedHeaders().getTagCount());
        return new SimpleResponse<>(response.getRequest(), response.getStatusCode(), response.getHeaders(), properties);
    }

    private static long extractTotalBlobLength(String contentRange) {
        return Long.parseLong(contentRange.split("/")[1]);
    }

    private void downloadToFileCleanup(AsynchronousFileChannel channel, String filePath, SignalType signalType) {
        try {
            channel.close();
            if (!signalType.equals(SignalType.ON_COMPLETE)) {
                Files.deleteIfExists(Paths.get(filePath));
                logger.verbose("Downloading to file failed. Cleaning up resources.");
            }
        } catch (IOException e) {
            throw logger.logExceptionAsError(new UncheckedIOException(e));
        }
    }

    /**
     * Deletes the specified blob or snapshot. Note that deleting a blob also deletes all its snapshots.
     *
     * <p><strong>Code Samples</strong></p>
     *
     * {@codesnippet com.azure.storage.blob.specialized.BlobAsyncClientBase.delete}
     *
     * <p>For more information, see the
     * <a href="https://docs.microsoft.com/en-us/rest/api/storageservices/delete-blob">Azure Docs</a></p>
     *
     * @return A reactive response signalling completion.
     */
    public Mono<Void> delete() {
        try {
            return deleteWithResponse(null, null).flatMap(FluxUtil::toMono);
        } catch (RuntimeException ex) {
            return monoError(logger, ex);
        }
    }

    /**
     * Deletes the specified blob or snapshot. Note that deleting a blob also deletes all its snapshots.
     *
     * <p><strong>Code Samples</strong></p>
     *
     * {@codesnippet com.azure.storage.blob.specialized.BlobAsyncClientBase.deleteWithResponse#DeleteSnapshotsOptionType-BlobRequestConditions}
     *
     * <p>For more information, see the
     * <a href="https://docs.microsoft.com/en-us/rest/api/storageservices/delete-blob">Azure Docs</a></p>
     *
     * @param deleteBlobSnapshotOptions Specifies the behavior for deleting the snapshots on this blob. {@code Include}
     * will delete the base blob and all snapshots. {@code Only} will delete only the snapshots. If a snapshot is being
     * deleted, you must pass null.
     * @param requestConditions {@link BlobRequestConditions}
     * @return A reactive response signalling completion.
     */
    public Mono<Response<Void>> deleteWithResponse(DeleteSnapshotsOptionType deleteBlobSnapshotOptions,
        BlobRequestConditions requestConditions) {
        try {
            return withContext(context -> deleteWithResponse(deleteBlobSnapshotOptions,
                requestConditions, context));
        } catch (RuntimeException ex) {
            return monoError(logger, ex);
        }
    }

    Mono<Response<Void>> deleteWithResponse(DeleteSnapshotsOptionType deleteBlobSnapshotOptions,
        BlobRequestConditions requestConditions, Context context) {
        requestConditions = requestConditions == null ? new BlobRequestConditions() : requestConditions;

        return this.azureBlobStorage.blobs().deleteWithRestResponseAsync(null, null, snapshot, versionId,
            null, requestConditions.getLeaseId(), deleteBlobSnapshotOptions, requestConditions.getIfModifiedSince(),
            requestConditions.getIfUnmodifiedSince(), requestConditions.getIfMatch(),
            requestConditions.getIfNoneMatch(), null, context)
            .map(response -> new SimpleResponse<>(response, null));
    }

    /**
     * Returns the blob's metadata and properties.
     *
     * <p><strong>Code Samples</strong></p>
     *
     * {@codesnippet com.azure.storage.blob.specialized.BlobAsyncClientBase.getProperties}
     *
     * <p>For more information, see the
     * <a href="https://docs.microsoft.com/en-us/rest/api/storageservices/get-blob-properties">Azure Docs</a></p>
     *
     * @return A reactive response containing the blob properties and metadata.
     */
    public Mono<BlobProperties> getProperties() {
        try {
            return getPropertiesWithResponse(null).flatMap(FluxUtil::toMono);
        } catch (RuntimeException ex) {
            return monoError(logger, ex);
        }
    }

    /**
     * Returns the blob's metadata and properties.
     *
     * <p><strong>Code Samples</strong></p>
     *
     * {@codesnippet com.azure.storage.blob.specialized.BlobAsyncClientBase.getPropertiesWithResponse#BlobRequestConditions}
     *
     * <p>For more information, see the
     * <a href="https://docs.microsoft.com/en-us/rest/api/storageservices/get-blob-properties">Azure Docs</a></p>
     *
     * @param requestConditions {@link BlobRequestConditions}
     * @return A reactive response containing the blob properties and metadata.
     */
    public Mono<Response<BlobProperties>> getPropertiesWithResponse(BlobRequestConditions requestConditions) {
        try {
            return withContext(context -> getPropertiesWithResponse(requestConditions, context));
        } catch (RuntimeException ex) {
            return monoError(logger, ex);
        }
    }

    Mono<Response<BlobProperties>> getPropertiesWithResponse(BlobRequestConditions requestConditions, Context context) {
        requestConditions = requestConditions == null ? new BlobRequestConditions() : requestConditions;
        context = context == null ? Context.NONE : context;

        return this.azureBlobStorage.blobs().getPropertiesWithRestResponseAsync(
            null, null, snapshot, versionId, null, requestConditions.getLeaseId(),
            requestConditions.getIfModifiedSince(),
            requestConditions.getIfUnmodifiedSince(), requestConditions.getIfMatch(),
            requestConditions.getIfNoneMatch(), null, customerProvidedKey,
            context.addData(AZ_TRACING_NAMESPACE_KEY, STORAGE_TRACING_NAMESPACE_VALUE))
            .map(rb -> {
                BlobGetPropertiesHeaders hd = rb.getDeserializedHeaders();
                BlobProperties properties = new BlobProperties(hd.getCreationTime(), hd.getLastModified(), hd.getETag(),
                    hd.getContentLength() == null ? 0 : hd.getContentLength(), hd.getContentType(), hd.getContentMD5(),
                    hd.getContentEncoding(), hd.getContentDisposition(), hd.getContentLanguage(), hd.getCacheControl(),
                    hd.getBlobSequenceNumber(), hd.getBlobType(), hd.getLeaseStatus(), hd.getLeaseState(),
                    hd.getLeaseDuration(), hd.getCopyId(), hd.getCopyStatus(), hd.getCopySource(), hd.getCopyProgress(),
                    hd.getCopyCompletionTime(), hd.getCopyStatusDescription(), hd.isServerEncrypted(),
                    hd.isIncrementalCopy(), hd.getDestinationSnapshot(), AccessTier.fromString(hd.getAccessTier()),
                    hd.isAccessTierInferred(), ArchiveStatus.fromString(hd.getArchiveStatus()),
<<<<<<< HEAD
                    hd.getEncryptionKeySha256(), hd.getEncryptionScope(), hd.getAccessTierChangeTime(),
                    hd.getMetadata(), hd.getBlobCommittedBlockCount(), hd.getTagCount());
=======
                    hd.getEncryptionKeySha256(), hd.getAccessTierChangeTime(), hd.getMetadata(),
                    hd.getBlobCommittedBlockCount(), hd.getVersionId(), hd.isCurrentVersion());
>>>>>>> 673a3276
                return new SimpleResponse<>(rb, properties);
            });
    }

    /**
     * Changes a blob's HTTP header properties. if only one HTTP header is updated, the others will all be erased. In
     * order to preserve existing values, they must be passed alongside the header being changed.
     *
     * <p><strong>Code Samples</strong></p>
     *
     * {@codesnippet com.azure.storage.blob.specialized.BlobAsyncClientBase.setHttpHeaders#BlobHttpHeaders}
     *
     * <p>For more information, see the
     * <a href="https://docs.microsoft.com/en-us/rest/api/storageservices/set-blob-properties">Azure Docs</a></p>
     *
     * @param headers {@link BlobHttpHeaders}
     * @return A reactive response signalling completion.
     */
    public Mono<Void> setHttpHeaders(BlobHttpHeaders headers) {
        try {
            return setHttpHeadersWithResponse(headers, null).flatMap(FluxUtil::toMono);
        } catch (RuntimeException ex) {
            return monoError(logger, ex);
        }
    }

    /**
     * Changes a blob's HTTP header properties. if only one HTTP header is updated, the others will all be erased. In
     * order to preserve existing values, they must be passed alongside the header being changed.
     *
     * <p><strong>Code Samples</strong></p>
     *
     * {@codesnippet com.azure.storage.blob.specialized.BlobAsyncClientBase.setHttpHeadersWithResponse#BlobHttpHeaders-BlobRequestConditions}
     *
     * <p>For more information, see the
     * <a href="https://docs.microsoft.com/en-us/rest/api/storageservices/set-blob-properties">Azure Docs</a></p>
     *
     * @param headers {@link BlobHttpHeaders}
     * @param requestConditions {@link BlobRequestConditions}
     * @return A reactive response signalling completion.
     */
    public Mono<Response<Void>> setHttpHeadersWithResponse(BlobHttpHeaders headers,
        BlobRequestConditions requestConditions) {
        try {
            return withContext(context -> setHttpHeadersWithResponse(headers, requestConditions, context));
        } catch (RuntimeException ex) {
            return monoError(logger, ex);
        }
    }

    Mono<Response<Void>> setHttpHeadersWithResponse(BlobHttpHeaders headers, BlobRequestConditions requestConditions,
        Context context) {
        requestConditions = requestConditions == null ? new BlobRequestConditions() : requestConditions;

        return this.azureBlobStorage.blobs().setHTTPHeadersWithRestResponseAsync(
            null, null, null, requestConditions.getLeaseId(), requestConditions.getIfModifiedSince(),
            requestConditions.getIfUnmodifiedSince(), requestConditions.getIfMatch(),
            requestConditions.getIfNoneMatch(), null, headers, context)
            .map(response -> new SimpleResponse<>(response, null));
    }

    /**
     * Changes a blob's metadata. The specified metadata in this method will replace existing metadata. If old values
     * must be preserved, they must be downloaded and included in the call to this method.
     *
     * <p><strong>Code Samples</strong></p>
     *
     * {@codesnippet com.azure.storage.blob.specialized.BlobAsyncClientBase.setMetadata#Map}
     *
     * <p>For more information, see the
     * <a href="https://docs.microsoft.com/en-us/rest/api/storageservices/set-blob-metadata">Azure Docs</a></p>
     *
     * @param metadata Metadata to associate with the blob.
     * @return A reactive response signalling completion.
     */
    public Mono<Void> setMetadata(Map<String, String> metadata) {
        try {
            return setMetadataWithResponse(metadata, null).flatMap(FluxUtil::toMono);
        } catch (RuntimeException ex) {
            return monoError(logger, ex);
        }
    }

    /**
     * Changes a blob's metadata. The specified metadata in this method will replace existing metadata. If old values
     * must be preserved, they must be downloaded and included in the call to this method.
     *
     * <p><strong>Code Samples</strong></p>
     *
     * {@codesnippet com.azure.storage.blob.specialized.BlobAsyncClientBase.setMetadataWithResponse#Map-BlobRequestConditions}
     *
     * <p>For more information, see the
     * <a href="https://docs.microsoft.com/en-us/rest/api/storageservices/set-blob-metadata">Azure Docs</a></p>
     *
     * @param metadata Metadata to associate with the blob.
     * @param requestConditions {@link BlobRequestConditions}
     * @return A reactive response signalling completion.
     */
    public Mono<Response<Void>> setMetadataWithResponse(Map<String, String> metadata,
        BlobRequestConditions requestConditions) {
        try {
            return withContext(context -> setMetadataWithResponse(metadata, requestConditions, context));
        } catch (RuntimeException ex) {
            return monoError(logger, ex);
        }
    }

    Mono<Response<Void>> setMetadataWithResponse(Map<String, String> metadata, BlobRequestConditions requestConditions,
        Context context) {
        requestConditions = requestConditions == null ? new BlobRequestConditions() : requestConditions;
<<<<<<< HEAD
=======
        context = context == null ? Context.NONE : context;
>>>>>>> 673a3276

        return this.azureBlobStorage.blobs().setMetadataWithRestResponseAsync(
            null, null, null, metadata, requestConditions.getLeaseId(), requestConditions.getIfModifiedSince(),
            requestConditions.getIfUnmodifiedSince(), requestConditions.getIfMatch(),
            requestConditions.getIfNoneMatch(), null, customerProvidedKey, encryptionScope,
<<<<<<< HEAD
            context)
=======
            context.addData(AZ_TRACING_NAMESPACE_KEY, STORAGE_TRACING_NAMESPACE_VALUE))
>>>>>>> 673a3276
            .map(response -> new SimpleResponse<>(response, null));
    }

    /**
     * Returns the blob's tags.
     *
     * <p><strong>Code Samples</strong></p>
     *
     * {@codesnippet com.azure.storage.blob.specialized.BlobAsyncClientBase.getTags}
     *
     * <p>For more information, see the
     * <a href="GET DOCS LINK">Azure Docs</a></p>
     *
     * @return A reactive response containing the blob's tags.
     */
    public Mono<Map<String, String>> getTags() {
        return this.getTagsWithResponse().map(Response::getValue);
    }

    /**
     * Returns the blob's tags.
     *
     * <p><strong>Code Samples</strong></p>
     *
     * {@codesnippet com.azure.storage.blob.specialized.BlobAsyncClientBase.getTagsWithResponse}
     *
     * <p>For more information, see the
     * <a href="GET DOCS LINK">Azure Docs</a></p>
     *
     * @return A reactive response containing the blob's tags.
     */
    public Mono<Response<Map<String, String>>> getTagsWithResponse() {
        try {
            return withContext(this::getTagsWithResponse);
        } catch (RuntimeException ex) {
            return monoError(logger, ex);
        }
    }

    Mono<Response<Map<String, String>>> getTagsWithResponse(Context context) {
        return this.azureBlobStorage.blobs().getTagsWithRestResponseAsync(null, null, null, null, snapshot,
            null /* versionId */, context)
            .map(response -> {
                Map<String, String> tags = new HashMap<>();
                for(BlobTag tag : response.getValue().getBlobTagSet()) {
                    tags.put(tag.getKey(), tag.getValue());
                }
                return new SimpleResponse<>(response, tags);
            });
    }

    /**
     * Sets user defined tags. The specified tags in this method will replace existing tags. If old values must be
     * preserved, they must be downloaded and included in the call to this method.
     *
     * <p><strong>Code Samples</strong></p>
     *
     * {@codesnippet com.azure.storage.blob.specialized.BlobAsyncClientBase.setTags#Map}
     *
     * <p>For more information, see the
     * <a href="ADD DOCS LINK">Azure Docs</a></p>
     *
     * @param tags Tags to associate with the blob.
     * @return A reactive response signaling completion.
     */
    public Mono<Void> setTags(Map<String, String> tags) {
        return this.setTagsWithResponse(tags).flatMap(FluxUtil::toMono);
    }

    /**
     * Sets user defined tags. The specified tags in this method will replace existing tags. If old values must be
     * preserved, they must be downloaded and included in the call to this method.
     *
     * <p><strong>Code Samples</strong></p>
     *
     * {@codesnippet com.azure.storage.blob.specialized.BlobAsyncClientBase.setTagsWithResponse#Map}
     *
     * <p>For more information, see the
     * <a href="ADD DOCS LINK">Azure Docs</a></p>
     *
     * @param tags Tags to associate with the blob.
     * @return A reactive response signaling completion.
     */
    public Mono<Response<Void>> setTagsWithResponse(Map<String, String> tags) {
        try {
            return withContext(context -> setTagsWithResponse(tags, context));
        } catch (RuntimeException ex) {
            return monoError(logger, ex);
        }
    }

    Mono<Response<Void>> setTagsWithResponse(Map<String, String> tags, Context context) {
        List<BlobTag> tagList = null;
        if (tags != null) {
            tagList = new ArrayList<>();
            for (String tag : tags.keySet()) {
                tagList.add(new BlobTag().setKey(tag).setValue(tags.get(tag)));
            }
        }
        BlobTags t = new BlobTags().setBlobTagSet(tagList);
        return this.azureBlobStorage.blobs().setTagsWithRestResponseAsync(null, null, null, snapshot,
            null /* versionId */, null, null, null, t, context)
            .map(response -> new SimpleResponse<>(response, null));
    }

    /**
     * Creates a read-only snapshot of the blob.
     *
     * <p><strong>Code Samples</strong></p>
     *
     * {@codesnippet com.azure.storage.blob.specialized.BlobAsyncClientBase.createSnapshot}
     *
     * <p>For more information, see the
     * <a href="https://docs.microsoft.com/en-us/rest/api/storageservices/snapshot-blob">Azure Docs</a></p>
     *
     * @return A response containing a {@link BlobAsyncClientBase} which is used to interact with the created snapshot,
     * use {@link #getSnapshotId()} to get the identifier for the snapshot.
     */
    public Mono<BlobAsyncClientBase> createSnapshot() {
        try {
            return createSnapshotWithResponse(null, null).flatMap(FluxUtil::toMono);
        } catch (RuntimeException ex) {
            return monoError(logger, ex);
        }
    }

    /**
     * Creates a read-only snapshot of the blob.
     *
     * <p><strong>Code Samples</strong></p>
     *
     * {@codesnippet com.azure.storage.blob.specialized.BlobAsyncClientBase.createSnapshotWithResponse#Map-BlobRequestConditions}
     *
     * <p>For more information, see the
     * <a href="https://docs.microsoft.com/en-us/rest/api/storageservices/snapshot-blob">Azure Docs</a></p>
     *
     * @param metadata Metadata to associate with the blob snapshot.
     * @param requestConditions {@link BlobRequestConditions}
     * @return A response containing a {@link BlobAsyncClientBase} which is used to interact with the created snapshot,
     * use {@link #getSnapshotId()} to get the identifier for the snapshot.
     */
    public Mono<Response<BlobAsyncClientBase>> createSnapshotWithResponse(Map<String, String> metadata,
        BlobRequestConditions requestConditions) {
        try {
            return withContext(context -> createSnapshotWithResponse(metadata, requestConditions, context));
        } catch (RuntimeException ex) {
            return monoError(logger, ex);
        }
    }

    Mono<Response<BlobAsyncClientBase>> createSnapshotWithResponse(Map<String, String> metadata,
        BlobRequestConditions requestConditions, Context context) {
        requestConditions = requestConditions == null ? new BlobRequestConditions() : requestConditions;

        return this.azureBlobStorage.blobs().createSnapshotWithRestResponseAsync(
            null, null, null, metadata, requestConditions.getIfModifiedSince(),
            requestConditions.getIfUnmodifiedSince(), requestConditions.getIfMatch(),
            requestConditions.getIfNoneMatch(), requestConditions.getLeaseId(), null, customerProvidedKey,
            encryptionScope, context)
            .map(rb -> new SimpleResponse<>(rb, this.getSnapshotClient(rb.getDeserializedHeaders().getSnapshot())));
    }

    /**
     * Sets the tier on a blob. The operation is allowed on a page blob in a premium storage account or a block blob in
     * a blob storage or GPV2 account. A premium page blob's tier determines the allowed size, IOPS, and bandwidth of
     * the blob. A block blob's tier determines the Hot/Cool/Archive storage type. This does not update the blob's
     * etag.
     *
     * <p><strong>Code Samples</strong></p>
     *
     * {@codesnippet com.azure.storage.blob.specialized.BlobAsyncClientBase.setAccessTier#AccessTier}
     *
     * <p>For more information, see the
     * <a href="https://docs.microsoft.com/en-us/rest/api/storageservices/set-blob-tier">Azure Docs</a></p>
     *
     * @param tier The new tier for the blob.
     * @return A reactive response signalling completion.
     * @throws NullPointerException if {@code tier} is null.
     */
    public Mono<Void> setAccessTier(AccessTier tier) {
        try {
            return setAccessTierWithResponse(tier, null, null).flatMap(FluxUtil::toMono);
        } catch (RuntimeException ex) {
            return monoError(logger, ex);
        }
    }

    /**
     * Sets the tier on a blob. The operation is allowed on a page blob in a premium storage account or a block blob in
     * a blob storage or GPV2 account. A premium page blob's tier determines the allowed size, IOPS, and bandwidth of
     * the blob. A block blob's tier determines the Hot/Cool/Archive storage type. This does not update the blob's
     * etag.
     *
     * <p><strong>Code Samples</strong></p>
     *
     * {@codesnippet com.azure.storage.blob.specialized.BlobAsyncClientBase.setAccessTierWithResponse#AccessTier-RehydratePriority-String}
     *
     * <p>For more information, see the
     * <a href="https://docs.microsoft.com/en-us/rest/api/storageservices/set-blob-tier">Azure Docs</a></p>
     *
     * @param tier The new tier for the blob.
     * @param priority Optional priority to set for re-hydrating blobs.
     * @param leaseId The lease ID the active lease on the blob must match.
     * @return A reactive response signalling completion.
     * @throws NullPointerException if {@code tier} is null.
     */
    public Mono<Response<Void>> setAccessTierWithResponse(AccessTier tier, RehydratePriority priority, String leaseId) {
        try {
            return withContext(context -> setTierWithResponse(tier, priority, leaseId, context));
        } catch (RuntimeException ex) {
            return monoError(logger, ex);
        }
    }

    Mono<Response<Void>> setTierWithResponse(AccessTier tier, RehydratePriority priority, String leaseId,
        Context context) {
        StorageImplUtils.assertNotNull("tier", tier);

        return this.azureBlobStorage.blobs().setTierWithRestResponseAsync(
            null, null, tier, null, priority, null, leaseId, context)
            .map(response -> new SimpleResponse<>(response, null));
    }

    /**
     * Undelete restores the content and metadata of a soft-deleted blob and/or any associated soft-deleted snapshots.
     *
     * <p><strong>Code Samples</strong></p>
     *
     * {@codesnippet com.azure.storage.blob.specialized.BlobAsyncClientBase.undelete}
     *
     * <p>For more information, see the
     * <a href="https://docs.microsoft.com/en-us/rest/api/storageservices/undelete-blob">Azure Docs</a></p>
     *
     * @return A reactive response signalling completion.
     */
    public Mono<Void> undelete() {
        try {
            return undeleteWithResponse().flatMap(FluxUtil::toMono);
        } catch (RuntimeException ex) {
            return monoError(logger, ex);
        }
    }

    /**
     * Undelete restores the content and metadata of a soft-deleted blob and/or any associated soft-deleted snapshots.
     *
     * <p><strong>Code Samples</strong></p>
     *
     * {@codesnippet com.azure.storage.blob.specialized.BlobAsyncClientBase.undeleteWithResponse}
     *
     * <p>For more information, see the
     * <a href="https://docs.microsoft.com/en-us/rest/api/storageservices/undelete-blob">Azure Docs</a></p>
     *
     * @return A reactive response signalling completion.
     */
    public Mono<Response<Void>> undeleteWithResponse() {
        try {
            return withContext(this::undeleteWithResponse);
        } catch (RuntimeException ex) {
            return monoError(logger, ex);
        }
    }

    Mono<Response<Void>> undeleteWithResponse(Context context) {
        return this.azureBlobStorage.blobs().undeleteWithRestResponseAsync(null,
            null, context).map(response -> new SimpleResponse<>(response, null));
    }

    /**
     * Returns the sku name and account kind for the account.
     *
     * <p><strong>Code Samples</strong></p>
     *
     * {@codesnippet com.azure.storage.blob.specialized.BlobAsyncClientBase.getAccountInfo}
     *
     * <p>For more information, see the
     * <a href="https://docs.microsoft.com/en-us/rest/api/storageservices/get-account-information">Azure Docs</a></p>
     *
     * @return a reactor response containing the sku name and account kind.
     */
    public Mono<StorageAccountInfo> getAccountInfo() {
        try {
            return getAccountInfoWithResponse().flatMap(FluxUtil::toMono);
        } catch (RuntimeException ex) {
            return monoError(logger, ex);
        }
    }

    /**
     * Returns the sku name and account kind for the account.
     *
     * <p><strong>Code Samples</strong></p>
     *
     * {@codesnippet com.azure.storage.blob.specialized.BlobAsyncClientBase.getAccountInfoWithResponse}
     *
     * <p>For more information, see the
     * <a href="https://docs.microsoft.com/en-us/rest/api/storageservices/get-account-information">Azure Docs</a></p>
     *
     * @return a reactor response containing the sku name and account kind.
     */
    public Mono<Response<StorageAccountInfo>> getAccountInfoWithResponse() {
        try {
            return withContext(this::getAccountInfoWithResponse);
        } catch (RuntimeException ex) {
            return monoError(logger, ex);
        }
    }

    Mono<Response<StorageAccountInfo>> getAccountInfoWithResponse(Context context) {
        return this.azureBlobStorage.blobs().getAccountInfoWithRestResponseAsync(null, null, context)
            .map(rb -> {
                BlobGetAccountInfoHeaders hd = rb.getDeserializedHeaders();
                return new SimpleResponse<>(rb, new StorageAccountInfo(hd.getSkuName(), hd.getAccountKind()));
            });
    }

    /**
     * Generates a user delegation SAS for the blob using the specified {@link BlobServiceSasSignatureValues}.
     * <p>See {@link BlobServiceSasSignatureValues} for more information on how to construct a user delegation SAS.</p>
     *
     * <p><strong>Code Samples</strong></p>
     *
     * {@codesnippet com.azure.storage.blob.specialized.BlobAsyncClientBase.generateUserDelegationSas#BlobServiceSasSignatureValues-UserDelegationKey}
     *
     * @param blobServiceSasSignatureValues {@link BlobServiceSasSignatureValues}
     * @param userDelegationKey A {@link UserDelegationKey} object used to sign the SAS values.
     * @see BlobServiceAsyncClient#getUserDelegationKey(OffsetDateTime, OffsetDateTime) for more information on how to
     * get a user delegation key.
     *
     * @return A {@code String} representing all SAS query parameters.
     */
    public String generateUserDelegationSas(BlobServiceSasSignatureValues blobServiceSasSignatureValues,
        UserDelegationKey userDelegationKey) {
        return new BlobSasImplUtil(blobServiceSasSignatureValues, getContainerName(), getBlobName(),
            getSnapshotId(), getVersionId())
            .generateUserDelegationSas(userDelegationKey, getAccountName());
    }

    /**
     * Generates a service SAS for the blob using the specified {@link BlobServiceSasSignatureValues}
     * Note : The client must be authenticated via {@link StorageSharedKeyCredential}
     * <p>See {@link BlobServiceSasSignatureValues} for more information on how to construct a service SAS.</p>
     *
     * <p><strong>Code Samples</strong></p>
     *
     * {@codesnippet com.azure.storage.blob.specialized.BlobAsyncClientBase.generateSas#BlobServiceSasSignatureValues}
     *
     * @param blobServiceSasSignatureValues {@link BlobServiceSasSignatureValues}
     *
     * @return A {@code String} representing all SAS query parameters.
     */
    public String generateSas(BlobServiceSasSignatureValues blobServiceSasSignatureValues) {
        return new BlobSasImplUtil(blobServiceSasSignatureValues, getContainerName(), getBlobName(),
            getSnapshotId(), getVersionId())
            .generateSas(SasImplUtils.extractSharedKeyCredential(getHttpPipeline()));
    }
}<|MERGE_RESOLUTION|>--- conflicted
+++ resolved
@@ -84,15 +84,11 @@
 import java.util.concurrent.locks.Lock;
 import java.util.concurrent.locks.ReentrantLock;
 
-<<<<<<< HEAD
-import static com.azure.core.util.FluxUtil.*;
-=======
 import static com.azure.core.util.FluxUtil.fluxError;
 import static com.azure.core.util.FluxUtil.monoError;
 import static com.azure.core.util.FluxUtil.withContext;
 import static com.azure.core.util.tracing.Tracer.AZ_TRACING_NAMESPACE_KEY;
 import static com.azure.storage.common.Utility.STORAGE_TRACING_NAMESPACE_VALUE;
->>>>>>> 673a3276
 import static java.lang.StrictMath.toIntExact;
 
 /**
@@ -1182,6 +1178,7 @@
             response.getDeserializedHeaders().getEncryptionScope(), null,
             response.getDeserializedHeaders().getMetadata(),
             response.getDeserializedHeaders().getBlobCommittedBlockCount(),
+            response.getDeserializedHeaders().getVersionId(), null,
             response.getDeserializedHeaders().getTagCount());
         return new SimpleResponse<>(response.getRequest(), response.getStatusCode(), response.getHeaders(), properties);
     }
@@ -1320,13 +1317,9 @@
                     hd.getCopyCompletionTime(), hd.getCopyStatusDescription(), hd.isServerEncrypted(),
                     hd.isIncrementalCopy(), hd.getDestinationSnapshot(), AccessTier.fromString(hd.getAccessTier()),
                     hd.isAccessTierInferred(), ArchiveStatus.fromString(hd.getArchiveStatus()),
-<<<<<<< HEAD
                     hd.getEncryptionKeySha256(), hd.getEncryptionScope(), hd.getAccessTierChangeTime(),
-                    hd.getMetadata(), hd.getBlobCommittedBlockCount(), hd.getTagCount());
-=======
-                    hd.getEncryptionKeySha256(), hd.getAccessTierChangeTime(), hd.getMetadata(),
-                    hd.getBlobCommittedBlockCount(), hd.getVersionId(), hd.isCurrentVersion());
->>>>>>> 673a3276
+                        hd.getMetadata(), hd.getBlobCommittedBlockCount(), hd.getVersionId(), hd.isCurrentVersion(),
+                        hd.getTagCount());
                 return new SimpleResponse<>(rb, properties);
             });
     }
@@ -1437,20 +1430,13 @@
     Mono<Response<Void>> setMetadataWithResponse(Map<String, String> metadata, BlobRequestConditions requestConditions,
         Context context) {
         requestConditions = requestConditions == null ? new BlobRequestConditions() : requestConditions;
-<<<<<<< HEAD
-=======
         context = context == null ? Context.NONE : context;
->>>>>>> 673a3276
 
         return this.azureBlobStorage.blobs().setMetadataWithRestResponseAsync(
             null, null, null, metadata, requestConditions.getLeaseId(), requestConditions.getIfModifiedSince(),
             requestConditions.getIfUnmodifiedSince(), requestConditions.getIfMatch(),
             requestConditions.getIfNoneMatch(), null, customerProvidedKey, encryptionScope,
-<<<<<<< HEAD
-            context)
-=======
             context.addData(AZ_TRACING_NAMESPACE_KEY, STORAGE_TRACING_NAMESPACE_VALUE))
->>>>>>> 673a3276
             .map(response -> new SimpleResponse<>(response, null));
     }
 
