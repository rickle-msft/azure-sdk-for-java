// Copyright (c) Microsoft Corporation. All rights reserved.
// Licensed under the MIT License.

package com.azure.storage.blob;

import com.azure.core.http.rest.Response;
import com.azure.core.implementation.util.FluxUtil;
import com.azure.core.util.logging.ClientLogger;
import com.azure.storage.blob.implementation.AzureBlobStorageBuilder;
import com.azure.storage.blob.implementation.AzureBlobStorageImpl;
import com.azure.storage.blob.models.AccessTier;
import com.azure.storage.blob.models.BlobAccessConditions;
import com.azure.storage.blob.models.BlobHttpHeaders;
import com.azure.storage.blob.models.BlobRange;
import com.azure.storage.blob.models.BlockBlobItem;
import com.azure.storage.blob.models.CpkInfo;
import com.azure.storage.blob.models.CustomerProvidedKey;
import com.azure.storage.blob.models.ParallelTransferOptions;
import com.azure.storage.blob.specialized.AppendBlobAsyncClient;
import com.azure.storage.blob.specialized.BlobAsyncClientBase;
import com.azure.storage.blob.specialized.BlockBlobAsyncClient;
import com.azure.storage.blob.specialized.PageBlobAsyncClient;
import com.azure.storage.blob.specialized.SpecializedBlobClientBuilder;
import com.azure.storage.common.implementation.Constants;
import reactor.core.publisher.Flux;
import reactor.core.publisher.Mono;

import java.io.File;
import java.io.IOException;
import java.io.UncheckedIOException;
import java.nio.ByteBuffer;
import java.nio.channels.AsynchronousFileChannel;
import java.nio.charset.StandardCharsets;
import java.nio.file.Paths;
import java.nio.file.StandardOpenOption;
import java.util.ArrayList;
import java.util.Arrays;
import java.util.Base64;
import java.util.List;
import java.util.Map;
import java.util.Objects;
import java.util.Optional;
import java.util.SortedMap;
import java.util.TreeMap;
import java.util.UUID;
import java.util.concurrent.atomic.AtomicLong;
import java.util.concurrent.locks.Lock;
import java.util.concurrent.locks.ReentrantLock;
import java.util.stream.Collectors;

import static com.azure.core.implementation.util.FluxUtil.monoError;
import static java.nio.charset.StandardCharsets.UTF_8;

/**
 * This class provides a client that contains generic blob operations for Azure Storage Blobs. Operations allowed by
 * the client are downloading and copying a blob, retrieving and setting metadata, retrieving and setting HTTP headers,
 * and deleting and un-deleting a blob.
 *
 * <p>
 * This client is instantiated through {@link BlobClientBuilder} or retrieved via
 * {@link BlobContainerAsyncClient#getBlobAsyncClient(String) getBlobAsyncClient}.
 *
 * <p>
 * For operations on a specific blob type (i.e append, block, or page) use
 * {@link #getAppendBlobAsyncClient() getAppendBlobAsyncClient}, {@link #getBlockBlobAsyncClient()
 * getBlockBlobAsyncClient}, or {@link #getPageBlobAsyncClient() getPageBlobAsyncClient} to construct a client that
 * allows blob specific operations.
 *
 * <p>
 * Please refer to the <a href=https://docs.microsoft.com/en-us/rest/api/storageservices/understanding-block-blobs--append-blobs--and-page-blobs>Azure
 * Docs</a> for more information.
 */
public class BlobAsyncClient extends BlobAsyncClientBase {
    public static final int BLOB_DEFAULT_UPLOAD_BLOCK_SIZE = 4 * Constants.MB;
    static final int BLOB_MAX_UPLOAD_BLOCK_SIZE = 100 * Constants.MB;

    private final ClientLogger logger = new ClientLogger(BlobAsyncClient.class);

    /**
     * Constructor for use by {@link BlobClientBuilder}.
     *
     * @param azureBlobStorage the API client for blob storage
     * @param snapshot The optional snapshot id of the snapshot blob
     * @param cpk The optional client provided key
     * @param accountName The account name
     */
    protected BlobAsyncClient(AzureBlobStorageImpl azureBlobStorage, String snapshot, CpkInfo cpk, String accountName) {
        super(azureBlobStorage, snapshot, cpk, accountName);
    }

    /**
     * Creates a new {@link BlobAsyncClient} linked to the {@code snapshot} of this blob resource.
     *
     * @param snapshot the identifier for a specific snapshot of this blob
     * @return a {@link BlobAsyncClient} used to interact with the specific snapshot.
     */
    @Override
    public BlobAsyncClient getSnapshotClient(String snapshot) {
        return new BlobAsyncClient(new AzureBlobStorageBuilder()
            .url(getBlobUrl())
            .pipeline(getHttpPipeline())
            .version(getServiceVersion())
            .build(), getSnapshotId(), getCustomerProvidedKey(), accountName);
    }

    /**
     * Creates a new {@link AppendBlobAsyncClient} associated to this blob.
     *
     * @return a {@link AppendBlobAsyncClient} associated to this blob.
     */
    public AppendBlobAsyncClient getAppendBlobAsyncClient() {
        return prepareBuilder().buildAppendBlobAsyncClient();
    }

    /**
     * Creates a new {@link BlockBlobAsyncClient} associated to this blob.
     *
     * @return a {@link BlockBlobAsyncClient} associated to this blob.
     */
    public BlockBlobAsyncClient getBlockBlobAsyncClient() {
        return prepareBuilder().buildBlockBlobAsyncClient();
    }

    /**
     * Creates a new {@link PageBlobAsyncClient} associated to this blob.
     *
     * @return a {@link PageBlobAsyncClient} associated to this blob.
     */
    public PageBlobAsyncClient getPageBlobAsyncClient() {
        return prepareBuilder().buildPageBlobAsyncClient();
    }

    private SpecializedBlobClientBuilder prepareBuilder() {
        SpecializedBlobClientBuilder builder = new SpecializedBlobClientBuilder()
            .pipeline(getHttpPipeline())
            .endpoint(getBlobUrl())
            .snapshot(getSnapshotId());

        Optional<BlobServiceVersion> version = Arrays.stream(BlobServiceVersion.values())
            .filter(en -> Objects.equals(en.getVersion(), azureBlobStorage.getVersion()))
            .findFirst();
        builder.serviceVersion(version.orElseGet(BlobServiceVersion::getLatest));

        CpkInfo cpk = getCustomerProvidedKey();
        if (cpk != null) {
            builder.customerProvidedKey(new CustomerProvidedKey(cpk.getEncryptionKey()));
        }

        return builder;
    }

    /**
     * Creates a new block blob, or updates the content of an existing block blob.
     * <p>
     * Updating an existing block blob overwrites any existing metadata on the blob. Partial updates are not supported
     * with this method; the content of the existing blob is overwritten with the new content. To perform a partial
     * update of a block blob's, use {@link BlockBlobAsyncClient#stageBlock(String, Flux, long) stageBlock} and {@link
     * BlockBlobAsyncClient#commitBlockList(List)}. For more information, see the
     * <a href="https://docs.microsoft.com/rest/api/storageservices/put-block">Azure Docs for Put Block</a> and the
     * <a href="https://docs.microsoft.com/rest/api/storageservices/put-block-list">Azure Docs for Put Block List</a>.
     * <p>
     * The data passed need not support multiple subscriptions/be replayable as is required in other upload methods when
     * retries are enabled, and the length of the data need not be known in advance. Therefore, this method should
     * support uploading any arbitrary data source, including network streams. This behavior is possible because this
     * method will perform some internal buffering as configured by the blockSize and numBuffers parameters, so while
     * this method may offer additional convenience, it will not be as performant as other options, which should be
     * preferred when possible.
     * <p>
     * Typically, the greater the number of buffers used, the greater the possible parallelism when transferring the
     * data. Larger buffers means we will have to stage fewer blocks and therefore require fewer IO operations. The
     * trade-offs between these values are context-dependent, so some experimentation may be required to optimize inputs
     * for a given scenario.
     *
     * <p><strong>Code Samples</strong></p>
     *
     * {@codesnippet com.azure.storage.blob.BlobAsyncClient.upload#Flux-ParallelTransferOptions}
     *
     * @param data The data to write to the blob. Unlike other upload methods, this method does not require that the
     * {@code Flux} be replayable. In other words, it does not have to support multiple subscribers and is not expected
     * to produce the same values across subscriptions.
     * @param parallelTransferOptions {@link ParallelTransferOptions} used to configure buffered uploading.
     * @return A reactive response containing the information of the uploaded block blob.
     */
    public Mono<BlockBlobItem> upload(Flux<ByteBuffer> data, ParallelTransferOptions parallelTransferOptions) {
        try {
            return uploadWithResponse(data, parallelTransferOptions, null, null, null, null).flatMap(FluxUtil::toMono);
        } catch (RuntimeException ex) {
            return monoError(logger, ex);
        }
    }

    /**
     * Creates a new block blob, or updates the content of an existing block blob. Updating an existing block blob
     * overwrites any existing metadata on the blob. Partial updates are not supported with this method; the content of
     * the existing blob is overwritten with the new content. To perform a partial update of a block blob's, use {@link
     * BlockBlobAsyncClient#stageBlock(String, Flux, long) stageBlock} and
     * {@link BlockBlobAsyncClient#commitBlockList(List)}, which this method uses internally. For more information,
     * see the <a href="https://docs.microsoft.com/rest/api/storageservices/put-block">Azure
     * Docs for Put Block</a> and the <a href="https://docs.microsoft.com/rest/api/storageservices/put-block-list">Azure
     * Docs for Put Block List</a>.
     * <p>
     * The data passed need not support multiple subscriptions/be replayable as is required in other upload methods when
     * retries are enabled, and the length of the data need not be known in advance. Therefore, this method should
     * support uploading any arbitrary data source, including network streams. This behavior is possible because this
     * method will perform some internal buffering as configured by the blockSize and numBuffers parameters, so while
     * this method may offer additional convenience, it will not be as performant as other options, which should be
     * preferred when possible.
     * <p>
     * Typically, the greater the number of buffers used, the greater the possible parallelism when transferring the
     * data. Larger buffers means we will have to stage fewer blocks and therefore require fewer IO operations. The
     * trade-offs between these values are context-dependent, so some experimentation may be required to optimize inputs
     * for a given scenario.
     *
     * <p><strong>Code Samples</strong></p>
     *
     * {@codesnippet com.azure.storage.blob.BlobAsyncClient.uploadWithResponse#Flux-ParallelTransferOptions-BlobHttpHeaders-Map-AccessTier-BlobAccessConditions}
     *
     * <p><strong>Using Progress Reporting</strong></p>
     *
     * {@codesnippet com.azure.storage.blob.BlobAsyncClient.uploadWithResponse#Flux-ParallelTransferOptions-BlobHttpHeaders-Map-AccessTier-BlobAccessConditions.ProgressReporter}
     *
     * @param data The data to write to the blob. Unlike other upload methods, this method does not require that the
     * {@code Flux} be replayable. In other words, it does not have to support multiple subscribers and is not expected
     * to produce the same values across subscriptions.
     * @param parallelTransferOptions {@link ParallelTransferOptions} used to configure buffered uploading.
     * @param headers {@link BlobHttpHeaders}
     * @param metadata Metadata to associate with the blob.
     * @param tier {@link AccessTier} for the destination blob.
     * @param accessConditions {@link BlobAccessConditions}
     * @return A reactive response containing the information of the uploaded block blob.
     */
    public Mono<Response<BlockBlobItem>> uploadWithResponse(Flux<ByteBuffer> data,
        ParallelTransferOptions parallelTransferOptions, BlobHttpHeaders headers, Map<String, String> metadata,
        AccessTier tier, BlobAccessConditions accessConditions) {
        try {
            // TODO: Parallelism parameter? Or let Reactor handle it?
            // TODO: Sample/api reference
            Objects.requireNonNull(data, "'data' must not be null");
            BlobAccessConditions accessConditionsFinal = accessConditions == null
                ? new BlobAccessConditions() : accessConditions;
            final ParallelTransferOptions finalParallelTransferOptions = parallelTransferOptions == null
                ? new ParallelTransferOptions() : parallelTransferOptions;
            int blockSize = finalParallelTransferOptions.getBlockSize();
            int numBuffers = finalParallelTransferOptions.getNumBuffers();
            ProgressReceiver progressReceiver = finalParallelTransferOptions.getProgressReceiver();

            // See ProgressReporter for an explanation on why this lock is necessary and why we use AtomicLong.
            AtomicLong totalProgress = new AtomicLong(0);
            Lock progressLock = new ReentrantLock();

            // Validation done in the constructor.
            UploadBufferPool pool = new UploadBufferPool(numBuffers, blockSize);

            /*
            Break the source Flux into chunks that are <= chunk size. This makes filling the pooled buffers much easier
            as we can guarantee we only need at most two buffers for any call to write (two in the case of one pool
            buffer filling up with more data to write). We use flatMapSequential because we need to guarantee we
            preserve the ordering of the buffers, but we don't really care if one is split before another.
             */
            Flux<ByteBuffer> chunkedSource = data.flatMapSequential(buffer -> {
                if (buffer.remaining() <= blockSize) {
                    return Flux.just(buffer);
                }
                int numSplits = (int) Math.ceil(buffer.remaining() / (double) blockSize);
                return Flux.range(0, numSplits)
                    .map(i -> {
                        ByteBuffer duplicate = buffer.duplicate().asReadOnlyBuffer();
                        duplicate.position(i * blockSize);
                        duplicate.limit(Math.min(duplicate.limit(), (i + 1) * blockSize));
                        return duplicate;
                    });
            });

            /*
             Write to the pool and upload the output.
             */
            return chunkedSource.concatMap(pool::write)
                .concatWith(Flux.defer(pool::flush))
                .flatMapSequential(buffer -> {
                    // Report progress as necessary.
                    Flux<ByteBuffer> progressData = ProgressReporter.addParallelProgressReporting(Flux.just(buffer),
                        progressReceiver, progressLock, totalProgress);


<<<<<<< HEAD
                final String blockId = Base64.getEncoder().encodeToString(
                    UUID.randomUUID().toString().getBytes(UTF_8));

                return getBlockBlobAsyncClient().stageBlockWithResponse(blockId, progressData, buffer.remaining(), null,
                    accessConditionsFinal.getLeaseAccessConditions())
                    // We only care about the stageBlock insofar as it was successful, but we need to collect the ids.
                    .map(x -> blockId)
                    .doFinally(x -> pool.returnBuffer(buffer))
                    .flux();

            }) // TODO: parallelism?
            .collect(Collectors.toList())
            .flatMap(ids ->
                getBlockBlobAsyncClient().commitBlockListWithResponse(ids, headers, metadata, tier, accessConditions));
=======
                    final String blockId = Base64.getEncoder().encodeToString(
                        UUID.randomUUID().toString().getBytes(UTF_8));

                    return getBlockBlobAsyncClient().stageBlockWithResponse(blockId, progressData, buffer.remaining(),
                        accessConditionsFinal.getLeaseAccessConditions())
                        // We only care about the stageBlock insofar as it was successful,
                        // but we need to collect the ids.
                        .map(x -> blockId)
                        .doFinally(x -> pool.returnBuffer(buffer))
                        .flux();

                }) // TODO: parallelism?
                .collect(Collectors.toList())
                .flatMap(ids ->
                    getBlockBlobAsyncClient()
                        .commitBlockListWithResponse(ids, headers, metadata, tier, accessConditions));
        } catch (RuntimeException ex) {
            return monoError(logger, ex);
        }
>>>>>>> 530bf6e1

    }

    /**
     * Creates a new block blob, or updates the content of an existing block blob, with the content of the specified
     * file.
     *
     * <p><strong>Code Samples</strong></p>
     *
     * {@codesnippet com.azure.storage.blob.BlobAsyncClient.uploadFromFile#String}
     *
     * @param filePath Path to the upload file
     * @return An empty response
     */
    public Mono<Void> uploadFromFile(String filePath) {
        try {
            return uploadFromFile(filePath, null, null, null, null, null);
        } catch (RuntimeException ex) {
            return monoError(logger, ex);
        }
    }

    /**
     * Creates a new block blob, or updates the content of an existing block blob, with the content of the specified
     * file.
     *
     * <p><strong>Code Samples</strong></p>
     *
     * {@codesnippet com.azure.storage.blob.BlobAsyncClient.uploadFromFile#String-ParallelTransferOptions-BlobHttpHeaders-Map-AccessTier-BlobAccessConditions}
     *
     * @param filePath Path to the upload file
     * @param parallelTransferOptions {@link ParallelTransferOptions} to use to upload from file. Number of parallel
     *        transfers parameter is ignored.
     * @param headers {@link BlobHttpHeaders}
     * @param metadata Metadata to associate with the blob.
     * @param tier {@link AccessTier} for the destination blob.
     * @param accessConditions {@link BlobAccessConditions}
     * @return An empty response
     * @throws IllegalArgumentException If {@code blockSize} is less than 0 or greater than 100MB
     * @throws UncheckedIOException If an I/O error occurs
     */
    // TODO (gapra) : Investigate if this is can be parallelized, and include the parallelTransfers parameter.
    public Mono<Void> uploadFromFile(String filePath, ParallelTransferOptions parallelTransferOptions,
<<<<<<< HEAD
        BlobHTTPHeaders headers, Map<String, String> metadata, AccessTier tier, BlobAccessConditions accessConditions) {
        final ParallelTransferOptions finalParallelTransferOptions = parallelTransferOptions == null
            ? new ParallelTransferOptions()
            : parallelTransferOptions;
        ProgressReceiver progressReceiver = finalParallelTransferOptions.getProgressReceiver();

        // See ProgressReporter for an explanation on why this lock is necessary and why we use AtomicLong.
        AtomicLong totalProgress = new AtomicLong(0);
        Lock progressLock = new ReentrantLock();

        return Mono.using(() -> uploadFileResourceSupplier(filePath),
            channel -> {
                final SortedMap<Long, String> blockIds = new TreeMap<>();
                return Flux.fromIterable(sliceFile(filePath, finalParallelTransferOptions.getBlockSize()))
                    .doOnNext(chunk -> blockIds.put(chunk.getOffset(), getBlockID()))
                    .flatMap(chunk -> {
                        String blockId = blockIds.get(chunk.getOffset());

                        Flux<ByteBuffer> progressData = ProgressReporter.addParallelProgressReporting(
                            FluxUtil.readFile(channel, chunk.getOffset(), chunk.getCount()),
                            progressReceiver, progressLock, totalProgress);

                        return getBlockBlobAsyncClient()
                            .stageBlockWithResponse(blockId, progressData, chunk.getCount(), null, null);
                    })
                    .then(Mono.defer(() -> getBlockBlobAsyncClient().commitBlockListWithResponse(
                        new ArrayList<>(blockIds.values()), headers, metadata, tier, accessConditions)))
                    .then()
                    .doOnTerminate(() -> {
                        try {
                            channel.close();
                        } catch (IOException e) {
                            throw logger.logExceptionAsError(new UncheckedIOException(e));
                        }
                    });
            }, this::uploadFileCleanup);
=======
        BlobHttpHeaders headers, Map<String, String> metadata, AccessTier tier, BlobAccessConditions accessConditions) {
        try {
            final ParallelTransferOptions finalParallelTransferOptions = parallelTransferOptions == null
                ? new ParallelTransferOptions()
                : parallelTransferOptions;
            ProgressReceiver progressReceiver = finalParallelTransferOptions.getProgressReceiver();

            // See ProgressReporter for an explanation on why this lock is necessary and why we use AtomicLong.
            AtomicLong totalProgress = new AtomicLong(0);
            Lock progressLock = new ReentrantLock();

            return Mono.using(() -> uploadFileResourceSupplier(filePath),
                channel -> {
                    final SortedMap<Long, String> blockIds = new TreeMap<>();
                    return Flux.fromIterable(sliceFile(filePath, finalParallelTransferOptions.getBlockSize()))
                        .doOnNext(chunk -> blockIds.put(chunk.getOffset(), getBlockID()))
                        .flatMap(chunk -> {
                            String blockId = blockIds.get(chunk.getOffset());

                            Flux<ByteBuffer> progressData = ProgressReporter.addParallelProgressReporting(
                                FluxUtil.readFile(channel, chunk.getOffset(), chunk.getCount()),
                                progressReceiver, progressLock, totalProgress);

                            return getBlockBlobAsyncClient()
                                .stageBlockWithResponse(blockId, progressData, chunk.getCount(), null);
                        })
                        .then(Mono.defer(() -> getBlockBlobAsyncClient().commitBlockListWithResponse(
                            new ArrayList<>(blockIds.values()), headers, metadata, tier, accessConditions)))
                        .then()
                        .doOnTerminate(() -> {
                            try {
                                channel.close();
                            } catch (IOException e) {
                                throw logger.logExceptionAsError(new UncheckedIOException(e));
                            }
                        });
                }, this::uploadFileCleanup);
        } catch (RuntimeException ex) {
            return monoError(logger, ex);
        }
>>>>>>> 530bf6e1
    }

    /**
     * Resource Supplier for UploadFile
     * @param filePath The path for the file
     * @return {@code AsynchronousFileChannel}
     * @throws UncheckedIOException an input output exception.
     */
    protected AsynchronousFileChannel uploadFileResourceSupplier(String filePath) {
        try {
            return AsynchronousFileChannel.open(Paths.get(filePath), StandardOpenOption.READ);
        } catch (IOException e) {
            throw logger.logExceptionAsError(new UncheckedIOException(e));
        }
    }

    private void uploadFileCleanup(AsynchronousFileChannel channel) {
        try {
            channel.close();
        } catch (IOException e) {
            throw logger.logExceptionAsError(new UncheckedIOException(e));
        }
    }

    private String getBlockID() {
        return Base64.getEncoder().encodeToString(UUID.randomUUID().toString().getBytes(StandardCharsets.UTF_8));
    }

    private List<BlobRange> sliceFile(String path, int blockSize) {
        File file = new File(path);
        assert file.exists();
        List<BlobRange> ranges = new ArrayList<>();
        for (long pos = 0; pos < file.length(); pos += blockSize) {
            long count = blockSize;
            if (pos + count > file.length()) {
                count = file.length() - pos;
            }
            ranges.add(new BlobRange(pos, count));
        }
        return ranges;
    }
}<|MERGE_RESOLUTION|>--- conflicted
+++ resolved
@@ -281,28 +281,11 @@
                     Flux<ByteBuffer> progressData = ProgressReporter.addParallelProgressReporting(Flux.just(buffer),
                         progressReceiver, progressLock, totalProgress);
 
-
-<<<<<<< HEAD
-                final String blockId = Base64.getEncoder().encodeToString(
-                    UUID.randomUUID().toString().getBytes(UTF_8));
-
-                return getBlockBlobAsyncClient().stageBlockWithResponse(blockId, progressData, buffer.remaining(), null,
-                    accessConditionsFinal.getLeaseAccessConditions())
-                    // We only care about the stageBlock insofar as it was successful, but we need to collect the ids.
-                    .map(x -> blockId)
-                    .doFinally(x -> pool.returnBuffer(buffer))
-                    .flux();
-
-            }) // TODO: parallelism?
-            .collect(Collectors.toList())
-            .flatMap(ids ->
-                getBlockBlobAsyncClient().commitBlockListWithResponse(ids, headers, metadata, tier, accessConditions));
-=======
                     final String blockId = Base64.getEncoder().encodeToString(
                         UUID.randomUUID().toString().getBytes(UTF_8));
 
                     return getBlockBlobAsyncClient().stageBlockWithResponse(blockId, progressData, buffer.remaining(),
-                        accessConditionsFinal.getLeaseAccessConditions())
+                       null, accessConditionsFinal.getLeaseAccessConditions())
                         // We only care about the stageBlock insofar as it was successful,
                         // but we need to collect the ids.
                         .map(x -> blockId)
@@ -317,7 +300,6 @@
         } catch (RuntimeException ex) {
             return monoError(logger, ex);
         }
->>>>>>> 530bf6e1
 
     }
 
@@ -361,44 +343,6 @@
      */
     // TODO (gapra) : Investigate if this is can be parallelized, and include the parallelTransfers parameter.
     public Mono<Void> uploadFromFile(String filePath, ParallelTransferOptions parallelTransferOptions,
-<<<<<<< HEAD
-        BlobHTTPHeaders headers, Map<String, String> metadata, AccessTier tier, BlobAccessConditions accessConditions) {
-        final ParallelTransferOptions finalParallelTransferOptions = parallelTransferOptions == null
-            ? new ParallelTransferOptions()
-            : parallelTransferOptions;
-        ProgressReceiver progressReceiver = finalParallelTransferOptions.getProgressReceiver();
-
-        // See ProgressReporter for an explanation on why this lock is necessary and why we use AtomicLong.
-        AtomicLong totalProgress = new AtomicLong(0);
-        Lock progressLock = new ReentrantLock();
-
-        return Mono.using(() -> uploadFileResourceSupplier(filePath),
-            channel -> {
-                final SortedMap<Long, String> blockIds = new TreeMap<>();
-                return Flux.fromIterable(sliceFile(filePath, finalParallelTransferOptions.getBlockSize()))
-                    .doOnNext(chunk -> blockIds.put(chunk.getOffset(), getBlockID()))
-                    .flatMap(chunk -> {
-                        String blockId = blockIds.get(chunk.getOffset());
-
-                        Flux<ByteBuffer> progressData = ProgressReporter.addParallelProgressReporting(
-                            FluxUtil.readFile(channel, chunk.getOffset(), chunk.getCount()),
-                            progressReceiver, progressLock, totalProgress);
-
-                        return getBlockBlobAsyncClient()
-                            .stageBlockWithResponse(blockId, progressData, chunk.getCount(), null, null);
-                    })
-                    .then(Mono.defer(() -> getBlockBlobAsyncClient().commitBlockListWithResponse(
-                        new ArrayList<>(blockIds.values()), headers, metadata, tier, accessConditions)))
-                    .then()
-                    .doOnTerminate(() -> {
-                        try {
-                            channel.close();
-                        } catch (IOException e) {
-                            throw logger.logExceptionAsError(new UncheckedIOException(e));
-                        }
-                    });
-            }, this::uploadFileCleanup);
-=======
         BlobHttpHeaders headers, Map<String, String> metadata, AccessTier tier, BlobAccessConditions accessConditions) {
         try {
             final ParallelTransferOptions finalParallelTransferOptions = parallelTransferOptions == null
@@ -423,7 +367,7 @@
                                 progressReceiver, progressLock, totalProgress);
 
                             return getBlockBlobAsyncClient()
-                                .stageBlockWithResponse(blockId, progressData, chunk.getCount(), null);
+                                .stageBlockWithResponse(blockId, progressData, chunk.getCount(), null, null);
                         })
                         .then(Mono.defer(() -> getBlockBlobAsyncClient().commitBlockListWithResponse(
                             new ArrayList<>(blockIds.values()), headers, metadata, tier, accessConditions)))
@@ -439,7 +383,6 @@
         } catch (RuntimeException ex) {
             return monoError(logger, ex);
         }
->>>>>>> 530bf6e1
     }
 
     /**
