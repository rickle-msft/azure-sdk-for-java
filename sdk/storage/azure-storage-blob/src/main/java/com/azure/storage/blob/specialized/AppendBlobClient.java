--- conflicted
+++ resolved
@@ -173,13 +173,8 @@
         Objects.requireNonNull(data, "'data' cannot be null.");
         Flux<ByteBuffer> fbb = Utility.convertStreamToByteBuffer(data, length, MAX_APPEND_BLOCK_BYTES);
         Mono<Response<AppendBlobItem>> response = appendBlobAsyncClient.appendBlockWithResponse(
-<<<<<<< HEAD
             fbb.subscribeOn(Schedulers.elastic()), length, contentMd5, appendBlobAccessConditions, context);
-        return Utility.blockWithOptionalTimeout(response, timeout);
-=======
-            fbb.subscribeOn(Schedulers.elastic()), length, appendBlobAccessConditions, context);
         return StorageImplUtils.blockWithOptionalTimeout(response, timeout);
->>>>>>> ca64b49a
     }
 
     /**
