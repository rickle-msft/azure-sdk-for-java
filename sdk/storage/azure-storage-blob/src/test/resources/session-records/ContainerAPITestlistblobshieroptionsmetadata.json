{
  "networkCallRecords" : [ {
    "Method" : "PUT",
<<<<<<< HEAD
    "Uri" : "https://blobindex1.blob.core.windows.net/jtclistblobshieroptionsmetadata056536b50fc3ebcf064?restype=container",
    "Headers" : {
      "x-ms-version" : "2019-12-12",
      "User-Agent" : "azsdk-java-azure-storage-blob/12.6.0-beta.1 (11.0.6; Windows 10 10.0)",
      "x-ms-client-request-id" : "097ea22c-7214-47b3-8d04-9bc696a932ce"
    },
    "Response" : {
      "x-ms-version" : "2019-12-12",
      "Server" : "Windows-Azure-Blob/1.0 Microsoft-HTTPAPI/2.0",
      "ETag" : "0x8D7E56F38D4139D",
      "Last-Modified" : "Mon, 20 Apr 2020 21:10:15 GMT",
      "retry-after" : "0",
      "Content-Length" : "0",
      "StatusCode" : "201",
      "x-ms-request-id" : "ea7eaed0-801e-0037-4d58-179f0c000000",
      "Date" : "Mon, 20 Apr 2020 21:10:15 GMT",
      "x-ms-client-request-id" : "097ea22c-7214-47b3-8d04-9bc696a932ce"
=======
    "Uri" : "https://REDACTED.blob.core.windows.net/jtclistblobshieroptionsmetadata0408094f4787cf8e2c4?restype=container",
    "Headers" : {
      "x-ms-version" : "2019-10-10",
      "User-Agent" : "azsdk-java-azure-storage-blob/12.7.0-beta.1 (11.0.4; Windows 10 10.0)",
      "x-ms-client-request-id" : "fb200322-cb70-4141-9721-999e0f212fcd"
    },
    "Response" : {
      "x-ms-version" : "2019-10-10",
      "Server" : "Windows-Azure-Blob/1.0 Microsoft-HTTPAPI/2.0",
      "ETag" : "0x8D7E1096E6A16A9",
      "Last-Modified" : "Wed, 15 Apr 2020 06:51:31 GMT",
      "retry-after" : "0",
      "Content-Length" : "0",
      "StatusCode" : "201",
      "x-ms-request-id" : "86fb0e69-d01e-0095-7af2-125145000000",
      "Date" : "Wed, 15 Apr 2020 06:51:31 GMT",
      "x-ms-client-request-id" : "fb200322-cb70-4141-9721-999e0f212fcd"
>>>>>>> 673a3276
    },
    "Exception" : null
  }, {
    "Method" : "PUT",
<<<<<<< HEAD
    "Uri" : "https://blobindex1.blob.core.windows.net/jtclistblobshieroptionsmetadata056536b50fc3ebcf064/ajavabloblistblobshieroptionsmetadata14956962057da0e2",
    "Headers" : {
      "x-ms-version" : "2019-12-12",
      "User-Agent" : "azsdk-java-azure-storage-blob/12.6.0-beta.1 (11.0.6; Windows 10 10.0)",
      "x-ms-client-request-id" : "b84e19fc-746b-4f9e-ad8a-eb7f9f2c21fd"
    },
    "Response" : {
      "x-ms-version" : "2019-12-12",
      "Server" : "Windows-Azure-Blob/1.0 Microsoft-HTTPAPI/2.0",
      "ETag" : "0x8D7E56F39201055",
      "Last-Modified" : "Mon, 20 Apr 2020 21:10:15 GMT",
      "x-ms-version-id" : "2020-04-20T21:10:15.8747733Z",
      "retry-after" : "0",
      "Content-Length" : "0",
      "StatusCode" : "201",
      "x-ms-request-id" : "336d288b-001e-0029-1358-1773d4000000",
      "x-ms-request-server-encrypted" : "true",
      "Date" : "Mon, 20 Apr 2020 21:10:15 GMT",
      "x-ms-client-request-id" : "b84e19fc-746b-4f9e-ad8a-eb7f9f2c21fd"
=======
    "Uri" : "https://REDACTED.blob.core.windows.net/jtclistblobshieroptionsmetadata0408094f4787cf8e2c4/ajavabloblistblobshieroptionsmetadata152224f02e5f80e0",
    "Headers" : {
      "x-ms-version" : "2019-10-10",
      "User-Agent" : "azsdk-java-azure-storage-blob/12.7.0-beta.1 (11.0.4; Windows 10 10.0)",
      "x-ms-client-request-id" : "f3eb3baf-54a9-4f16-958f-56fc2dc6733b"
    },
    "Response" : {
      "x-ms-version" : "2019-10-10",
      "Server" : "Windows-Azure-Blob/1.0 Microsoft-HTTPAPI/2.0",
      "ETag" : "0x8D7E1096E72B11E",
      "Last-Modified" : "Wed, 15 Apr 2020 06:51:32 GMT",
      "retry-after" : "0",
      "Content-Length" : "0",
      "StatusCode" : "201",
      "x-ms-request-id" : "9b368b9b-201e-012e-6ef2-12f6e4000000",
      "x-ms-request-server-encrypted" : "true",
      "Date" : "Wed, 15 Apr 2020 06:51:31 GMT",
      "x-ms-client-request-id" : "f3eb3baf-54a9-4f16-958f-56fc2dc6733b"
>>>>>>> 673a3276
    },
    "Exception" : null
  }, {
    "Method" : "PUT",
<<<<<<< HEAD
    "Uri" : "https://blobindex1.blob.core.windows.net/jtclistblobshieroptionsmetadata056536b50fc3ebcf064/cjavabloblistblobshieroptionsmetadata252489d46027a3ef",
    "Headers" : {
      "x-ms-version" : "2019-12-12",
      "User-Agent" : "azsdk-java-azure-storage-blob/12.6.0-beta.1 (11.0.6; Windows 10 10.0)",
      "x-ms-client-request-id" : "0645a4c6-b1f3-4369-8e6d-473e0aadbe09"
    },
    "Response" : {
      "x-ms-version" : "2019-12-12",
      "Server" : "Windows-Azure-Blob/1.0 Microsoft-HTTPAPI/2.0",
      "x-ms-copy-id" : "a75ca69a-9b18-490d-b125-39f4122b5732",
      "Last-Modified" : "Mon, 20 Apr 2020 21:10:16 GMT",
      "x-ms-version-id" : "2020-04-20T21:10:16.3050787Z",
=======
    "Uri" : "https://REDACTED.blob.core.windows.net/jtclistblobshieroptionsmetadata0408094f4787cf8e2c4/cjavabloblistblobshieroptionsmetadata280310f04904dbd7",
    "Headers" : {
      "x-ms-version" : "2019-10-10",
      "User-Agent" : "azsdk-java-azure-storage-blob/12.7.0-beta.1 (11.0.4; Windows 10 10.0)",
      "x-ms-client-request-id" : "56fc4b75-f6dd-415e-8184-85afa095b294"
    },
    "Response" : {
      "x-ms-version" : "2019-10-10",
      "Server" : "Windows-Azure-Blob/1.0 Microsoft-HTTPAPI/2.0",
      "x-ms-copy-id" : "f79ae6d8-ddf9-4c40-83d7-63befa1acc46",
      "ETag" : "0x8D7E1096E8504F6",
      "Last-Modified" : "Wed, 15 Apr 2020 06:51:32 GMT",
>>>>>>> 673a3276
      "retry-after" : "0",
      "StatusCode" : "202",
      "Date" : "Mon, 20 Apr 2020 21:10:15 GMT",
      "ETag" : "0x8D7E56F3961920C",
      "Content-Length" : "0",
      "x-ms-copy-status" : "success",
<<<<<<< HEAD
      "x-ms-request-id" : "1f07978d-801e-0018-1a58-1792c7000000",
      "x-ms-client-request-id" : "0645a4c6-b1f3-4369-8e6d-473e0aadbe09"
=======
      "StatusCode" : "202",
      "x-ms-request-id" : "86fb0eaa-d01e-0095-31f2-125145000000",
      "Date" : "Wed, 15 Apr 2020 06:51:32 GMT",
      "x-ms-client-request-id" : "56fc4b75-f6dd-415e-8184-85afa095b294"
>>>>>>> 673a3276
    },
    "Exception" : null
  }, {
    "Method" : "HEAD",
<<<<<<< HEAD
    "Uri" : "https://blobindex1.blob.core.windows.net/jtclistblobshieroptionsmetadata056536b50fc3ebcf064/cjavabloblistblobshieroptionsmetadata252489d46027a3ef",
    "Headers" : {
      "x-ms-version" : "2019-12-12",
      "User-Agent" : "azsdk-java-azure-storage-blob/12.6.0-beta.1 (11.0.6; Windows 10 10.0)",
      "x-ms-client-request-id" : "ecccfb0e-d4f6-40c2-b96b-02e90c5576fc"
    },
    "Response" : {
      "x-ms-is-current-version" : "true",
      "x-ms-lease-status" : "unlocked",
      "Server" : "Windows-Azure-Blob/1.0 Microsoft-HTTPAPI/2.0",
      "x-ms-lease-state" : "available",
      "x-ms-version-id" : "2020-04-20T21:10:16.3050787Z",
      "Last-Modified" : "Mon, 20 Apr 2020 21:10:16 GMT",
      "retry-after" : "0",
      "StatusCode" : "200",
      "x-ms-blob-type" : "PageBlob",
      "x-ms-creation-time" : "Mon, 20 Apr 2020 21:10:16 GMT",
      "Content-Length" : "512",
      "x-ms-request-id" : "54098ad2-101e-0078-1458-17ee58000000",
      "Content-Type" : "application/octet-stream",
      "x-ms-version" : "2019-12-12",
      "x-ms-copy-id" : "a75ca69a-9b18-490d-b125-39f4122b5732",
      "x-ms-copy-source" : "https://blobindex1.blob.core.windows.net/jtclistblobshieroptionsmetadata056536b50fc3ebcf064/ajavabloblistblobshieroptionsmetadata14956962057da0e2",
      "x-ms-blob-sequence-number" : "0",
      "x-ms-copy-progress" : "512/512",
      "Date" : "Mon, 20 Apr 2020 21:10:21 GMT",
      "x-ms-copy-completion-time" : "Mon, 20 Apr 2020 21:10:16 GMT",
      "Accept-Ranges" : "bytes",
      "x-ms-server-encrypted" : "true",
      "ETag" : "0x8D7E56F3961920C",
      "x-ms-copy-status" : "success",
      "x-ms-client-request-id" : "ecccfb0e-d4f6-40c2-b96b-02e90c5576fc"
=======
    "Uri" : "https://REDACTED.blob.core.windows.net/jtclistblobshieroptionsmetadata0408094f4787cf8e2c4/cjavabloblistblobshieroptionsmetadata280310f04904dbd7",
    "Headers" : {
      "x-ms-version" : "2019-10-10",
      "User-Agent" : "azsdk-java-azure-storage-blob/12.7.0-beta.1 (11.0.4; Windows 10 10.0)",
      "x-ms-client-request-id" : "39d96dc9-6b22-452c-a7ba-42b2e262e142"
    },
    "Response" : {
      "x-ms-version" : "2019-10-10",
      "x-ms-lease-status" : "unlocked",
      "Server" : "Windows-Azure-Blob/1.0 Microsoft-HTTPAPI/2.0",
      "x-ms-copy-id" : "f79ae6d8-ddf9-4c40-83d7-63befa1acc46",
      "x-ms-lease-state" : "available",
      "x-ms-copy-source" : "https://azstoragesdkaccount.blob.core.windows.net/jtclistblobshieroptionsmetadata0408094f4787cf8e2c4/ajavabloblistblobshieroptionsmetadata152224f02e5f80e0",
      "x-ms-blob-sequence-number" : "0",
      "x-ms-copy-progress" : "512/512",
      "Last-Modified" : "Wed, 15 Apr 2020 06:51:32 GMT",
      "retry-after" : "0",
      "StatusCode" : "200",
      "Date" : "Wed, 15 Apr 2020 06:51:36 GMT",
      "x-ms-blob-type" : "PageBlob",
      "x-ms-copy-completion-time" : "Wed, 15 Apr 2020 06:51:32 GMT",
      "Accept-Ranges" : "bytes",
      "x-ms-server-encrypted" : "true",
      "ETag" : "0x8D7E1096E8504F6",
      "x-ms-creation-time" : "Wed, 15 Apr 2020 06:51:32 GMT",
      "Content-Length" : "512",
      "x-ms-copy-status" : "success",
      "x-ms-request-id" : "9b369733-201e-012e-08f2-12f6e4000000",
      "x-ms-client-request-id" : "39d96dc9-6b22-452c-a7ba-42b2e262e142",
      "Content-Type" : "application/octet-stream"
>>>>>>> 673a3276
    },
    "Exception" : null
  }, {
    "Method" : "PUT",
<<<<<<< HEAD
    "Uri" : "https://blobindex1.blob.core.windows.net/jtclistblobshieroptionsmetadata056536b50fc3ebcf064/mjavabloblistblobshieroptionsmetadata372133fc05f92ef5",
    "Headers" : {
      "x-ms-version" : "2019-12-12",
      "User-Agent" : "azsdk-java-azure-storage-blob/12.6.0-beta.1 (11.0.6; Windows 10 10.0)",
      "x-ms-client-request-id" : "1fe70411-bb39-448b-bfee-d55e612acda2"
    },
    "Response" : {
      "x-ms-version" : "2019-12-12",
      "Server" : "Windows-Azure-Blob/1.0 Microsoft-HTTPAPI/2.0",
      "ETag" : "0x8D7E56F3CDEFEDA",
      "Last-Modified" : "Mon, 20 Apr 2020 21:10:22 GMT",
      "x-ms-version-id" : "2020-04-20T21:10:22.1592282Z",
      "retry-after" : "0",
      "Content-Length" : "0",
      "StatusCode" : "201",
      "x-ms-request-id" : "5219fa3b-f01e-0084-6058-173fa1000000",
      "x-ms-request-server-encrypted" : "true",
      "Date" : "Mon, 20 Apr 2020 21:10:21 GMT",
      "x-ms-client-request-id" : "1fe70411-bb39-448b-bfee-d55e612acda2"
=======
    "Uri" : "https://REDACTED.blob.core.windows.net/jtclistblobshieroptionsmetadata0408094f4787cf8e2c4/mjavabloblistblobshieroptionsmetadata329716b0f30e8b7e",
    "Headers" : {
      "x-ms-version" : "2019-10-10",
      "User-Agent" : "azsdk-java-azure-storage-blob/12.7.0-beta.1 (11.0.4; Windows 10 10.0)",
      "x-ms-client-request-id" : "f0cd5b97-acab-42cc-94ee-4f6120685d71"
    },
    "Response" : {
      "x-ms-version" : "2019-10-10",
      "Server" : "Windows-Azure-Blob/1.0 Microsoft-HTTPAPI/2.0",
      "ETag" : "0x8D7E1097196AA4C",
      "Last-Modified" : "Wed, 15 Apr 2020 06:51:37 GMT",
      "retry-after" : "0",
      "Content-Length" : "0",
      "StatusCode" : "201",
      "x-ms-request-id" : "86fb1dbd-d01e-0095-56f2-125145000000",
      "x-ms-request-server-encrypted" : "true",
      "Date" : "Wed, 15 Apr 2020 06:51:37 GMT",
      "x-ms-client-request-id" : "f0cd5b97-acab-42cc-94ee-4f6120685d71"
>>>>>>> 673a3276
    },
    "Exception" : null
  }, {
    "Method" : "PUT",
<<<<<<< HEAD
    "Uri" : "https://blobindex1.blob.core.windows.net/jtclistblobshieroptionsmetadata056536b50fc3ebcf064/tjavabloblistblobshieroptionsmetadata469598a8aed3398d",
    "Headers" : {
      "x-ms-version" : "2019-12-12",
      "User-Agent" : "azsdk-java-azure-storage-blob/12.6.0-beta.1 (11.0.6; Windows 10 10.0)",
      "x-ms-client-request-id" : "8669b1f7-2e72-441a-90e5-9e17a172f3b6"
    },
    "Response" : {
      "x-ms-version" : "2019-12-12",
      "Server" : "Windows-Azure-Blob/1.0 Microsoft-HTTPAPI/2.0",
      "ETag" : "0x8D7E56F3D135ECA",
      "Last-Modified" : "Mon, 20 Apr 2020 21:10:22 GMT",
      "x-ms-version-id" : "2020-04-20T21:10:22.5034721Z",
      "retry-after" : "0",
      "Content-Length" : "0",
      "StatusCode" : "201",
      "x-ms-request-id" : "1aa3c5d8-801e-008e-3358-179b16000000",
      "x-ms-request-server-encrypted" : "true",
      "Date" : "Mon, 20 Apr 2020 21:10:22 GMT",
      "x-ms-client-request-id" : "8669b1f7-2e72-441a-90e5-9e17a172f3b6"
    },
    "Exception" : null
  }, {
    "Method" : "PUT",
    "Uri" : "https://blobindex1.blob.core.windows.net/jtclistblobshieroptionsmetadata056536b50fc3ebcf064/ujavabloblistblobshieroptionsmetadata5142964978d26612?blockid=ODZlODM2ODQtOTYyMi00Yjc4LWI1NWMtYzM3OGU1MGFkMDM5&comp=block",
    "Headers" : {
      "x-ms-version" : "2019-12-12",
      "User-Agent" : "azsdk-java-azure-storage-blob/12.6.0-beta.1 (11.0.6; Windows 10 10.0)",
      "x-ms-client-request-id" : "4042568c-8f6d-4487-a396-1d6fbf3e4661",
      "Content-Type" : "application/octet-stream"
    },
    "Response" : {
      "x-ms-version" : "2019-12-12",
=======
    "Uri" : "https://REDACTED.blob.core.windows.net/jtclistblobshieroptionsmetadata0408094f4787cf8e2c4/ujavabloblistblobshieroptionsmetadata45713532d21097ae?blockid=MzE2YTNhOWUtODI5NS00ZjBmLTk1ZGItMTIyYmRhNzEyZGRj&comp=block",
    "Headers" : {
      "x-ms-version" : "2019-10-10",
      "User-Agent" : "azsdk-java-azure-storage-blob/12.7.0-beta.1 (11.0.4; Windows 10 10.0)",
      "x-ms-client-request-id" : "e0fee425-5ffb-4906-85aa-c31425cbc116",
      "Content-Type" : "application/octet-stream"
    },
    "Response" : {
      "x-ms-version" : "2019-10-10",
>>>>>>> 673a3276
      "Server" : "Windows-Azure-Blob/1.0 Microsoft-HTTPAPI/2.0",
      "x-ms-content-crc64" : "6RYQPwaVsyQ=",
      "retry-after" : "0",
      "Content-Length" : "0",
      "StatusCode" : "201",
<<<<<<< HEAD
      "x-ms-request-id" : "f3ad61a6-f01e-002d-0458-17fed3000000",
      "x-ms-request-server-encrypted" : "true",
      "Date" : "Mon, 20 Apr 2020 21:10:22 GMT",
      "x-ms-client-request-id" : "4042568c-8f6d-4487-a396-1d6fbf3e4661"
=======
      "x-ms-request-id" : "9b369765-201e-012e-34f2-12f6e4000000",
      "x-ms-request-server-encrypted" : "true",
      "Date" : "Wed, 15 Apr 2020 06:51:36 GMT",
      "x-ms-client-request-id" : "e0fee425-5ffb-4906-85aa-c31425cbc116"
>>>>>>> 673a3276
    },
    "Exception" : null
  }, {
    "Method" : "PUT",
<<<<<<< HEAD
    "Uri" : "https://blobindex1.blob.core.windows.net/jtclistblobshieroptionsmetadata056536b50fc3ebcf064/ajavabloblistblobshieroptionsmetadata14956962057da0e2?comp=snapshot",
    "Headers" : {
      "x-ms-version" : "2019-12-12",
      "User-Agent" : "azsdk-java-azure-storage-blob/12.6.0-beta.1 (11.0.6; Windows 10 10.0)",
      "x-ms-client-request-id" : "bb78f77d-13fd-4f82-b44a-038b8ee7376b"
    },
    "Response" : {
      "x-ms-version" : "2019-12-12",
      "Server" : "Windows-Azure-Blob/1.0 Microsoft-HTTPAPI/2.0",
      "Last-Modified" : "Mon, 20 Apr 2020 21:10:15 GMT",
      "x-ms-version-id" : "2020-04-20T21:10:23.3050389Z",
=======
    "Uri" : "https://REDACTED.blob.core.windows.net/jtclistblobshieroptionsmetadata0408094f4787cf8e2c4/ajavabloblistblobshieroptionsmetadata152224f02e5f80e0?comp=snapshot",
    "Headers" : {
      "x-ms-version" : "2019-10-10",
      "User-Agent" : "azsdk-java-azure-storage-blob/12.7.0-beta.1 (11.0.4; Windows 10 10.0)",
      "x-ms-client-request-id" : "2548f251-d3f4-4982-ab34-9374045cc75b"
    },
    "Response" : {
      "x-ms-version" : "2019-10-10",
      "x-ms-snapshot" : "2020-04-15T06:51:37.3930182Z",
      "Server" : "Windows-Azure-Blob/1.0 Microsoft-HTTPAPI/2.0",
      "ETag" : "0x8D7E1096E72B11E",
      "Last-Modified" : "Wed, 15 Apr 2020 06:51:32 GMT",
>>>>>>> 673a3276
      "retry-after" : "0",
      "StatusCode" : "201",
<<<<<<< HEAD
      "x-ms-request-server-encrypted" : "false",
      "Date" : "Mon, 20 Apr 2020 21:10:23 GMT",
      "x-ms-snapshot" : "2020-04-20T21:10:23.3040389Z",
      "ETag" : "0x8D7E56F39201055",
      "Content-Length" : "0",
      "x-ms-request-id" : "72da90f4-c01e-006b-2758-17ca54000000",
      "x-ms-client-request-id" : "bb78f77d-13fd-4f82-b44a-038b8ee7376b"
=======
      "x-ms-request-id" : "86fb1e01-d01e-0095-14f2-125145000000",
      "x-ms-request-server-encrypted" : "false",
      "Date" : "Wed, 15 Apr 2020 06:51:37 GMT",
      "x-ms-client-request-id" : "2548f251-d3f4-4982-ab34-9374045cc75b"
>>>>>>> 673a3276
    },
    "Exception" : null
  }, {
    "Method" : "GET",
<<<<<<< HEAD
    "Uri" : "https://blobindex1.blob.core.windows.net/jtclistblobshieroptionsmetadata056536b50fc3ebcf064?delimiter=&include=metadata&restype=container&comp=list",
    "Headers" : {
      "x-ms-version" : "2019-12-12",
      "User-Agent" : "azsdk-java-azure-storage-blob/12.6.0-beta.1 (11.0.6; Windows 10 10.0)",
      "x-ms-client-request-id" : "3bdd93ad-83d0-4dd5-9c57-b1d12a7bc193"
    },
    "Response" : {
      "Transfer-Encoding" : "chunked",
      "x-ms-version" : "2019-12-12",
      "Server" : "Windows-Azure-Blob/1.0 Microsoft-HTTPAPI/2.0",
      "retry-after" : "0",
      "StatusCode" : "200",
      "x-ms-request-id" : "c00af869-901e-0082-3658-170c1e000000",
      "Body" : "﻿<?xml version=\"1.0\" encoding=\"utf-8\"?><EnumerationResults ServiceEndpoint=\"https://blobindex1.blob.core.windows.net/\" ContainerName=\"jtclistblobshieroptionsmetadata056536b50fc3ebcf064\"><Blobs><Blob><Name>ajavabloblistblobshieroptionsmetadata14956962057da0e2</Name><VersionId>2020-04-20T21:10:23.3050389Z</VersionId><IsCurrentVersion>true</IsCurrentVersion><Properties><Creation-Time>Mon, 20 Apr 2020 21:10:15 GMT</Creation-Time><Last-Modified>Mon, 20 Apr 2020 21:10:15 GMT</Last-Modified><Etag>0x8D7E56F39201055</Etag><Content-Length>512</Content-Length><Content-Type>application/octet-stream</Content-Type><Content-Encoding /><Content-Language /><Content-CRC64 /><Content-MD5 /><Cache-Control /><Content-Disposition /><x-ms-blob-sequence-number>0</x-ms-blob-sequence-number><BlobType>PageBlob</BlobType><LeaseStatus>unlocked</LeaseStatus><LeaseState>available</LeaseState><ServerEncrypted>true</ServerEncrypted></Properties><Metadata /></Blob><Blob><Name>cjavabloblistblobshieroptionsmetadata252489d46027a3ef</Name><VersionId>2020-04-20T21:10:16.3050787Z</VersionId><IsCurrentVersion>true</IsCurrentVersion><Properties><Creation-Time>Mon, 20 Apr 2020 21:10:16 GMT</Creation-Time><Last-Modified>Mon, 20 Apr 2020 21:10:16 GMT</Last-Modified><Etag>0x8D7E56F3961920C</Etag><Content-Length>512</Content-Length><Content-Type>application/octet-stream</Content-Type><Content-Encoding /><Content-Language /><Content-CRC64 /><Content-MD5 /><Cache-Control /><Content-Disposition /><x-ms-blob-sequence-number>0</x-ms-blob-sequence-number><BlobType>PageBlob</BlobType><LeaseStatus>unlocked</LeaseStatus><LeaseState>available</LeaseState><ServerEncrypted>true</ServerEncrypted></Properties><Metadata /></Blob><Blob><Name>mjavabloblistblobshieroptionsmetadata372133fc05f92ef5</Name><VersionId>2020-04-20T21:10:22.1592282Z</VersionId><IsCurrentVersion>true</IsCurrentVersion><Properties><Creation-Time>Mon, 20 Apr 2020 21:10:22 GMT</Creation-Time><Last-Modified>Mon, 20 Apr 2020 21:10:22 GMT</Last-Modified><Etag>0x8D7E56F3CDEFEDA</Etag><Content-Length>512</Content-Length><Content-Type>application/octet-stream</Content-Type><Content-Encoding /><Content-Language /><Content-CRC64 /><Content-MD5 /><Cache-Control /><Content-Disposition /><x-ms-blob-sequence-number>0</x-ms-blob-sequence-number><BlobType>PageBlob</BlobType><LeaseStatus>unlocked</LeaseStatus><LeaseState>available</LeaseState><ServerEncrypted>true</ServerEncrypted></Properties><Metadata><foo>bar</foo></Metadata></Blob><Blob><Name>tjavabloblistblobshieroptionsmetadata469598a8aed3398d</Name><VersionId>2020-04-20T21:10:22.5034721Z</VersionId><IsCurrentVersion>true</IsCurrentVersion><Properties><Creation-Time>Mon, 20 Apr 2020 21:10:22 GMT</Creation-Time><Last-Modified>Mon, 20 Apr 2020 21:10:22 GMT</Last-Modified><Etag>0x8D7E56F3D135ECA</Etag><Content-Length>512</Content-Length><Content-Type>application/octet-stream</Content-Type><Content-Encoding /><Content-Language /><Content-CRC64 /><Content-MD5 /><Cache-Control /><Content-Disposition /><x-ms-blob-sequence-number>0</x-ms-blob-sequence-number><BlobType>PageBlob</BlobType><LeaseStatus>unlocked</LeaseStatus><LeaseState>available</LeaseState><ServerEncrypted>true</ServerEncrypted><TagCount>1</TagCount></Properties><Metadata /></Blob></Blobs><NextMarker /></EnumerationResults>",
      "Date" : "Mon, 20 Apr 2020 21:10:23 GMT",
      "x-ms-client-request-id" : "3bdd93ad-83d0-4dd5-9c57-b1d12a7bc193",
=======
    "Uri" : "https://REDACTED.blob.core.windows.net/jtclistblobshieroptionsmetadata0408094f4787cf8e2c4?delimiter=&include=metadata&restype=container&comp=list",
    "Headers" : {
      "x-ms-version" : "2019-10-10",
      "User-Agent" : "azsdk-java-azure-storage-blob/12.7.0-beta.1 (11.0.4; Windows 10 10.0)",
      "x-ms-client-request-id" : "5e60dc31-6441-4d42-8097-65637b3fc37b"
    },
    "Response" : {
      "Transfer-Encoding" : "chunked",
      "x-ms-version" : "2019-10-10",
      "Server" : "Windows-Azure-Blob/1.0 Microsoft-HTTPAPI/2.0",
      "retry-after" : "0",
      "StatusCode" : "200",
      "x-ms-request-id" : "9b3697a8-201e-012e-70f2-12f6e4000000",
      "Body" : "﻿<?xml version=\"1.0\" encoding=\"utf-8\"?><EnumerationResults ServiceEndpoint=\"https://azstoragesdkaccount.blob.core.windows.net/\" ContainerName=\"jtclistblobshieroptionsmetadata0408094f4787cf8e2c4\"><Blobs><Blob><Name>ajavabloblistblobshieroptionsmetadata152224f02e5f80e0</Name><Properties><Creation-Time>Wed, 15 Apr 2020 06:51:32 GMT</Creation-Time><Last-Modified>Wed, 15 Apr 2020 06:51:32 GMT</Last-Modified><Etag>0x8D7E1096E72B11E</Etag><Content-Length>512</Content-Length><Content-Type>application/octet-stream</Content-Type><Content-Encoding /><Content-Language /><Content-CRC64 /><Content-MD5 /><Cache-Control /><Content-Disposition /><x-ms-blob-sequence-number>0</x-ms-blob-sequence-number><BlobType>PageBlob</BlobType><LeaseStatus>unlocked</LeaseStatus><LeaseState>available</LeaseState><ServerEncrypted>true</ServerEncrypted></Properties><Metadata /></Blob><Blob><Name>cjavabloblistblobshieroptionsmetadata280310f04904dbd7</Name><Properties><Creation-Time>Wed, 15 Apr 2020 06:51:32 GMT</Creation-Time><Last-Modified>Wed, 15 Apr 2020 06:51:32 GMT</Last-Modified><Etag>0x8D7E1096E8504F6</Etag><Content-Length>512</Content-Length><Content-Type>application/octet-stream</Content-Type><Content-Encoding /><Content-Language /><Content-CRC64 /><Content-MD5 /><Cache-Control /><Content-Disposition /><x-ms-blob-sequence-number>0</x-ms-blob-sequence-number><BlobType>PageBlob</BlobType><LeaseStatus>unlocked</LeaseStatus><LeaseState>available</LeaseState><ServerEncrypted>true</ServerEncrypted></Properties><Metadata /></Blob><Blob><Name>mjavabloblistblobshieroptionsmetadata329716b0f30e8b7e</Name><Properties><Creation-Time>Wed, 15 Apr 2020 06:51:37 GMT</Creation-Time><Last-Modified>Wed, 15 Apr 2020 06:51:37 GMT</Last-Modified><Etag>0x8D7E1097196AA4C</Etag><Content-Length>512</Content-Length><Content-Type>application/octet-stream</Content-Type><Content-Encoding /><Content-Language /><Content-CRC64 /><Content-MD5 /><Cache-Control /><Content-Disposition /><x-ms-blob-sequence-number>0</x-ms-blob-sequence-number><BlobType>PageBlob</BlobType><LeaseStatus>unlocked</LeaseStatus><LeaseState>available</LeaseState><ServerEncrypted>true</ServerEncrypted></Properties><Metadata><foo>bar</foo></Metadata></Blob></Blobs><NextMarker /></EnumerationResults>",
      "Date" : "Wed, 15 Apr 2020 06:51:36 GMT",
      "x-ms-client-request-id" : "5e60dc31-6441-4d42-8097-65637b3fc37b",
>>>>>>> 673a3276
      "Content-Type" : "application/xml"
    },
    "Exception" : null
  }, {
    "Method" : "GET",
<<<<<<< HEAD
    "Uri" : "https://blobindex1.blob.core.windows.net?prefix=jtclistblobshieroptionsmetadata&comp=list",
    "Headers" : {
      "x-ms-version" : "2019-12-12",
      "User-Agent" : "azsdk-java-azure-storage-blob/12.6.0-beta.1 (11.0.6; Windows 10 10.0)",
      "x-ms-client-request-id" : "ba2b28be-0991-4631-8b8c-1c99ea220e55"
    },
    "Response" : {
      "Transfer-Encoding" : "chunked",
      "x-ms-version" : "2019-12-12",
      "Server" : "Windows-Azure-Blob/1.0 Microsoft-HTTPAPI/2.0",
      "retry-after" : "0",
      "StatusCode" : "200",
      "x-ms-request-id" : "bb1aa684-701e-007e-2c58-17dde7000000",
      "Body" : "﻿<?xml version=\"1.0\" encoding=\"utf-8\"?><EnumerationResults ServiceEndpoint=\"https://blobindex1.blob.core.windows.net/\"><Prefix>jtclistblobshieroptionsmetadata</Prefix><Containers><Container><Name>jtclistblobshieroptionsmetadata056536b50fc3ebcf064</Name><Properties><Last-Modified>Mon, 20 Apr 2020 21:10:15 GMT</Last-Modified><Etag>\"0x8D7E56F38D4139D\"</Etag><LeaseStatus>unlocked</LeaseStatus><LeaseState>available</LeaseState><DefaultEncryptionScope>$account-encryption-key</DefaultEncryptionScope><DenyEncryptionScopeOverride>false</DenyEncryptionScopeOverride><HasImmutabilityPolicy>false</HasImmutabilityPolicy><HasLegalHold>false</HasLegalHold></Properties></Container></Containers><NextMarker /></EnumerationResults>",
      "Date" : "Mon, 20 Apr 2020 21:10:24 GMT",
      "x-ms-client-request-id" : "ba2b28be-0991-4631-8b8c-1c99ea220e55",
=======
    "Uri" : "https://REDACTED.blob.core.windows.net?prefix=jtclistblobshieroptionsmetadata&comp=list",
    "Headers" : {
      "x-ms-version" : "2019-10-10",
      "User-Agent" : "azsdk-java-azure-storage-blob/12.7.0-beta.1 (11.0.4; Windows 10 10.0)",
      "x-ms-client-request-id" : "2edd44ff-4268-4e4f-8f35-e9fa488cd2f9"
    },
    "Response" : {
      "Transfer-Encoding" : "chunked",
      "x-ms-version" : "2019-10-10",
      "Server" : "Windows-Azure-Blob/1.0 Microsoft-HTTPAPI/2.0",
      "retry-after" : "0",
      "StatusCode" : "200",
      "x-ms-request-id" : "86fb1e6d-d01e-0095-72f2-125145000000",
      "Body" : "﻿<?xml version=\"1.0\" encoding=\"utf-8\"?><EnumerationResults ServiceEndpoint=\"https://azstoragesdkaccount.blob.core.windows.net/\"><Prefix>jtclistblobshieroptionsmetadata</Prefix><Containers><Container><Name>jtclistblobshieroptionsmetadata0408094f4787cf8e2c4</Name><Properties><Last-Modified>Wed, 15 Apr 2020 06:51:31 GMT</Last-Modified><Etag>\"0x8D7E1096E6A16A9\"</Etag><LeaseStatus>unlocked</LeaseStatus><LeaseState>available</LeaseState><DefaultEncryptionScope>$account-encryption-key</DefaultEncryptionScope><DenyEncryptionScopeOverride>false</DenyEncryptionScopeOverride><HasImmutabilityPolicy>false</HasImmutabilityPolicy><HasLegalHold>false</HasLegalHold></Properties></Container></Containers><NextMarker /></EnumerationResults>",
      "Date" : "Wed, 15 Apr 2020 06:51:37 GMT",
      "x-ms-client-request-id" : "2edd44ff-4268-4e4f-8f35-e9fa488cd2f9",
>>>>>>> 673a3276
      "Content-Type" : "application/xml"
    },
    "Exception" : null
  }, {
    "Method" : "DELETE",
<<<<<<< HEAD
    "Uri" : "https://blobindex1.blob.core.windows.net/jtclistblobshieroptionsmetadata056536b50fc3ebcf064?restype=container",
    "Headers" : {
      "x-ms-version" : "2019-12-12",
      "User-Agent" : "azsdk-java-azure-storage-blob/12.6.0-beta.1 (11.0.6; Windows 10 10.0)",
      "x-ms-client-request-id" : "50ed7a29-4f5e-46e8-98f7-c5375464e5fd"
    },
    "Response" : {
      "x-ms-version" : "2019-12-12",
=======
    "Uri" : "https://REDACTED.blob.core.windows.net/jtclistblobshieroptionsmetadata0408094f4787cf8e2c4?restype=container",
    "Headers" : {
      "x-ms-version" : "2019-10-10",
      "User-Agent" : "azsdk-java-azure-storage-blob/12.7.0-beta.1 (11.0.4; Windows 10 10.0)",
      "x-ms-client-request-id" : "0b5a9ecf-7d86-4b84-899f-fa07b2f203d0"
    },
    "Response" : {
      "x-ms-version" : "2019-10-10",
>>>>>>> 673a3276
      "Server" : "Windows-Azure-Blob/1.0 Microsoft-HTTPAPI/2.0",
      "retry-after" : "0",
      "Content-Length" : "0",
      "StatusCode" : "202",
<<<<<<< HEAD
      "x-ms-request-id" : "ea74114e-801e-006a-8058-179588000000",
      "Date" : "Mon, 20 Apr 2020 21:10:24 GMT",
      "x-ms-client-request-id" : "50ed7a29-4f5e-46e8-98f7-c5375464e5fd"
    },
    "Exception" : null
  } ],
  "variables" : [ "jtclistblobshieroptionsmetadata056536b50fc3ebcf064", "javabloblistblobshieroptionsmetadata14956962057da0e2", "javabloblistblobshieroptionsmetadata252489d46027a3ef", "javabloblistblobshieroptionsmetadata372133fc05f92ef5", "javabloblistblobshieroptionsmetadata469598a8aed3398d", "javabloblistblobshieroptionsmetadata5142964978d26612", "86e83684-9622-4b78-b55c-c378e50ad039" ]
=======
      "x-ms-request-id" : "9b3697ec-201e-012e-2ff2-12f6e4000000",
      "Date" : "Wed, 15 Apr 2020 06:51:36 GMT",
      "x-ms-client-request-id" : "0b5a9ecf-7d86-4b84-899f-fa07b2f203d0"
    },
    "Exception" : null
  } ],
  "variables" : [ "jtclistblobshieroptionsmetadata0408094f4787cf8e2c4", "javabloblistblobshieroptionsmetadata152224f02e5f80e0", "javabloblistblobshieroptionsmetadata280310f04904dbd7", "javabloblistblobshieroptionsmetadata329716b0f30e8b7e", "javabloblistblobshieroptionsmetadata45713532d21097ae", "316a3a9e-8295-4f0f-95db-122bda712ddc" ]
>>>>>>> 673a3276
}<|MERGE_RESOLUTION|>--- conflicted
+++ resolved
@@ -1,366 +1,228 @@
 {
   "networkCallRecords" : [ {
     "Method" : "PUT",
-<<<<<<< HEAD
-    "Uri" : "https://blobindex1.blob.core.windows.net/jtclistblobshieroptionsmetadata056536b50fc3ebcf064?restype=container",
-    "Headers" : {
-      "x-ms-version" : "2019-12-12",
-      "User-Agent" : "azsdk-java-azure-storage-blob/12.6.0-beta.1 (11.0.6; Windows 10 10.0)",
-      "x-ms-client-request-id" : "097ea22c-7214-47b3-8d04-9bc696a932ce"
-    },
-    "Response" : {
-      "x-ms-version" : "2019-12-12",
-      "Server" : "Windows-Azure-Blob/1.0 Microsoft-HTTPAPI/2.0",
-      "ETag" : "0x8D7E56F38D4139D",
-      "Last-Modified" : "Mon, 20 Apr 2020 21:10:15 GMT",
-      "retry-after" : "0",
-      "Content-Length" : "0",
-      "StatusCode" : "201",
-      "x-ms-request-id" : "ea7eaed0-801e-0037-4d58-179f0c000000",
-      "Date" : "Mon, 20 Apr 2020 21:10:15 GMT",
-      "x-ms-client-request-id" : "097ea22c-7214-47b3-8d04-9bc696a932ce"
-=======
-    "Uri" : "https://REDACTED.blob.core.windows.net/jtclistblobshieroptionsmetadata0408094f4787cf8e2c4?restype=container",
-    "Headers" : {
-      "x-ms-version" : "2019-10-10",
-      "User-Agent" : "azsdk-java-azure-storage-blob/12.7.0-beta.1 (11.0.4; Windows 10 10.0)",
-      "x-ms-client-request-id" : "fb200322-cb70-4141-9721-999e0f212fcd"
-    },
-    "Response" : {
-      "x-ms-version" : "2019-10-10",
-      "Server" : "Windows-Azure-Blob/1.0 Microsoft-HTTPAPI/2.0",
-      "ETag" : "0x8D7E1096E6A16A9",
-      "Last-Modified" : "Wed, 15 Apr 2020 06:51:31 GMT",
-      "retry-after" : "0",
-      "Content-Length" : "0",
-      "StatusCode" : "201",
-      "x-ms-request-id" : "86fb0e69-d01e-0095-7af2-125145000000",
-      "Date" : "Wed, 15 Apr 2020 06:51:31 GMT",
-      "x-ms-client-request-id" : "fb200322-cb70-4141-9721-999e0f212fcd"
->>>>>>> 673a3276
-    },
-    "Exception" : null
-  }, {
-    "Method" : "PUT",
-<<<<<<< HEAD
-    "Uri" : "https://blobindex1.blob.core.windows.net/jtclistblobshieroptionsmetadata056536b50fc3ebcf064/ajavabloblistblobshieroptionsmetadata14956962057da0e2",
-    "Headers" : {
-      "x-ms-version" : "2019-12-12",
-      "User-Agent" : "azsdk-java-azure-storage-blob/12.6.0-beta.1 (11.0.6; Windows 10 10.0)",
-      "x-ms-client-request-id" : "b84e19fc-746b-4f9e-ad8a-eb7f9f2c21fd"
-    },
-    "Response" : {
-      "x-ms-version" : "2019-12-12",
-      "Server" : "Windows-Azure-Blob/1.0 Microsoft-HTTPAPI/2.0",
-      "ETag" : "0x8D7E56F39201055",
-      "Last-Modified" : "Mon, 20 Apr 2020 21:10:15 GMT",
-      "x-ms-version-id" : "2020-04-20T21:10:15.8747733Z",
-      "retry-after" : "0",
-      "Content-Length" : "0",
-      "StatusCode" : "201",
-      "x-ms-request-id" : "336d288b-001e-0029-1358-1773d4000000",
-      "x-ms-request-server-encrypted" : "true",
-      "Date" : "Mon, 20 Apr 2020 21:10:15 GMT",
-      "x-ms-client-request-id" : "b84e19fc-746b-4f9e-ad8a-eb7f9f2c21fd"
-=======
-    "Uri" : "https://REDACTED.blob.core.windows.net/jtclistblobshieroptionsmetadata0408094f4787cf8e2c4/ajavabloblistblobshieroptionsmetadata152224f02e5f80e0",
-    "Headers" : {
-      "x-ms-version" : "2019-10-10",
-      "User-Agent" : "azsdk-java-azure-storage-blob/12.7.0-beta.1 (11.0.4; Windows 10 10.0)",
-      "x-ms-client-request-id" : "f3eb3baf-54a9-4f16-958f-56fc2dc6733b"
-    },
-    "Response" : {
-      "x-ms-version" : "2019-10-10",
-      "Server" : "Windows-Azure-Blob/1.0 Microsoft-HTTPAPI/2.0",
-      "ETag" : "0x8D7E1096E72B11E",
-      "Last-Modified" : "Wed, 15 Apr 2020 06:51:32 GMT",
-      "retry-after" : "0",
-      "Content-Length" : "0",
-      "StatusCode" : "201",
-      "x-ms-request-id" : "9b368b9b-201e-012e-6ef2-12f6e4000000",
-      "x-ms-request-server-encrypted" : "true",
-      "Date" : "Wed, 15 Apr 2020 06:51:31 GMT",
-      "x-ms-client-request-id" : "f3eb3baf-54a9-4f16-958f-56fc2dc6733b"
->>>>>>> 673a3276
-    },
-    "Exception" : null
-  }, {
-    "Method" : "PUT",
-<<<<<<< HEAD
-    "Uri" : "https://blobindex1.blob.core.windows.net/jtclistblobshieroptionsmetadata056536b50fc3ebcf064/cjavabloblistblobshieroptionsmetadata252489d46027a3ef",
-    "Headers" : {
-      "x-ms-version" : "2019-12-12",
-      "User-Agent" : "azsdk-java-azure-storage-blob/12.6.0-beta.1 (11.0.6; Windows 10 10.0)",
-      "x-ms-client-request-id" : "0645a4c6-b1f3-4369-8e6d-473e0aadbe09"
-    },
-    "Response" : {
-      "x-ms-version" : "2019-12-12",
-      "Server" : "Windows-Azure-Blob/1.0 Microsoft-HTTPAPI/2.0",
-      "x-ms-copy-id" : "a75ca69a-9b18-490d-b125-39f4122b5732",
-      "Last-Modified" : "Mon, 20 Apr 2020 21:10:16 GMT",
-      "x-ms-version-id" : "2020-04-20T21:10:16.3050787Z",
-=======
-    "Uri" : "https://REDACTED.blob.core.windows.net/jtclistblobshieroptionsmetadata0408094f4787cf8e2c4/cjavabloblistblobshieroptionsmetadata280310f04904dbd7",
-    "Headers" : {
-      "x-ms-version" : "2019-10-10",
-      "User-Agent" : "azsdk-java-azure-storage-blob/12.7.0-beta.1 (11.0.4; Windows 10 10.0)",
-      "x-ms-client-request-id" : "56fc4b75-f6dd-415e-8184-85afa095b294"
-    },
-    "Response" : {
-      "x-ms-version" : "2019-10-10",
-      "Server" : "Windows-Azure-Blob/1.0 Microsoft-HTTPAPI/2.0",
-      "x-ms-copy-id" : "f79ae6d8-ddf9-4c40-83d7-63befa1acc46",
-      "ETag" : "0x8D7E1096E8504F6",
-      "Last-Modified" : "Wed, 15 Apr 2020 06:51:32 GMT",
->>>>>>> 673a3276
+    "Uri" : "https://blobindex1.blob.core.windows.net/jtclistblobshieroptionsmetadata021440696a96896bd74?restype=container",
+    "Headers" : {
+      "x-ms-version" : "2019-12-12",
+      "User-Agent" : "azsdk-java-azure-storage-blob/12.7.0-beta.1 (11.0.6; Windows 10 10.0)",
+      "x-ms-client-request-id" : "da3a8b99-3884-4694-8724-a280b35f1463"
+    },
+    "Response" : {
+      "x-ms-version" : "2019-12-12",
+      "Server" : "Windows-Azure-Blob/1.0 Microsoft-HTTPAPI/2.0",
+      "ETag" : "0x8D7E57995DAA2C6",
+      "Last-Modified" : "Mon, 20 Apr 2020 22:24:26 GMT",
+      "retry-after" : "0",
+      "Content-Length" : "0",
+      "StatusCode" : "201",
+      "x-ms-request-id" : "6b6993a1-f01e-004f-7b62-173cf4000000",
+      "Date" : "Mon, 20 Apr 2020 22:24:26 GMT",
+      "x-ms-client-request-id" : "da3a8b99-3884-4694-8724-a280b35f1463"
+    },
+    "Exception" : null
+  }, {
+    "Method" : "PUT",
+    "Uri" : "https://blobindex1.blob.core.windows.net/jtclistblobshieroptionsmetadata021440696a96896bd74/ajavabloblistblobshieroptionsmetadata18230832087e65fb",
+    "Headers" : {
+      "x-ms-version" : "2019-12-12",
+      "User-Agent" : "azsdk-java-azure-storage-blob/12.7.0-beta.1 (11.0.6; Windows 10 10.0)",
+      "x-ms-client-request-id" : "6bf7db7d-7e3e-4fb0-a7e8-a1414caafc04"
+    },
+    "Response" : {
+      "x-ms-version" : "2019-12-12",
+      "Server" : "Windows-Azure-Blob/1.0 Microsoft-HTTPAPI/2.0",
+      "ETag" : "0x8D7E5799628B5D8",
+      "Last-Modified" : "Mon, 20 Apr 2020 22:24:26 GMT",
+      "x-ms-version-id" : "2020-04-20T22:24:26.9268440Z",
+      "retry-after" : "0",
+      "Content-Length" : "0",
+      "StatusCode" : "201",
+      "x-ms-request-id" : "f3cdc2f9-d01e-002a-2362-1792b0000000",
+      "x-ms-request-server-encrypted" : "true",
+      "Date" : "Mon, 20 Apr 2020 22:24:26 GMT",
+      "x-ms-client-request-id" : "6bf7db7d-7e3e-4fb0-a7e8-a1414caafc04"
+    },
+    "Exception" : null
+  }, {
+    "Method" : "PUT",
+    "Uri" : "https://blobindex1.blob.core.windows.net/jtclistblobshieroptionsmetadata021440696a96896bd74/cjavabloblistblobshieroptionsmetadata26021683ccacf914",
+    "Headers" : {
+      "x-ms-version" : "2019-12-12",
+      "User-Agent" : "azsdk-java-azure-storage-blob/12.7.0-beta.1 (11.0.6; Windows 10 10.0)",
+      "x-ms-client-request-id" : "70dd8748-d128-407a-bd1b-4542eb005d8a"
+    },
+    "Response" : {
+      "x-ms-version" : "2019-12-12",
+      "Server" : "Windows-Azure-Blob/1.0 Microsoft-HTTPAPI/2.0",
+      "x-ms-copy-id" : "ebf5a5f7-86a7-4196-a6e9-a0c795819c70",
+      "Last-Modified" : "Mon, 20 Apr 2020 22:24:27 GMT",
+      "x-ms-version-id" : "2020-04-20T22:24:27.3331316Z",
       "retry-after" : "0",
       "StatusCode" : "202",
-      "Date" : "Mon, 20 Apr 2020 21:10:15 GMT",
-      "ETag" : "0x8D7E56F3961920C",
+      "Date" : "Mon, 20 Apr 2020 22:24:26 GMT",
+      "ETag" : "0x8D7E57996668D5C",
       "Content-Length" : "0",
       "x-ms-copy-status" : "success",
-<<<<<<< HEAD
-      "x-ms-request-id" : "1f07978d-801e-0018-1a58-1792c7000000",
-      "x-ms-client-request-id" : "0645a4c6-b1f3-4369-8e6d-473e0aadbe09"
-=======
-      "StatusCode" : "202",
-      "x-ms-request-id" : "86fb0eaa-d01e-0095-31f2-125145000000",
-      "Date" : "Wed, 15 Apr 2020 06:51:32 GMT",
-      "x-ms-client-request-id" : "56fc4b75-f6dd-415e-8184-85afa095b294"
->>>>>>> 673a3276
+      "x-ms-request-id" : "8d3a3364-701e-0023-4262-17d763000000",
+      "x-ms-client-request-id" : "70dd8748-d128-407a-bd1b-4542eb005d8a"
     },
     "Exception" : null
   }, {
     "Method" : "HEAD",
-<<<<<<< HEAD
-    "Uri" : "https://blobindex1.blob.core.windows.net/jtclistblobshieroptionsmetadata056536b50fc3ebcf064/cjavabloblistblobshieroptionsmetadata252489d46027a3ef",
-    "Headers" : {
-      "x-ms-version" : "2019-12-12",
-      "User-Agent" : "azsdk-java-azure-storage-blob/12.6.0-beta.1 (11.0.6; Windows 10 10.0)",
-      "x-ms-client-request-id" : "ecccfb0e-d4f6-40c2-b96b-02e90c5576fc"
+    "Uri" : "https://blobindex1.blob.core.windows.net/jtclistblobshieroptionsmetadata021440696a96896bd74/cjavabloblistblobshieroptionsmetadata26021683ccacf914",
+    "Headers" : {
+      "x-ms-version" : "2019-12-12",
+      "User-Agent" : "azsdk-java-azure-storage-blob/12.7.0-beta.1 (11.0.6; Windows 10 10.0)",
+      "x-ms-client-request-id" : "4661e80e-85b3-435b-8ce1-0268968735ed"
     },
     "Response" : {
       "x-ms-is-current-version" : "true",
       "x-ms-lease-status" : "unlocked",
       "Server" : "Windows-Azure-Blob/1.0 Microsoft-HTTPAPI/2.0",
       "x-ms-lease-state" : "available",
-      "x-ms-version-id" : "2020-04-20T21:10:16.3050787Z",
-      "Last-Modified" : "Mon, 20 Apr 2020 21:10:16 GMT",
+      "x-ms-version-id" : "2020-04-20T22:24:27.3331316Z",
+      "Last-Modified" : "Mon, 20 Apr 2020 22:24:27 GMT",
       "retry-after" : "0",
       "StatusCode" : "200",
       "x-ms-blob-type" : "PageBlob",
-      "x-ms-creation-time" : "Mon, 20 Apr 2020 21:10:16 GMT",
+      "x-ms-creation-time" : "Mon, 20 Apr 2020 22:24:27 GMT",
       "Content-Length" : "512",
-      "x-ms-request-id" : "54098ad2-101e-0078-1458-17ee58000000",
+      "x-ms-request-id" : "0cbd5851-801e-007a-2362-1750e0000000",
       "Content-Type" : "application/octet-stream",
       "x-ms-version" : "2019-12-12",
-      "x-ms-copy-id" : "a75ca69a-9b18-490d-b125-39f4122b5732",
-      "x-ms-copy-source" : "https://blobindex1.blob.core.windows.net/jtclistblobshieroptionsmetadata056536b50fc3ebcf064/ajavabloblistblobshieroptionsmetadata14956962057da0e2",
+      "x-ms-copy-id" : "ebf5a5f7-86a7-4196-a6e9-a0c795819c70",
+      "x-ms-copy-source" : "https://blobindex1.blob.core.windows.net/jtclistblobshieroptionsmetadata021440696a96896bd74/ajavabloblistblobshieroptionsmetadata18230832087e65fb",
       "x-ms-blob-sequence-number" : "0",
       "x-ms-copy-progress" : "512/512",
-      "Date" : "Mon, 20 Apr 2020 21:10:21 GMT",
-      "x-ms-copy-completion-time" : "Mon, 20 Apr 2020 21:10:16 GMT",
+      "Date" : "Mon, 20 Apr 2020 22:24:39 GMT",
+      "x-ms-copy-completion-time" : "Mon, 20 Apr 2020 22:24:27 GMT",
       "Accept-Ranges" : "bytes",
       "x-ms-server-encrypted" : "true",
-      "ETag" : "0x8D7E56F3961920C",
+      "ETag" : "0x8D7E57996668D5C",
       "x-ms-copy-status" : "success",
-      "x-ms-client-request-id" : "ecccfb0e-d4f6-40c2-b96b-02e90c5576fc"
-=======
-    "Uri" : "https://REDACTED.blob.core.windows.net/jtclistblobshieroptionsmetadata0408094f4787cf8e2c4/cjavabloblistblobshieroptionsmetadata280310f04904dbd7",
-    "Headers" : {
-      "x-ms-version" : "2019-10-10",
-      "User-Agent" : "azsdk-java-azure-storage-blob/12.7.0-beta.1 (11.0.4; Windows 10 10.0)",
-      "x-ms-client-request-id" : "39d96dc9-6b22-452c-a7ba-42b2e262e142"
-    },
-    "Response" : {
-      "x-ms-version" : "2019-10-10",
-      "x-ms-lease-status" : "unlocked",
-      "Server" : "Windows-Azure-Blob/1.0 Microsoft-HTTPAPI/2.0",
-      "x-ms-copy-id" : "f79ae6d8-ddf9-4c40-83d7-63befa1acc46",
-      "x-ms-lease-state" : "available",
-      "x-ms-copy-source" : "https://azstoragesdkaccount.blob.core.windows.net/jtclistblobshieroptionsmetadata0408094f4787cf8e2c4/ajavabloblistblobshieroptionsmetadata152224f02e5f80e0",
-      "x-ms-blob-sequence-number" : "0",
-      "x-ms-copy-progress" : "512/512",
-      "Last-Modified" : "Wed, 15 Apr 2020 06:51:32 GMT",
+      "x-ms-client-request-id" : "4661e80e-85b3-435b-8ce1-0268968735ed"
+    },
+    "Exception" : null
+  }, {
+    "Method" : "PUT",
+    "Uri" : "https://blobindex1.blob.core.windows.net/jtclistblobshieroptionsmetadata021440696a96896bd74/mjavabloblistblobshieroptionsmetadata37717503d43f14e1",
+    "Headers" : {
+      "x-ms-version" : "2019-12-12",
+      "User-Agent" : "azsdk-java-azure-storage-blob/12.7.0-beta.1 (11.0.6; Windows 10 10.0)",
+      "x-ms-client-request-id" : "88c0b897-2b18-43b7-a047-8b4eff572538"
+    },
+    "Response" : {
+      "x-ms-version" : "2019-12-12",
+      "Server" : "Windows-Azure-Blob/1.0 Microsoft-HTTPAPI/2.0",
+      "ETag" : "0x8D7E5799E3865D2",
+      "Last-Modified" : "Mon, 20 Apr 2020 22:24:40 GMT",
+      "x-ms-version-id" : "2020-04-20T22:24:40.4514258Z",
+      "retry-after" : "0",
+      "Content-Length" : "0",
+      "StatusCode" : "201",
+      "x-ms-request-id" : "ef0ad91b-301e-0022-3762-1788bf000000",
+      "x-ms-request-server-encrypted" : "true",
+      "Date" : "Mon, 20 Apr 2020 22:24:39 GMT",
+      "x-ms-client-request-id" : "88c0b897-2b18-43b7-a047-8b4eff572538"
+    },
+    "Exception" : null
+  }, {
+    "Method" : "PUT",
+    "Uri" : "https://blobindex1.blob.core.windows.net/jtclistblobshieroptionsmetadata021440696a96896bd74/tjavabloblistblobshieroptionsmetadata48604577eca21fea",
+    "Headers" : {
+      "x-ms-version" : "2019-12-12",
+      "User-Agent" : "azsdk-java-azure-storage-blob/12.7.0-beta.1 (11.0.6; Windows 10 10.0)",
+      "x-ms-client-request-id" : "9fbb6850-8c43-4a2e-b2fa-c24596a91178"
+    },
+    "Response" : {
+      "x-ms-version" : "2019-12-12",
+      "Server" : "Windows-Azure-Blob/1.0 Microsoft-HTTPAPI/2.0",
+      "ETag" : "0x8D7E5799E829BAE",
+      "Last-Modified" : "Mon, 20 Apr 2020 22:24:40 GMT",
+      "x-ms-version-id" : "2020-04-20T22:24:40.9377710Z",
+      "retry-after" : "0",
+      "Content-Length" : "0",
+      "StatusCode" : "201",
+      "x-ms-request-id" : "f0d21fde-e01e-0088-7662-17a8a9000000",
+      "x-ms-request-server-encrypted" : "true",
+      "Date" : "Mon, 20 Apr 2020 22:24:40 GMT",
+      "x-ms-client-request-id" : "9fbb6850-8c43-4a2e-b2fa-c24596a91178"
+    },
+    "Exception" : null
+  }, {
+    "Method" : "PUT",
+    "Uri" : "https://blobindex1.blob.core.windows.net/jtclistblobshieroptionsmetadata021440696a96896bd74/ujavabloblistblobshieroptionsmetadata585659825c304b1b?blockid=MThkMzBlMjQtMDQ0ZS00ZmFmLTg2MTgtZDdkMTY2N2E5NDVj&comp=block",
+    "Headers" : {
+      "x-ms-version" : "2019-12-12",
+      "User-Agent" : "azsdk-java-azure-storage-blob/12.7.0-beta.1 (11.0.6; Windows 10 10.0)",
+      "x-ms-client-request-id" : "c56bed2c-8c53-445f-a4bc-2d8a5573db1d",
+      "Content-Type" : "application/octet-stream"
+    },
+    "Response" : {
+      "x-ms-version" : "2019-12-12",
+      "Server" : "Windows-Azure-Blob/1.0 Microsoft-HTTPAPI/2.0",
+      "x-ms-content-crc64" : "6RYQPwaVsyQ=",
+      "retry-after" : "0",
+      "Content-Length" : "0",
+      "StatusCode" : "201",
+      "x-ms-request-id" : "4270a491-101e-001a-5c62-172c7f000000",
+      "x-ms-request-server-encrypted" : "true",
+      "Date" : "Mon, 20 Apr 2020 22:24:41 GMT",
+      "x-ms-client-request-id" : "c56bed2c-8c53-445f-a4bc-2d8a5573db1d"
+    },
+    "Exception" : null
+  }, {
+    "Method" : "PUT",
+    "Uri" : "https://blobindex1.blob.core.windows.net/jtclistblobshieroptionsmetadata021440696a96896bd74/ajavabloblistblobshieroptionsmetadata18230832087e65fb?comp=snapshot",
+    "Headers" : {
+      "x-ms-version" : "2019-12-12",
+      "User-Agent" : "azsdk-java-azure-storage-blob/12.7.0-beta.1 (11.0.6; Windows 10 10.0)",
+      "x-ms-client-request-id" : "d60ccbb8-6142-4ebc-9ed4-0aacac1d1cbe"
+    },
+    "Response" : {
+      "x-ms-version" : "2019-12-12",
+      "Server" : "Windows-Azure-Blob/1.0 Microsoft-HTTPAPI/2.0",
+      "Last-Modified" : "Mon, 20 Apr 2020 22:24:26 GMT",
+      "x-ms-version-id" : "2020-04-20T22:24:41.6792933Z",
+      "retry-after" : "0",
+      "StatusCode" : "201",
+      "x-ms-request-server-encrypted" : "false",
+      "Date" : "Mon, 20 Apr 2020 22:24:41 GMT",
+      "x-ms-snapshot" : "2020-04-20T22:24:41.6782933Z",
+      "ETag" : "0x8D7E5799628B5D8",
+      "Content-Length" : "0",
+      "x-ms-request-id" : "934595ad-a01e-0052-7662-173148000000",
+      "x-ms-client-request-id" : "d60ccbb8-6142-4ebc-9ed4-0aacac1d1cbe"
+    },
+    "Exception" : null
+  }, {
+    "Method" : "GET",
+    "Uri" : "https://blobindex1.blob.core.windows.net/jtclistblobshieroptionsmetadata021440696a96896bd74?delimiter=&include=metadata&restype=container&comp=list",
+    "Headers" : {
+      "x-ms-version" : "2019-12-12",
+      "User-Agent" : "azsdk-java-azure-storage-blob/12.7.0-beta.1 (11.0.6; Windows 10 10.0)",
+      "x-ms-client-request-id" : "e47e5736-f57b-4e9f-b6a6-253344616328"
+    },
+    "Response" : {
+      "Transfer-Encoding" : "chunked",
+      "x-ms-version" : "2019-12-12",
+      "Server" : "Windows-Azure-Blob/1.0 Microsoft-HTTPAPI/2.0",
       "retry-after" : "0",
       "StatusCode" : "200",
-      "Date" : "Wed, 15 Apr 2020 06:51:36 GMT",
-      "x-ms-blob-type" : "PageBlob",
-      "x-ms-copy-completion-time" : "Wed, 15 Apr 2020 06:51:32 GMT",
-      "Accept-Ranges" : "bytes",
-      "x-ms-server-encrypted" : "true",
-      "ETag" : "0x8D7E1096E8504F6",
-      "x-ms-creation-time" : "Wed, 15 Apr 2020 06:51:32 GMT",
-      "Content-Length" : "512",
-      "x-ms-copy-status" : "success",
-      "x-ms-request-id" : "9b369733-201e-012e-08f2-12f6e4000000",
-      "x-ms-client-request-id" : "39d96dc9-6b22-452c-a7ba-42b2e262e142",
-      "Content-Type" : "application/octet-stream"
->>>>>>> 673a3276
-    },
-    "Exception" : null
-  }, {
-    "Method" : "PUT",
-<<<<<<< HEAD
-    "Uri" : "https://blobindex1.blob.core.windows.net/jtclistblobshieroptionsmetadata056536b50fc3ebcf064/mjavabloblistblobshieroptionsmetadata372133fc05f92ef5",
-    "Headers" : {
-      "x-ms-version" : "2019-12-12",
-      "User-Agent" : "azsdk-java-azure-storage-blob/12.6.0-beta.1 (11.0.6; Windows 10 10.0)",
-      "x-ms-client-request-id" : "1fe70411-bb39-448b-bfee-d55e612acda2"
-    },
-    "Response" : {
-      "x-ms-version" : "2019-12-12",
-      "Server" : "Windows-Azure-Blob/1.0 Microsoft-HTTPAPI/2.0",
-      "ETag" : "0x8D7E56F3CDEFEDA",
-      "Last-Modified" : "Mon, 20 Apr 2020 21:10:22 GMT",
-      "x-ms-version-id" : "2020-04-20T21:10:22.1592282Z",
-      "retry-after" : "0",
-      "Content-Length" : "0",
-      "StatusCode" : "201",
-      "x-ms-request-id" : "5219fa3b-f01e-0084-6058-173fa1000000",
-      "x-ms-request-server-encrypted" : "true",
-      "Date" : "Mon, 20 Apr 2020 21:10:21 GMT",
-      "x-ms-client-request-id" : "1fe70411-bb39-448b-bfee-d55e612acda2"
-=======
-    "Uri" : "https://REDACTED.blob.core.windows.net/jtclistblobshieroptionsmetadata0408094f4787cf8e2c4/mjavabloblistblobshieroptionsmetadata329716b0f30e8b7e",
-    "Headers" : {
-      "x-ms-version" : "2019-10-10",
-      "User-Agent" : "azsdk-java-azure-storage-blob/12.7.0-beta.1 (11.0.4; Windows 10 10.0)",
-      "x-ms-client-request-id" : "f0cd5b97-acab-42cc-94ee-4f6120685d71"
-    },
-    "Response" : {
-      "x-ms-version" : "2019-10-10",
-      "Server" : "Windows-Azure-Blob/1.0 Microsoft-HTTPAPI/2.0",
-      "ETag" : "0x8D7E1097196AA4C",
-      "Last-Modified" : "Wed, 15 Apr 2020 06:51:37 GMT",
-      "retry-after" : "0",
-      "Content-Length" : "0",
-      "StatusCode" : "201",
-      "x-ms-request-id" : "86fb1dbd-d01e-0095-56f2-125145000000",
-      "x-ms-request-server-encrypted" : "true",
-      "Date" : "Wed, 15 Apr 2020 06:51:37 GMT",
-      "x-ms-client-request-id" : "f0cd5b97-acab-42cc-94ee-4f6120685d71"
->>>>>>> 673a3276
-    },
-    "Exception" : null
-  }, {
-    "Method" : "PUT",
-<<<<<<< HEAD
-    "Uri" : "https://blobindex1.blob.core.windows.net/jtclistblobshieroptionsmetadata056536b50fc3ebcf064/tjavabloblistblobshieroptionsmetadata469598a8aed3398d",
-    "Headers" : {
-      "x-ms-version" : "2019-12-12",
-      "User-Agent" : "azsdk-java-azure-storage-blob/12.6.0-beta.1 (11.0.6; Windows 10 10.0)",
-      "x-ms-client-request-id" : "8669b1f7-2e72-441a-90e5-9e17a172f3b6"
-    },
-    "Response" : {
-      "x-ms-version" : "2019-12-12",
-      "Server" : "Windows-Azure-Blob/1.0 Microsoft-HTTPAPI/2.0",
-      "ETag" : "0x8D7E56F3D135ECA",
-      "Last-Modified" : "Mon, 20 Apr 2020 21:10:22 GMT",
-      "x-ms-version-id" : "2020-04-20T21:10:22.5034721Z",
-      "retry-after" : "0",
-      "Content-Length" : "0",
-      "StatusCode" : "201",
-      "x-ms-request-id" : "1aa3c5d8-801e-008e-3358-179b16000000",
-      "x-ms-request-server-encrypted" : "true",
-      "Date" : "Mon, 20 Apr 2020 21:10:22 GMT",
-      "x-ms-client-request-id" : "8669b1f7-2e72-441a-90e5-9e17a172f3b6"
-    },
-    "Exception" : null
-  }, {
-    "Method" : "PUT",
-    "Uri" : "https://blobindex1.blob.core.windows.net/jtclistblobshieroptionsmetadata056536b50fc3ebcf064/ujavabloblistblobshieroptionsmetadata5142964978d26612?blockid=ODZlODM2ODQtOTYyMi00Yjc4LWI1NWMtYzM3OGU1MGFkMDM5&comp=block",
-    "Headers" : {
-      "x-ms-version" : "2019-12-12",
-      "User-Agent" : "azsdk-java-azure-storage-blob/12.6.0-beta.1 (11.0.6; Windows 10 10.0)",
-      "x-ms-client-request-id" : "4042568c-8f6d-4487-a396-1d6fbf3e4661",
-      "Content-Type" : "application/octet-stream"
-    },
-    "Response" : {
-      "x-ms-version" : "2019-12-12",
-=======
-    "Uri" : "https://REDACTED.blob.core.windows.net/jtclistblobshieroptionsmetadata0408094f4787cf8e2c4/ujavabloblistblobshieroptionsmetadata45713532d21097ae?blockid=MzE2YTNhOWUtODI5NS00ZjBmLTk1ZGItMTIyYmRhNzEyZGRj&comp=block",
-    "Headers" : {
-      "x-ms-version" : "2019-10-10",
-      "User-Agent" : "azsdk-java-azure-storage-blob/12.7.0-beta.1 (11.0.4; Windows 10 10.0)",
-      "x-ms-client-request-id" : "e0fee425-5ffb-4906-85aa-c31425cbc116",
-      "Content-Type" : "application/octet-stream"
-    },
-    "Response" : {
-      "x-ms-version" : "2019-10-10",
->>>>>>> 673a3276
-      "Server" : "Windows-Azure-Blob/1.0 Microsoft-HTTPAPI/2.0",
-      "x-ms-content-crc64" : "6RYQPwaVsyQ=",
-      "retry-after" : "0",
-      "Content-Length" : "0",
-      "StatusCode" : "201",
-<<<<<<< HEAD
-      "x-ms-request-id" : "f3ad61a6-f01e-002d-0458-17fed3000000",
-      "x-ms-request-server-encrypted" : "true",
-      "Date" : "Mon, 20 Apr 2020 21:10:22 GMT",
-      "x-ms-client-request-id" : "4042568c-8f6d-4487-a396-1d6fbf3e4661"
-=======
-      "x-ms-request-id" : "9b369765-201e-012e-34f2-12f6e4000000",
-      "x-ms-request-server-encrypted" : "true",
-      "Date" : "Wed, 15 Apr 2020 06:51:36 GMT",
-      "x-ms-client-request-id" : "e0fee425-5ffb-4906-85aa-c31425cbc116"
->>>>>>> 673a3276
-    },
-    "Exception" : null
-  }, {
-    "Method" : "PUT",
-<<<<<<< HEAD
-    "Uri" : "https://blobindex1.blob.core.windows.net/jtclistblobshieroptionsmetadata056536b50fc3ebcf064/ajavabloblistblobshieroptionsmetadata14956962057da0e2?comp=snapshot",
-    "Headers" : {
-      "x-ms-version" : "2019-12-12",
-      "User-Agent" : "azsdk-java-azure-storage-blob/12.6.0-beta.1 (11.0.6; Windows 10 10.0)",
-      "x-ms-client-request-id" : "bb78f77d-13fd-4f82-b44a-038b8ee7376b"
-    },
-    "Response" : {
-      "x-ms-version" : "2019-12-12",
-      "Server" : "Windows-Azure-Blob/1.0 Microsoft-HTTPAPI/2.0",
-      "Last-Modified" : "Mon, 20 Apr 2020 21:10:15 GMT",
-      "x-ms-version-id" : "2020-04-20T21:10:23.3050389Z",
-=======
-    "Uri" : "https://REDACTED.blob.core.windows.net/jtclistblobshieroptionsmetadata0408094f4787cf8e2c4/ajavabloblistblobshieroptionsmetadata152224f02e5f80e0?comp=snapshot",
-    "Headers" : {
-      "x-ms-version" : "2019-10-10",
-      "User-Agent" : "azsdk-java-azure-storage-blob/12.7.0-beta.1 (11.0.4; Windows 10 10.0)",
-      "x-ms-client-request-id" : "2548f251-d3f4-4982-ab34-9374045cc75b"
-    },
-    "Response" : {
-      "x-ms-version" : "2019-10-10",
-      "x-ms-snapshot" : "2020-04-15T06:51:37.3930182Z",
-      "Server" : "Windows-Azure-Blob/1.0 Microsoft-HTTPAPI/2.0",
-      "ETag" : "0x8D7E1096E72B11E",
-      "Last-Modified" : "Wed, 15 Apr 2020 06:51:32 GMT",
->>>>>>> 673a3276
-      "retry-after" : "0",
-      "StatusCode" : "201",
-<<<<<<< HEAD
-      "x-ms-request-server-encrypted" : "false",
-      "Date" : "Mon, 20 Apr 2020 21:10:23 GMT",
-      "x-ms-snapshot" : "2020-04-20T21:10:23.3040389Z",
-      "ETag" : "0x8D7E56F39201055",
-      "Content-Length" : "0",
-      "x-ms-request-id" : "72da90f4-c01e-006b-2758-17ca54000000",
-      "x-ms-client-request-id" : "bb78f77d-13fd-4f82-b44a-038b8ee7376b"
-=======
-      "x-ms-request-id" : "86fb1e01-d01e-0095-14f2-125145000000",
-      "x-ms-request-server-encrypted" : "false",
-      "Date" : "Wed, 15 Apr 2020 06:51:37 GMT",
-      "x-ms-client-request-id" : "2548f251-d3f4-4982-ab34-9374045cc75b"
->>>>>>> 673a3276
+      "x-ms-request-id" : "31e17f7b-101e-0025-5262-17e4dc000000",
+      "Body" : "﻿<?xml version=\"1.0\" encoding=\"utf-8\"?><EnumerationResults ServiceEndpoint=\"https://blobindex1.blob.core.windows.net/\" ContainerName=\"jtclistblobshieroptionsmetadata021440696a96896bd74\"><Blobs><Blob><Name>ajavabloblistblobshieroptionsmetadata18230832087e65fb</Name><VersionId>2020-04-20T22:24:41.6792933Z</VersionId><IsCurrentVersion>true</IsCurrentVersion><Properties><Creation-Time>Mon, 20 Apr 2020 22:24:26 GMT</Creation-Time><Last-Modified>Mon, 20 Apr 2020 22:24:26 GMT</Last-Modified><Etag>0x8D7E5799628B5D8</Etag><Content-Length>512</Content-Length><Content-Type>application/octet-stream</Content-Type><Content-Encoding /><Content-Language /><Content-CRC64 /><Content-MD5 /><Cache-Control /><Content-Disposition /><x-ms-blob-sequence-number>0</x-ms-blob-sequence-number><BlobType>PageBlob</BlobType><LeaseStatus>unlocked</LeaseStatus><LeaseState>available</LeaseState><ServerEncrypted>true</ServerEncrypted></Properties><Metadata /></Blob><Blob><Name>cjavabloblistblobshieroptionsmetadata26021683ccacf914</Name><VersionId>2020-04-20T22:24:27.3331316Z</VersionId><IsCurrentVersion>true</IsCurrentVersion><Properties><Creation-Time>Mon, 20 Apr 2020 22:24:27 GMT</Creation-Time><Last-Modified>Mon, 20 Apr 2020 22:24:27 GMT</Last-Modified><Etag>0x8D7E57996668D5C</Etag><Content-Length>512</Content-Length><Content-Type>application/octet-stream</Content-Type><Content-Encoding /><Content-Language /><Content-CRC64 /><Content-MD5 /><Cache-Control /><Content-Disposition /><x-ms-blob-sequence-number>0</x-ms-blob-sequence-number><BlobType>PageBlob</BlobType><LeaseStatus>unlocked</LeaseStatus><LeaseState>available</LeaseState><ServerEncrypted>true</ServerEncrypted></Properties><Metadata /></Blob><Blob><Name>mjavabloblistblobshieroptionsmetadata37717503d43f14e1</Name><VersionId>2020-04-20T22:24:40.4514258Z</VersionId><IsCurrentVersion>true</IsCurrentVersion><Properties><Creation-Time>Mon, 20 Apr 2020 22:24:40 GMT</Creation-Time><Last-Modified>Mon, 20 Apr 2020 22:24:40 GMT</Last-Modified><Etag>0x8D7E5799E3865D2</Etag><Content-Length>512</Content-Length><Content-Type>application/octet-stream</Content-Type><Content-Encoding /><Content-Language /><Content-CRC64 /><Content-MD5 /><Cache-Control /><Content-Disposition /><x-ms-blob-sequence-number>0</x-ms-blob-sequence-number><BlobType>PageBlob</BlobType><LeaseStatus>unlocked</LeaseStatus><LeaseState>available</LeaseState><ServerEncrypted>true</ServerEncrypted></Properties><Metadata><foo>bar</foo></Metadata></Blob><Blob><Name>tjavabloblistblobshieroptionsmetadata48604577eca21fea</Name><VersionId>2020-04-20T22:24:40.9377710Z</VersionId><IsCurrentVersion>true</IsCurrentVersion><Properties><Creation-Time>Mon, 20 Apr 2020 22:24:40 GMT</Creation-Time><Last-Modified>Mon, 20 Apr 2020 22:24:40 GMT</Last-Modified><Etag>0x8D7E5799E829BAE</Etag><Content-Length>512</Content-Length><Content-Type>application/octet-stream</Content-Type><Content-Encoding /><Content-Language /><Content-CRC64 /><Content-MD5 /><Cache-Control /><Content-Disposition /><x-ms-blob-sequence-number>0</x-ms-blob-sequence-number><BlobType>PageBlob</BlobType><LeaseStatus>unlocked</LeaseStatus><LeaseState>available</LeaseState><ServerEncrypted>true</ServerEncrypted><TagCount>1</TagCount></Properties><Metadata /></Blob></Blobs><NextMarker /></EnumerationResults>",
+      "Date" : "Mon, 20 Apr 2020 22:24:41 GMT",
+      "x-ms-client-request-id" : "e47e5736-f57b-4e9f-b6a6-253344616328",
+      "Content-Type" : "application/xml"
     },
     "Exception" : null
   }, {
     "Method" : "GET",
-<<<<<<< HEAD
-    "Uri" : "https://blobindex1.blob.core.windows.net/jtclistblobshieroptionsmetadata056536b50fc3ebcf064?delimiter=&include=metadata&restype=container&comp=list",
-    "Headers" : {
-      "x-ms-version" : "2019-12-12",
-      "User-Agent" : "azsdk-java-azure-storage-blob/12.6.0-beta.1 (11.0.6; Windows 10 10.0)",
-      "x-ms-client-request-id" : "3bdd93ad-83d0-4dd5-9c57-b1d12a7bc193"
+    "Uri" : "https://blobindex1.blob.core.windows.net?prefix=jtclistblobshieroptionsmetadata&comp=list",
+    "Headers" : {
+      "x-ms-version" : "2019-12-12",
+      "User-Agent" : "azsdk-java-azure-storage-blob/12.7.0-beta.1 (11.0.6; Windows 10 10.0)",
+      "x-ms-client-request-id" : "bf4bd522-27c1-480d-9424-cfa8fc6f11c8"
     },
     "Response" : {
       "Transfer-Encoding" : "chunked",
@@ -368,111 +230,32 @@
       "Server" : "Windows-Azure-Blob/1.0 Microsoft-HTTPAPI/2.0",
       "retry-after" : "0",
       "StatusCode" : "200",
-      "x-ms-request-id" : "c00af869-901e-0082-3658-170c1e000000",
-      "Body" : "﻿<?xml version=\"1.0\" encoding=\"utf-8\"?><EnumerationResults ServiceEndpoint=\"https://blobindex1.blob.core.windows.net/\" ContainerName=\"jtclistblobshieroptionsmetadata056536b50fc3ebcf064\"><Blobs><Blob><Name>ajavabloblistblobshieroptionsmetadata14956962057da0e2</Name><VersionId>2020-04-20T21:10:23.3050389Z</VersionId><IsCurrentVersion>true</IsCurrentVersion><Properties><Creation-Time>Mon, 20 Apr 2020 21:10:15 GMT</Creation-Time><Last-Modified>Mon, 20 Apr 2020 21:10:15 GMT</Last-Modified><Etag>0x8D7E56F39201055</Etag><Content-Length>512</Content-Length><Content-Type>application/octet-stream</Content-Type><Content-Encoding /><Content-Language /><Content-CRC64 /><Content-MD5 /><Cache-Control /><Content-Disposition /><x-ms-blob-sequence-number>0</x-ms-blob-sequence-number><BlobType>PageBlob</BlobType><LeaseStatus>unlocked</LeaseStatus><LeaseState>available</LeaseState><ServerEncrypted>true</ServerEncrypted></Properties><Metadata /></Blob><Blob><Name>cjavabloblistblobshieroptionsmetadata252489d46027a3ef</Name><VersionId>2020-04-20T21:10:16.3050787Z</VersionId><IsCurrentVersion>true</IsCurrentVersion><Properties><Creation-Time>Mon, 20 Apr 2020 21:10:16 GMT</Creation-Time><Last-Modified>Mon, 20 Apr 2020 21:10:16 GMT</Last-Modified><Etag>0x8D7E56F3961920C</Etag><Content-Length>512</Content-Length><Content-Type>application/octet-stream</Content-Type><Content-Encoding /><Content-Language /><Content-CRC64 /><Content-MD5 /><Cache-Control /><Content-Disposition /><x-ms-blob-sequence-number>0</x-ms-blob-sequence-number><BlobType>PageBlob</BlobType><LeaseStatus>unlocked</LeaseStatus><LeaseState>available</LeaseState><ServerEncrypted>true</ServerEncrypted></Properties><Metadata /></Blob><Blob><Name>mjavabloblistblobshieroptionsmetadata372133fc05f92ef5</Name><VersionId>2020-04-20T21:10:22.1592282Z</VersionId><IsCurrentVersion>true</IsCurrentVersion><Properties><Creation-Time>Mon, 20 Apr 2020 21:10:22 GMT</Creation-Time><Last-Modified>Mon, 20 Apr 2020 21:10:22 GMT</Last-Modified><Etag>0x8D7E56F3CDEFEDA</Etag><Content-Length>512</Content-Length><Content-Type>application/octet-stream</Content-Type><Content-Encoding /><Content-Language /><Content-CRC64 /><Content-MD5 /><Cache-Control /><Content-Disposition /><x-ms-blob-sequence-number>0</x-ms-blob-sequence-number><BlobType>PageBlob</BlobType><LeaseStatus>unlocked</LeaseStatus><LeaseState>available</LeaseState><ServerEncrypted>true</ServerEncrypted></Properties><Metadata><foo>bar</foo></Metadata></Blob><Blob><Name>tjavabloblistblobshieroptionsmetadata469598a8aed3398d</Name><VersionId>2020-04-20T21:10:22.5034721Z</VersionId><IsCurrentVersion>true</IsCurrentVersion><Properties><Creation-Time>Mon, 20 Apr 2020 21:10:22 GMT</Creation-Time><Last-Modified>Mon, 20 Apr 2020 21:10:22 GMT</Last-Modified><Etag>0x8D7E56F3D135ECA</Etag><Content-Length>512</Content-Length><Content-Type>application/octet-stream</Content-Type><Content-Encoding /><Content-Language /><Content-CRC64 /><Content-MD5 /><Cache-Control /><Content-Disposition /><x-ms-blob-sequence-number>0</x-ms-blob-sequence-number><BlobType>PageBlob</BlobType><LeaseStatus>unlocked</LeaseStatus><LeaseState>available</LeaseState><ServerEncrypted>true</ServerEncrypted><TagCount>1</TagCount></Properties><Metadata /></Blob></Blobs><NextMarker /></EnumerationResults>",
-      "Date" : "Mon, 20 Apr 2020 21:10:23 GMT",
-      "x-ms-client-request-id" : "3bdd93ad-83d0-4dd5-9c57-b1d12a7bc193",
-=======
-    "Uri" : "https://REDACTED.blob.core.windows.net/jtclistblobshieroptionsmetadata0408094f4787cf8e2c4?delimiter=&include=metadata&restype=container&comp=list",
-    "Headers" : {
-      "x-ms-version" : "2019-10-10",
-      "User-Agent" : "azsdk-java-azure-storage-blob/12.7.0-beta.1 (11.0.4; Windows 10 10.0)",
-      "x-ms-client-request-id" : "5e60dc31-6441-4d42-8097-65637b3fc37b"
-    },
-    "Response" : {
-      "Transfer-Encoding" : "chunked",
-      "x-ms-version" : "2019-10-10",
-      "Server" : "Windows-Azure-Blob/1.0 Microsoft-HTTPAPI/2.0",
-      "retry-after" : "0",
-      "StatusCode" : "200",
-      "x-ms-request-id" : "9b3697a8-201e-012e-70f2-12f6e4000000",
-      "Body" : "﻿<?xml version=\"1.0\" encoding=\"utf-8\"?><EnumerationResults ServiceEndpoint=\"https://azstoragesdkaccount.blob.core.windows.net/\" ContainerName=\"jtclistblobshieroptionsmetadata0408094f4787cf8e2c4\"><Blobs><Blob><Name>ajavabloblistblobshieroptionsmetadata152224f02e5f80e0</Name><Properties><Creation-Time>Wed, 15 Apr 2020 06:51:32 GMT</Creation-Time><Last-Modified>Wed, 15 Apr 2020 06:51:32 GMT</Last-Modified><Etag>0x8D7E1096E72B11E</Etag><Content-Length>512</Content-Length><Content-Type>application/octet-stream</Content-Type><Content-Encoding /><Content-Language /><Content-CRC64 /><Content-MD5 /><Cache-Control /><Content-Disposition /><x-ms-blob-sequence-number>0</x-ms-blob-sequence-number><BlobType>PageBlob</BlobType><LeaseStatus>unlocked</LeaseStatus><LeaseState>available</LeaseState><ServerEncrypted>true</ServerEncrypted></Properties><Metadata /></Blob><Blob><Name>cjavabloblistblobshieroptionsmetadata280310f04904dbd7</Name><Properties><Creation-Time>Wed, 15 Apr 2020 06:51:32 GMT</Creation-Time><Last-Modified>Wed, 15 Apr 2020 06:51:32 GMT</Last-Modified><Etag>0x8D7E1096E8504F6</Etag><Content-Length>512</Content-Length><Content-Type>application/octet-stream</Content-Type><Content-Encoding /><Content-Language /><Content-CRC64 /><Content-MD5 /><Cache-Control /><Content-Disposition /><x-ms-blob-sequence-number>0</x-ms-blob-sequence-number><BlobType>PageBlob</BlobType><LeaseStatus>unlocked</LeaseStatus><LeaseState>available</LeaseState><ServerEncrypted>true</ServerEncrypted></Properties><Metadata /></Blob><Blob><Name>mjavabloblistblobshieroptionsmetadata329716b0f30e8b7e</Name><Properties><Creation-Time>Wed, 15 Apr 2020 06:51:37 GMT</Creation-Time><Last-Modified>Wed, 15 Apr 2020 06:51:37 GMT</Last-Modified><Etag>0x8D7E1097196AA4C</Etag><Content-Length>512</Content-Length><Content-Type>application/octet-stream</Content-Type><Content-Encoding /><Content-Language /><Content-CRC64 /><Content-MD5 /><Cache-Control /><Content-Disposition /><x-ms-blob-sequence-number>0</x-ms-blob-sequence-number><BlobType>PageBlob</BlobType><LeaseStatus>unlocked</LeaseStatus><LeaseState>available</LeaseState><ServerEncrypted>true</ServerEncrypted></Properties><Metadata><foo>bar</foo></Metadata></Blob></Blobs><NextMarker /></EnumerationResults>",
-      "Date" : "Wed, 15 Apr 2020 06:51:36 GMT",
-      "x-ms-client-request-id" : "5e60dc31-6441-4d42-8097-65637b3fc37b",
->>>>>>> 673a3276
+      "x-ms-request-id" : "7f0a5792-901e-0004-7062-17c0a7000000",
+      "Body" : "﻿<?xml version=\"1.0\" encoding=\"utf-8\"?><EnumerationResults ServiceEndpoint=\"https://blobindex1.blob.core.windows.net/\"><Prefix>jtclistblobshieroptionsmetadata</Prefix><Containers><Container><Name>jtclistblobshieroptionsmetadata021440696a96896bd74</Name><Properties><Last-Modified>Mon, 20 Apr 2020 22:24:26 GMT</Last-Modified><Etag>\"0x8D7E57995DAA2C6\"</Etag><LeaseStatus>unlocked</LeaseStatus><LeaseState>available</LeaseState><DefaultEncryptionScope>$account-encryption-key</DefaultEncryptionScope><DenyEncryptionScopeOverride>false</DenyEncryptionScopeOverride><HasImmutabilityPolicy>false</HasImmutabilityPolicy><HasLegalHold>false</HasLegalHold></Properties></Container></Containers><NextMarker /></EnumerationResults>",
+      "Date" : "Mon, 20 Apr 2020 22:24:41 GMT",
+      "x-ms-client-request-id" : "bf4bd522-27c1-480d-9424-cfa8fc6f11c8",
       "Content-Type" : "application/xml"
     },
     "Exception" : null
   }, {
-    "Method" : "GET",
-<<<<<<< HEAD
-    "Uri" : "https://blobindex1.blob.core.windows.net?prefix=jtclistblobshieroptionsmetadata&comp=list",
-    "Headers" : {
-      "x-ms-version" : "2019-12-12",
-      "User-Agent" : "azsdk-java-azure-storage-blob/12.6.0-beta.1 (11.0.6; Windows 10 10.0)",
-      "x-ms-client-request-id" : "ba2b28be-0991-4631-8b8c-1c99ea220e55"
-    },
-    "Response" : {
-      "Transfer-Encoding" : "chunked",
-      "x-ms-version" : "2019-12-12",
-      "Server" : "Windows-Azure-Blob/1.0 Microsoft-HTTPAPI/2.0",
-      "retry-after" : "0",
-      "StatusCode" : "200",
-      "x-ms-request-id" : "bb1aa684-701e-007e-2c58-17dde7000000",
-      "Body" : "﻿<?xml version=\"1.0\" encoding=\"utf-8\"?><EnumerationResults ServiceEndpoint=\"https://blobindex1.blob.core.windows.net/\"><Prefix>jtclistblobshieroptionsmetadata</Prefix><Containers><Container><Name>jtclistblobshieroptionsmetadata056536b50fc3ebcf064</Name><Properties><Last-Modified>Mon, 20 Apr 2020 21:10:15 GMT</Last-Modified><Etag>\"0x8D7E56F38D4139D\"</Etag><LeaseStatus>unlocked</LeaseStatus><LeaseState>available</LeaseState><DefaultEncryptionScope>$account-encryption-key</DefaultEncryptionScope><DenyEncryptionScopeOverride>false</DenyEncryptionScopeOverride><HasImmutabilityPolicy>false</HasImmutabilityPolicy><HasLegalHold>false</HasLegalHold></Properties></Container></Containers><NextMarker /></EnumerationResults>",
-      "Date" : "Mon, 20 Apr 2020 21:10:24 GMT",
-      "x-ms-client-request-id" : "ba2b28be-0991-4631-8b8c-1c99ea220e55",
-=======
-    "Uri" : "https://REDACTED.blob.core.windows.net?prefix=jtclistblobshieroptionsmetadata&comp=list",
-    "Headers" : {
-      "x-ms-version" : "2019-10-10",
-      "User-Agent" : "azsdk-java-azure-storage-blob/12.7.0-beta.1 (11.0.4; Windows 10 10.0)",
-      "x-ms-client-request-id" : "2edd44ff-4268-4e4f-8f35-e9fa488cd2f9"
-    },
-    "Response" : {
-      "Transfer-Encoding" : "chunked",
-      "x-ms-version" : "2019-10-10",
-      "Server" : "Windows-Azure-Blob/1.0 Microsoft-HTTPAPI/2.0",
-      "retry-after" : "0",
-      "StatusCode" : "200",
-      "x-ms-request-id" : "86fb1e6d-d01e-0095-72f2-125145000000",
-      "Body" : "﻿<?xml version=\"1.0\" encoding=\"utf-8\"?><EnumerationResults ServiceEndpoint=\"https://azstoragesdkaccount.blob.core.windows.net/\"><Prefix>jtclistblobshieroptionsmetadata</Prefix><Containers><Container><Name>jtclistblobshieroptionsmetadata0408094f4787cf8e2c4</Name><Properties><Last-Modified>Wed, 15 Apr 2020 06:51:31 GMT</Last-Modified><Etag>\"0x8D7E1096E6A16A9\"</Etag><LeaseStatus>unlocked</LeaseStatus><LeaseState>available</LeaseState><DefaultEncryptionScope>$account-encryption-key</DefaultEncryptionScope><DenyEncryptionScopeOverride>false</DenyEncryptionScopeOverride><HasImmutabilityPolicy>false</HasImmutabilityPolicy><HasLegalHold>false</HasLegalHold></Properties></Container></Containers><NextMarker /></EnumerationResults>",
-      "Date" : "Wed, 15 Apr 2020 06:51:37 GMT",
-      "x-ms-client-request-id" : "2edd44ff-4268-4e4f-8f35-e9fa488cd2f9",
->>>>>>> 673a3276
-      "Content-Type" : "application/xml"
-    },
-    "Exception" : null
-  }, {
     "Method" : "DELETE",
-<<<<<<< HEAD
-    "Uri" : "https://blobindex1.blob.core.windows.net/jtclistblobshieroptionsmetadata056536b50fc3ebcf064?restype=container",
-    "Headers" : {
-      "x-ms-version" : "2019-12-12",
-      "User-Agent" : "azsdk-java-azure-storage-blob/12.6.0-beta.1 (11.0.6; Windows 10 10.0)",
-      "x-ms-client-request-id" : "50ed7a29-4f5e-46e8-98f7-c5375464e5fd"
-    },
-    "Response" : {
-      "x-ms-version" : "2019-12-12",
-=======
-    "Uri" : "https://REDACTED.blob.core.windows.net/jtclistblobshieroptionsmetadata0408094f4787cf8e2c4?restype=container",
-    "Headers" : {
-      "x-ms-version" : "2019-10-10",
-      "User-Agent" : "azsdk-java-azure-storage-blob/12.7.0-beta.1 (11.0.4; Windows 10 10.0)",
-      "x-ms-client-request-id" : "0b5a9ecf-7d86-4b84-899f-fa07b2f203d0"
-    },
-    "Response" : {
-      "x-ms-version" : "2019-10-10",
->>>>>>> 673a3276
+    "Uri" : "https://blobindex1.blob.core.windows.net/jtclistblobshieroptionsmetadata021440696a96896bd74?restype=container",
+    "Headers" : {
+      "x-ms-version" : "2019-12-12",
+      "User-Agent" : "azsdk-java-azure-storage-blob/12.7.0-beta.1 (11.0.6; Windows 10 10.0)",
+      "x-ms-client-request-id" : "846bf1b2-ec16-4956-9798-9a69e268e346"
+    },
+    "Response" : {
+      "x-ms-version" : "2019-12-12",
       "Server" : "Windows-Azure-Blob/1.0 Microsoft-HTTPAPI/2.0",
       "retry-after" : "0",
       "Content-Length" : "0",
       "StatusCode" : "202",
-<<<<<<< HEAD
-      "x-ms-request-id" : "ea74114e-801e-006a-8058-179588000000",
-      "Date" : "Mon, 20 Apr 2020 21:10:24 GMT",
-      "x-ms-client-request-id" : "50ed7a29-4f5e-46e8-98f7-c5375464e5fd"
+      "x-ms-request-id" : "c63d8ba3-901e-0049-7762-170f4b000000",
+      "Date" : "Mon, 20 Apr 2020 22:24:42 GMT",
+      "x-ms-client-request-id" : "846bf1b2-ec16-4956-9798-9a69e268e346"
     },
     "Exception" : null
   } ],
-  "variables" : [ "jtclistblobshieroptionsmetadata056536b50fc3ebcf064", "javabloblistblobshieroptionsmetadata14956962057da0e2", "javabloblistblobshieroptionsmetadata252489d46027a3ef", "javabloblistblobshieroptionsmetadata372133fc05f92ef5", "javabloblistblobshieroptionsmetadata469598a8aed3398d", "javabloblistblobshieroptionsmetadata5142964978d26612", "86e83684-9622-4b78-b55c-c378e50ad039" ]
-=======
-      "x-ms-request-id" : "9b3697ec-201e-012e-2ff2-12f6e4000000",
-      "Date" : "Wed, 15 Apr 2020 06:51:36 GMT",
-      "x-ms-client-request-id" : "0b5a9ecf-7d86-4b84-899f-fa07b2f203d0"
-    },
-    "Exception" : null
-  } ],
-  "variables" : [ "jtclistblobshieroptionsmetadata0408094f4787cf8e2c4", "javabloblistblobshieroptionsmetadata152224f02e5f80e0", "javabloblistblobshieroptionsmetadata280310f04904dbd7", "javabloblistblobshieroptionsmetadata329716b0f30e8b7e", "javabloblistblobshieroptionsmetadata45713532d21097ae", "316a3a9e-8295-4f0f-95db-122bda712ddc" ]
->>>>>>> 673a3276
+  "variables" : [ "jtclistblobshieroptionsmetadata021440696a96896bd74", "javabloblistblobshieroptionsmetadata18230832087e65fb", "javabloblistblobshieroptionsmetadata26021683ccacf914", "javabloblistblobshieroptionsmetadata37717503d43f14e1", "javabloblistblobshieroptionsmetadata48604577eca21fea", "javabloblistblobshieroptionsmetadata585659825c304b1b", "18d30e24-044e-4faf-8618-d7d1667a945c" ]
 }