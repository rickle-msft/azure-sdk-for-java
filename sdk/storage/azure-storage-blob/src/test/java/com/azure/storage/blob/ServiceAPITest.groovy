--- conflicted
+++ resolved
@@ -578,8 +578,6 @@
         thrown(IllegalArgumentException)
     }
 
-<<<<<<< HEAD
-
     def "Restore Container"() {
         given:
         def cc1 = primaryBlobServiceClient.getBlobContainerClient(generateContainerName())
@@ -761,7 +759,8 @@
 
         then:
         thrown(BlobStorageException.class)
-=======
+    }
+
     def "OAuth on secondary"() {
         setup:
         def secondaryEndpoint = String.format(defaultEndpointTemplate,
@@ -773,6 +772,5 @@
 
         then:
         notThrown(Exception)
->>>>>>> a97f6d61
     }
 }