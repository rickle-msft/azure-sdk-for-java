// Copyright (c) Microsoft Corporation. All rights reserved.
// Licensed under the MIT License.

package com.azure.storage.blob.specialized

import com.azure.core.exception.UnexpectedLengthException
import com.azure.core.http.HttpMethod
import com.azure.core.http.HttpPipelineCallContext
import com.azure.core.http.HttpPipelineNextPolicy
import com.azure.core.http.HttpRequest
import com.azure.core.http.policy.HttpLogDetailLevel
import com.azure.core.http.policy.HttpLogOptions
import com.azure.core.util.Context
import com.azure.core.util.FluxUtil
import com.azure.storage.blob.APISpec
import com.azure.storage.blob.BlobAsyncClient
import com.azure.storage.blob.BlobClient
import com.azure.storage.blob.BlobClientBuilder
import com.azure.storage.blob.BlobServiceClientBuilder
import com.azure.storage.blob.BlobUrlParts
import com.azure.storage.blob.ProgressReceiver
import com.azure.storage.blob.models.AccessTier
import com.azure.storage.blob.models.BlobErrorCode
import com.azure.storage.blob.models.BlobHttpHeaders
import com.azure.storage.blob.models.BlobRange
import com.azure.storage.blob.models.BlobRequestConditions
import com.azure.storage.blob.models.BlobStorageException
import com.azure.storage.blob.models.BlockListType
import com.azure.storage.blob.models.CustomerProvidedKey
import com.azure.storage.blob.models.ParallelTransferOptions
import com.azure.storage.blob.models.PublicAccessType
import com.azure.storage.common.implementation.Constants
import com.azure.storage.common.policy.RequestRetryOptions
import reactor.core.publisher.Flux
import reactor.core.publisher.Mono
import reactor.test.StepVerifier
import spock.lang.Requires
import spock.lang.Unroll

import java.nio.ByteBuffer
import java.nio.channels.AsynchronousFileChannel
import java.nio.charset.StandardCharsets
import java.nio.file.Files
import java.nio.file.Paths
import java.nio.file.StandardOpenOption
import java.security.MessageDigest

class BlockBlobAPITest extends APISpec {
    BlockBlobClient blockBlobClient
    BlockBlobAsyncClient blockBlobAsyncClient
    BlobAsyncClient blobAsyncClient
    BlobClient blobClient
    String blobName

    def setup() {
        blobName = generateBlobName()
        blobClient = cc.getBlobClient(blobName)
<<<<<<< HEAD
        blockBlobClient = blobClient.getBlockBlobClient()
        blockBlobClient.upload(defaultInputStream.get(), defaultDataSize)
        blobAsyncClient = ccAsync.getBlobAsyncClient(generateBlobName())
        blockBlobAsyncClient = blobAsyncClient.getBlockBlobAsyncClient()
        blockBlobAsyncClient.upload(defaultFlux, defaultDataSize).block()
=======
        bc = blobClient.getBlockBlobClient()
        bc.upload(defaultInputStream.get(), defaultDataSize)
        blobac = ccAsync.getBlobAsyncClient(generateBlobName())
        bac = blobac.getBlockBlobAsyncClient()
>>>>>>> 5dff0af3
    }

    def "Stage block"() {
        setup:
        def response = blockBlobClient.stageBlockWithResponse(getBlockID(), defaultInputStream.get(), defaultDataSize, null, null,
            null, null)
        def headers = response.getHeaders()

        expect:
        response.getStatusCode() == 201
        headers.getValue("x-ms-content-crc64") != null
        headers.getValue("x-ms-request-id") != null
        headers.getValue("x-ms-version") != null
        headers.getValue("Date") != null
        Boolean.parseBoolean(headers.getValue("x-ms-request-server-encrypted"))
    }

    def "Stage block min"() {
        when:
        blockBlobClient.stageBlock(getBlockID(), defaultInputStream.get(), defaultDataSize) == 201

        then:
        blockBlobClient.listBlocks(BlockListType.ALL).getUncommittedBlocks().size() == 1
    }

    @Unroll
    def "Stage block illegal arguments"() {
        when:
        def blockID = (getBlockId) ? getBlockID() : null
        blockBlobClient.stageBlock(blockID, data == null ? null : data.get(), dataSize)

        then:
        thrown(exceptionType)

        where:
        getBlockId | data               | dataSize            | exceptionType
        false      | defaultInputStream | defaultDataSize     | BlobStorageException
        true       | null               | defaultDataSize     | NullPointerException
        true       | defaultInputStream | defaultDataSize + 1 | UnexpectedLengthException
        true       | defaultInputStream | defaultDataSize - 1 | UnexpectedLengthException
    }

    def "Stage block empty body"() {
        when:
        blockBlobClient.stageBlock(getBlockID(), new ByteArrayInputStream(new byte[0]), 0)

        then:
        thrown(BlobStorageException)
    }

    def "Stage block transactionalMD5"() {
        setup:
        byte[] md5 = MessageDigest.getInstance("MD5").digest(defaultData.array())

        expect:
        blockBlobClient.stageBlockWithResponse(getBlockID(), defaultInputStream.get(), defaultDataSize, md5, null, null, null)
            .statusCode == 201
    }

    def "Stage block transactionalMD5 fail"() {
        when:
        blockBlobClient.stageBlockWithResponse(getBlockID(), defaultInputStream.get(), defaultDataSize,
            MessageDigest.getInstance("MD5").digest("garbage".getBytes()), null, null, null)

        then:
        def e = thrown(BlobStorageException)
        e.getErrorCode() == BlobErrorCode.MD5MISMATCH
    }

    def "Stage block null body"() {
        when:
        blockBlobClient.stageBlock(getBlockID(), null, 0)

        then:
        thrown(NullPointerException)
    }

    def "Stage block lease"() {
        setup:
        def leaseID = setupBlobLeaseCondition(blockBlobClient, receivedLeaseID)

        expect:
        blockBlobClient.stageBlockWithResponse(getBlockID(), defaultInputStream.get(), defaultDataSize, null, leaseID, null, null)
            .getStatusCode() == 201
    }

    def "Stage block lease fail"() {
        setup:
        setupBlobLeaseCondition(blockBlobClient, receivedLeaseID)

        when:
        blockBlobClient.stageBlockWithResponse(getBlockID(), defaultInputStream.get(), defaultDataSize, null, garbageLeaseID, null,
            null)

        then:
        def e = thrown(BlobStorageException)
        e.getErrorCode() == BlobErrorCode.LEASE_ID_MISMATCH_WITH_BLOB_OPERATION
    }

    def "Stage block error"() {
        setup:
        blockBlobClient = cc.getBlobClient(generateBlobName()).getBlockBlobClient()

        when:
        blockBlobClient.stageBlock("id", defaultInputStream.get(), defaultDataSize)

        then:
        thrown(BlobStorageException)
    }

    def "Stage block from url"() {
        setup:
        cc.setAccessPolicy(PublicAccessType.CONTAINER, null)
        def bu2 = cc.getBlobClient(generateBlobName()).getBlockBlobClient()
        def blockID = getBlockID()

        when:
        def headers = bu2.stageBlockFromUrlWithResponse(blockID, blockBlobClient.getBlobUrl(), null, null, null, null, null, null).getHeaders()

        then:
        headers.getValue("x-ms-request-id") != null
        headers.getValue("x-ms-version") != null
        headers.getValue("x-ms-content-crc64") != null
        headers.getValue("x-ms-request-server-encrypted") != null

        def response = bu2.listBlocks(BlockListType.ALL)
        response.getUncommittedBlocks().size() == 1
        response.getCommittedBlocks().size() == 0
        response.getUncommittedBlocks().first().getName() == blockID

        when:
        bu2.commitBlockList(Arrays.asList(blockID))
        def outputStream = new ByteArrayOutputStream()
        bu2.download(outputStream)

        then:
        ByteBuffer.wrap(outputStream.toByteArray()) == defaultData
    }

    def "Stage block from url min"() {
        setup:
        cc.setAccessPolicy(PublicAccessType.CONTAINER, null)
        def bu2 = cc.getBlobClient(generateBlobName()).getBlockBlobClient()
        def blockID = getBlockID()

        expect:
        bu2.stageBlockFromUrlWithResponse(blockID, blockBlobClient.getBlobUrl(), null, null, null, null, null, null).getStatusCode() == 201
    }

    @Unroll
    def "Stage block from URL IA"() {
        when:
        def blockID = (getBlockId) ? getBlockID() : null
        blockBlobClient.stageBlockFromUrl(blockID, sourceURL, null)

        then:
        thrown(exceptionType)

        where:
        getBlockId | sourceURL                | exceptionType
        false      | "http://www.example.com" | BlobStorageException
        true       | null                     | IllegalArgumentException
    }

    def "Stage block from URL range"() {
        setup:
        cc.setAccessPolicy(PublicAccessType.CONTAINER, null)
        def destURL = cc.getBlobClient(generateBlobName()).getBlockBlobClient()

        when:
        destURL.stageBlockFromUrl(getBlockID(), blockBlobClient.getBlobUrl(), new BlobRange(2, 3))
        def blockList = destURL.listBlocks(BlockListType.UNCOMMITTED)

        then:
        blockList.getCommittedBlocks().size() == 0
        blockList.getUncommittedBlocks().size() == 1
    }

    def "Stage block from URL MD5"() {
        setup:
        cc.setAccessPolicy(PublicAccessType.CONTAINER, null)
        def destURL = cc.getBlobClient(generateBlobName()).getBlockBlobClient()

        when:
        destURL.stageBlockFromUrlWithResponse(getBlockID(), blockBlobClient.getBlobUrl(), null,
            MessageDigest.getInstance("MD5").digest(defaultData.array()), null, null, null, null)

        then:
        notThrown(BlobStorageException)
    }

    def "Stage block from URL MD5 fail"() {
        setup:
        cc.setAccessPolicy(PublicAccessType.CONTAINER, null)
        def destURL = cc.getBlobClient(generateBlobName()).getBlockBlobClient()

        when:
        destURL.stageBlockFromUrlWithResponse(getBlockID(), blockBlobClient.getBlobUrl(), null, "garbage".getBytes(),
            null, null, null, null)

        then:
        thrown(BlobStorageException)
    }

    def "Stage block from URL lease"() {
        setup:
        cc.setAccessPolicy(PublicAccessType.CONTAINER, null)

        when:
        blockBlobClient.stageBlockFromUrlWithResponse(getBlockID(), blockBlobClient.getBlobUrl(), null, null, setupBlobLeaseCondition(blockBlobClient, receivedLeaseID), null, null, null)

        then:
        notThrown(BlobStorageException)
    }

    def "Stage block from URL lease fail"() {
        setup:
        cc.setAccessPolicy(PublicAccessType.CONTAINER, null)

        when:
        blockBlobClient.stageBlockFromUrlWithResponse(getBlockID(), blockBlobClient.getBlobUrl(), null, null, "garbage", null, null, null)

        then:
        thrown(BlobStorageException)
    }

    def "Stage block from URL error"() {
        setup:
        blockBlobClient = primaryBlobServiceClient.getBlobContainerClient(generateContainerName())
            .getBlobClient(generateBlobName())
            .getBlockBlobClient()

        when:
        blockBlobClient.stageBlockFromUrl(getBlockID(), blockBlobClient.getBlobUrl(), null)

        then:
        thrown(BlobStorageException)
    }

    @Unroll
    def "Stage block from URL source AC"() {
        setup:
        cc.setAccessPolicy(PublicAccessType.CONTAINER, null)
        def blockID = getBlockID()

        def sourceURL = cc.getBlobClient(generateBlobName()).getBlockBlobClient()
        sourceURL.upload(defaultInputStream.get(), defaultDataSize)

        sourceIfMatch = setupBlobMatchCondition(sourceURL, sourceIfMatch)
        def smac = new BlobRequestConditions()
            .setIfModifiedSince(sourceIfModifiedSince)
            .setIfUnmodifiedSince(sourceIfUnmodifiedSince)
            .setIfMatch(sourceIfMatch)
            .setIfNoneMatch(sourceIfNoneMatch)

        expect:
        blockBlobClient.stageBlockFromUrlWithResponse(blockID, sourceURL.getBlobUrl(), null, null, null, smac, null, null).getStatusCode() == 201

        where:
        sourceIfModifiedSince | sourceIfUnmodifiedSince | sourceIfMatch | sourceIfNoneMatch
        null                  | null                    | null          | null
        oldDate               | null                    | null          | null
        null                  | newDate                 | null          | null
        null                  | null                    | receivedEtag  | null
        null                  | null                    | null          | garbageEtag
    }

    @Unroll
    def "Stage block from URL source AC fail"() {
        setup:
        cc.setAccessPolicy(PublicAccessType.CONTAINER, null)
        def blockID = getBlockID()

        def sourceURL = cc.getBlobClient(generateBlobName()).getBlockBlobClient()
        sourceURL.upload(defaultInputStream.get(), defaultDataSize)

        def smac = new BlobRequestConditions()
            .setIfModifiedSince(sourceIfModifiedSince)
            .setIfUnmodifiedSince(sourceIfUnmodifiedSince)
            .setIfMatch(sourceIfMatch)
            .setIfNoneMatch(setupBlobMatchCondition(sourceURL, sourceIfNoneMatch))

        when:
        blockBlobClient.stageBlockFromUrlWithResponse(blockID, sourceURL.getBlobUrl(), null, null, null, smac, null, null).getStatusCode() == 201

        then:
        thrown(BlobStorageException)

        where:
        sourceIfModifiedSince | sourceIfUnmodifiedSince | sourceIfMatch | sourceIfNoneMatch
        newDate               | null                    | null          | null
        null                  | oldDate                 | null          | null
        null                  | null                    | garbageEtag   | null
        null                  | null                    | null          | receivedEtag
    }

    def "Commit block list"() {
        setup:
        def blockID = getBlockID()
        blockBlobClient.stageBlock(blockID, defaultInputStream.get(), defaultDataSize)
        def ids = [blockID] as List

        when:
        def response = blockBlobClient.commitBlockListWithResponse(ids, null, null, null, null, null, null)
        def headers = response.getHeaders()

        then:
        response.getStatusCode() == 201
        validateBasicHeaders(headers)
        headers.getValue("x-ms-content-crc64")
        Boolean.parseBoolean(headers.getValue("x-ms-request-server-encrypted"))
    }

    def "Commit block list min"() {
        setup:
        blockBlobClient = cc.getBlobClient(generateBlobName()).getBlockBlobClient()
        def blockID = getBlockID()
        blockBlobClient.stageBlock(blockID, defaultInputStream.get(), defaultDataSize)
        def ids = [blockID] as List

        expect:
        blockBlobClient.commitBlockList(ids) != null
    }

    def "Commit block list min no overwrite"() {
        when:
        blockBlobClient.commitBlockList([])

        then:
        def e = thrown(BlobStorageException)
        e.getErrorCode() == BlobErrorCode.BLOB_ALREADY_EXISTS
    }

    def "Commit block list overwrite"() {
        when:
        blockBlobClient.commitBlockList([], true)

        then:
        notThrown(BlobStorageException)
    }

    def "Commit block list null"() {
        expect:
        blockBlobClient.commitBlockListWithResponse(null, null, null, null, null, null, null).getStatusCode() == 201
    }

    @Unroll
    def "Commit block list headers"() {
        setup:
        def blockID = getBlockID()
        blockBlobClient.stageBlock(blockID, defaultInputStream.get(), defaultDataSize)
        def ids = [blockID] as List
        def headers = new BlobHttpHeaders().setCacheControl(cacheControl)
            .setContentDisposition(contentDisposition)
            .setContentEncoding(contentEncoding)
            .setContentLanguage(contentLanguage)
            .setContentMd5(contentMD5)
            .setContentType(contentType)

        when:
        blockBlobClient.commitBlockListWithResponse(ids, headers, null, null, null, null, null)
        def response = blockBlobClient.getPropertiesWithResponse(null, null, null)

        // If the value isn't set the service will automatically set it
        contentType = (contentType == null) ? "application/octet-stream" : contentType

        then:
        validateBlobProperties(response, cacheControl, contentDisposition, contentEncoding, contentLanguage, contentMD5, contentType)

        where:
        cacheControl | contentDisposition | contentEncoding | contentLanguage | contentMD5                                                   | contentType
        null         | null               | null            | null            | null                                                         | null
        "control"    | "disposition"      | "encoding"      | "language"      | MessageDigest.getInstance("MD5").digest(defaultData.array()) | "type"
    }

    @Unroll
    def "Commit block list metadata"() {
        setup:
        def metadata = new HashMap<String, String>()
        if (key1 != null) {
            metadata.put(key1, value1)
        }
        if (key2 != null) {
            metadata.put(key2, value2)
        }

        when:
        blockBlobClient.commitBlockListWithResponse(null, null, metadata, null, null, null, null)
        def response = blockBlobClient.getPropertiesWithResponse(null, null, null)

        then:
        response.getStatusCode() == 200
        response.getValue().getMetadata() == metadata

        where:
        key1  | value1 | key2   | value2
        null  | null   | null   | null
        "foo" | "bar"  | "fizz" | "buzz"
    }

    @Unroll
    def "Commit block list AC"() {
        setup:
        match = setupBlobMatchCondition(blockBlobClient, match)
        leaseID = setupBlobLeaseCondition(blockBlobClient, leaseID)
        def bac = new BlobRequestConditions()
            .setLeaseId(leaseID)
            .setIfMatch(match)
            .setIfNoneMatch(noneMatch)
            .setIfModifiedSince(modified)
            .setIfUnmodifiedSince(unmodified)


        expect:
        blockBlobClient.commitBlockListWithResponse(null, null, null, null, bac, null, null).getStatusCode() == 201

        where:
        modified | unmodified | match        | noneMatch   | leaseID
        null     | null       | null         | null        | null
        oldDate  | null       | null         | null        | null
        null     | newDate    | null         | null        | null
        null     | null       | receivedEtag | null        | null
        null     | null       | null         | garbageEtag | null
        null     | null       | null         | null        | receivedLeaseID
    }

    @Unroll
    def "Commit block list AC fail"() {
        setup:
        noneMatch = setupBlobMatchCondition(blockBlobClient, noneMatch)
        setupBlobLeaseCondition(blockBlobClient, leaseID)
        def bac = new BlobRequestConditions()
            .setLeaseId(leaseID)
            .setIfMatch(match)
            .setIfNoneMatch(noneMatch)
            .setIfModifiedSince(modified)
            .setIfUnmodifiedSince(unmodified)

        when:
        blockBlobClient.commitBlockListWithResponse(null, null, null, null, bac, null, null)
        then:
        def e = thrown(BlobStorageException)
        e.getErrorCode() == BlobErrorCode.CONDITION_NOT_MET ||
            e.getErrorCode() == BlobErrorCode.LEASE_ID_MISMATCH_WITH_BLOB_OPERATION

        where:
        modified | unmodified | match       | noneMatch    | leaseID
        newDate  | null       | null        | null         | null
        null     | oldDate    | null        | null         | null
        null     | null       | garbageEtag | null         | null
        null     | null       | null        | receivedEtag | null
        null     | null       | null        | null         | garbageLeaseID
    }

    def "Commit block list error"() {
        setup:
        blockBlobClient = cc.getBlobClient(generateBlobName()).getBlockBlobClient()

        when:
        blockBlobClient.commitBlockListWithResponse(new ArrayList<String>(), null, null, null, new BlobRequestConditions().setLeaseId("garbage"), null, null)

        then:
        thrown(BlobStorageException)
    }

    def "Get block list"() {
        setup:
        def committedBlocks = [getBlockID(), getBlockID()]
        blockBlobClient.stageBlock(committedBlocks.get(0), defaultInputStream.get(), defaultDataSize)
        blockBlobClient.stageBlock(committedBlocks.get(1), defaultInputStream.get(), defaultDataSize)
        blockBlobClient.commitBlockList(committedBlocks)

        def uncommittedBlocks = [getBlockID(), getBlockID()]
        blockBlobClient.stageBlock(uncommittedBlocks.get(0), defaultInputStream.get(), defaultDataSize)
        blockBlobClient.stageBlock(uncommittedBlocks.get(1), defaultInputStream.get(), defaultDataSize)
        uncommittedBlocks.sort(true)

        when:
        def blockList = blockBlobClient.listBlocks(BlockListType.ALL)

        then:
        blockList.getCommittedBlocks().collect { it.getName() } as Set == committedBlocks as Set
        blockList.getUncommittedBlocks().collect { it.getName() } as Set == uncommittedBlocks as Set

        (blockList.getCommittedBlocks() + blockList.getUncommittedBlocks())
            .each { assert it.getSize() == defaultDataSize }
    }

    def "Get block list min"() {
        when:
        blockBlobClient.listBlocks(BlockListType.ALL)

        then:
        notThrown(BlobStorageException)
    }

    @Unroll
    def "Get block list type"() {
        setup:
        def blockID = getBlockID()
        blockBlobClient.stageBlock(blockID, defaultInputStream.get(), defaultDataSize)
        blockBlobClient.commitBlockList([blockID])
        blockBlobClient.stageBlock(getBlockID(), defaultInputStream.get(), defaultDataSize)

        when:
        def response = blockBlobClient.listBlocks(type)

        then:
        response.getCommittedBlocks().size() == committedCount
        response.getUncommittedBlocks().size() == uncommittedCount

        where:
        type                      | committedCount | uncommittedCount
        BlockListType.ALL         | 1              | 1
        BlockListType.COMMITTED   | 1              | 0
        BlockListType.UNCOMMITTED | 0              | 1
    }

    def "Get block list type null"() {
        when:
        blockBlobClient.listBlocks(null).iterator().hasNext()

        then:
        notThrown(IllegalArgumentException)
    }

    def "Get block list lease"() {
        setup:
        def leaseID = setupBlobLeaseCondition(blockBlobClient, receivedLeaseID)

        when:
        blockBlobClient.listBlocksWithResponse(BlockListType.ALL, leaseID, null, Context.NONE)

        then:
        notThrown(BlobStorageException)
    }

    def "Get block list lease fail"() {
        setup:
        setupBlobLeaseCondition(blockBlobClient, garbageLeaseID)

        when:
        blockBlobClient.listBlocksWithResponse(BlockListType.ALL, garbageLeaseID, null, Context.NONE)

        then:
        def e = thrown(BlobStorageException)
        e.getErrorCode() == BlobErrorCode.LEASE_ID_MISMATCH_WITH_BLOB_OPERATION
    }

    def "Get block list error"() {
        setup:
        blockBlobClient = cc.getBlobClient(generateBlobName()).getBlockBlobClient()

        when:
        blockBlobClient.listBlocks(BlockListType.ALL).iterator().hasNext()

        then:
        thrown(BlobStorageException)
    }

    def "Upload"() {
        when:
        def response = blockBlobClient.uploadWithResponse(defaultInputStream.get(), defaultDataSize, null, null, null, null, null,
            null, null)

        then:
        response.getStatusCode() == 201
        def outStream = new ByteArrayOutputStream()
        blockBlobClient.download(outStream)
        outStream.toByteArray() == defaultText.getBytes(StandardCharsets.UTF_8)
        validateBasicHeaders(response.getHeaders())
        response.getHeaders().getValue("Content-MD5") != null
        Boolean.parseBoolean(response.getHeaders().getValue("x-ms-request-server-encrypted"))
    }

    /* Upload From File Tests: Need to run on liveMode only since blockBlob wil generate a `UUID.randomUUID()`
       for getBlockID that will change every time test is run
     */

    @Requires({ liveMode() })
    @Unroll
    def "Upload from file"() {
        setup:
        def file = getRandomFile(fileSize)

        when:
        // Block length will be ignored for single shot.
<<<<<<< HEAD
        blobAsyncClient.uploadFromFile(file.toPath().toString(), new ParallelTransferOptions(blockSize, null, null),
            null, null, null, null).block()

        then:
        def outFile = file.getPath().toString() + "result"
        def outChannel = AsynchronousFileChannel.open(Paths.get(outFile), StandardOpenOption.CREATE,
            StandardOpenOption.WRITE)
        FluxUtil.writeFile(blobAsyncClient.download(), outChannel).block() == null

        compareFiles(file, new File(outFile), 0, fileSize)
        blobAsyncClient.getBlockBlobAsyncClient().listBlocks(BlockListType.COMMITTED).block().getCommittedBlocks().size() ==
            commitedBlockCount
=======
        StepVerifier.create(blobac.uploadFromFile(file.getPath(), new ParallelTransferOptions(blockSize, null, null),
            null, null, null, null))
            .verifyComplete()

        then:
        def outFile = file.getPath().toString() + "result"
        def outChannel = AsynchronousFileChannel.open(Paths.get(outFile), StandardOpenOption.CREATE, StandardOpenOption.WRITE)
        StepVerifier.create(FluxUtil.writeFile(blobac.download(), outChannel)).verifyComplete()
        outChannel.close()

        compareFiles(file, new File(outFile), 0, fileSize)
        StepVerifier.create(blobac.getBlockBlobAsyncClient().listBlocks(BlockListType.COMMITTED))
            .assertNext({ assert it.getCommittedBlocks().size() == commitedBlockCount})
            .verifyComplete()
>>>>>>> 5dff0af3

        cleanup:
        Files.delete(Paths.get(outFile))
        file.delete()

        where:
        fileSize                                       | blockSize       || commitedBlockCount
        0                                              | null            || 0  // Size is too small to trigger stage block uploading
        10                                             | null            || 0  // Size is too small to trigger stage block uploading
        10 * 1024                                      | null            || 0  // Size is too small to trigger stage block uploading
        50 * 1024 * 1024                               | null            || 0  // Size is too small to trigger stage block uploading
        BlockBlobAsyncClient.MAX_UPLOAD_BLOB_BYTES + 1 | null            || Math.ceil((BlockBlobClient.MAX_UPLOAD_BLOB_BYTES + 1) / BlobAsyncClient.BLOB_DEFAULT_HTBB_UPLOAD_BLOCK_SIZE) // HTBB optimizations should trigger when file size is >100MB and defaults are used.
        101 * 1024 * 1024                              | 4 * 1024 * 1024 || 0  // Size is too small to trigger stage block uploading
    }

    @Requires({ liveMode() })
    def "Upload from file with metadata"() {
        given:
        def metadata = Collections.singletonMap("metadata", "value")
        def file = getRandomFile(Constants.KB)
        def outStream = new ByteArrayOutputStream()

        when:
        blobClient.uploadFromFile(file.getAbsolutePath(), null, null, metadata, null, null, null)

        then:
<<<<<<< HEAD
        metadata == blockBlobClient.getProperties().getMetadata()
        blockBlobClient.download(outStream)
        outStream.toByteArray() == new Scanner(file).useDelimiter("\\z").next().getBytes(StandardCharsets.UTF_8)
=======
        metadata == bc.getProperties().getMetadata()
        bc.download(outStream)
        outStream.toByteArray() == Files.readAllBytes(file.toPath())

        cleanup:
        file.delete()
>>>>>>> 5dff0af3
    }

    @Requires({ liveMode() })
    def "Upload from file default no overwrite"() {
        when:
        def file = getRandomFile(50)
        blobClient.uploadFromFile(file.toPath().toString())

        then:
        def e = thrown(BlobStorageException)
        e.getErrorCode() == BlobErrorCode.BLOB_ALREADY_EXISTS

        and:
        def uploadVerifier = StepVerifier.create(blobAsyncClient.uploadFromFile(getRandomFile(50).toPath().toString()))

        then:
        uploadVerifier.verifyError(BlobStorageException)

        cleanup:
        file.delete()
    }

    @Requires({ liveMode() })
    def "Upload from file no overwrite interrupted"() {
        setup:
        def file = getRandomFile(257 * 1024 * 1024)
        def smallFile = getRandomFile(50)
        blobAsyncClient = ccAsync.getBlobAsyncClient(generateBlobName())

        when:
        /*
         Set up a large upload in small chunks so it makes a lot of requests. This will give us time to cut in an
         upload.
         */
        boolean exceptionHit = false
        blobAsyncClient.uploadFromFile(file.toPath().toString()).doOnError(BlobStorageException,
            {
                if (it.getErrorCode() == BlobErrorCode.BLOB_ALREADY_EXISTS) {
                    exceptionHit = true
                }
            }).subscribe()

        sleep(500) // Give some time for the exists check to pass
        blobAsyncClient.uploadFromFile(smallFile.toPath().toString()).block()

        sleep(3000) // Allow time for the upload operation

        then:
        exceptionHit

        cleanup:
        file.delete()
        smallFile.delete()
    }

    @Requires({ liveMode() })
    def "Upload from file overwrite"() {
        when:
        def file = getRandomFile(50)
        blobClient.uploadFromFile(file.toPath().toString(), true)

        then:
        notThrown(BlobStorageException)

        and:
        def uploadVerifier = StepVerifier.create(blobAsyncClient.uploadFromFile(getRandomFile(50).toPath().toString(), true))

        then:
        uploadVerifier.verifyComplete()

        cleanup:
        file.delete()
    }

    def "Upload min"() {
        when:
        blockBlobClient.upload(defaultInputStream.get(), defaultDataSize, true)

        then:
        def outStream = new ByteArrayOutputStream()
        blockBlobClient.download(outStream)
        outStream.toByteArray() == defaultText.getBytes(StandardCharsets.UTF_8)
    }

    @Unroll
    def "Upload illegal argument"() {
        when:
        blockBlobClient.upload(data, dataSize)

        then:
        thrown(exceptionType)

        where:
        data                     | dataSize            | exceptionType
        null                     | defaultDataSize     | NullPointerException
        defaultInputStream.get() | defaultDataSize + 1 | UnexpectedLengthException
        defaultInputStream.get() | defaultDataSize - 1 | UnexpectedLengthException
    }

    def "Upload empty body"() {
        expect:
        blockBlobClient.uploadWithResponse(new ByteArrayInputStream(new byte[0]), 0, null, null, null, null, null, null, null)
            .getStatusCode() == 201
    }

    def "Upload null body"() {
        when:
        blockBlobClient.uploadWithResponse(null, 0, null, null, null, null, null, null, null)

        then:
        thrown(NullPointerException)
    }

    @Unroll
    def "Upload headers"() {
        setup:
        def headers = new BlobHttpHeaders().setCacheControl(cacheControl)
            .setContentDisposition(contentDisposition)
            .setContentEncoding(contentEncoding)
            .setContentLanguage(contentLanguage)
            .setContentMd5(contentMD5)
            .setContentType(contentType)

        when:
        blockBlobClient.uploadWithResponse(defaultInputStream.get(), defaultDataSize, headers, null, null, null, null, null, null)
        def response = blockBlobClient.getPropertiesWithResponse(null, null, null)

        // If the value isn't set the service will automatically set it
        contentMD5 = (contentMD5 == null) ? MessageDigest.getInstance("MD5").digest(defaultData.array()) : contentMD5
        contentType = (contentType == null) ? "application/octet-stream" : contentType

        then:
        validateBlobProperties(response, cacheControl, contentDisposition, contentEncoding, contentLanguage, contentMD5, contentType)

        where:
        cacheControl | contentDisposition | contentEncoding | contentLanguage | contentMD5                                                   | contentType
        null         | null               | null            | null            | null                                                         | null
        "control"    | "disposition"      | "encoding"      | "language"      | MessageDigest.getInstance("MD5").digest(defaultData.array()) | "type"
    }

    def "Upload transactionalMD5"() {
        setup:
        byte[] md5 = MessageDigest.getInstance("MD5").digest(defaultData.array())

        expect:
        blockBlobClient.uploadWithResponse(defaultInputStream.get(), defaultDataSize, null, null, null, md5, null, null, null)
            .statusCode == 201
    }

    def "Upload transactionalMD5 fail"() {
        when:
        blockBlobClient.stageBlockWithResponse(getBlockID(), defaultInputStream.get(), defaultDataSize,
            MessageDigest.getInstance("MD5").digest("garbage".getBytes()), null, null, null)

        then:
        def e = thrown(BlobStorageException)
        e.getErrorCode() == BlobErrorCode.MD5MISMATCH
    }

    @Unroll
    def "Upload metadata"() {
        setup:
        def metadata = new HashMap<String, String>()
        if (key1 != null) {
            metadata.put(key1, value1)
        }
        if (key2 != null) {
            metadata.put(key2, value2)
        }

        when:
        blockBlobClient.uploadWithResponse(defaultInputStream.get(), defaultDataSize, null, metadata, null, null, null, null, null)
        def response = blockBlobClient.getPropertiesWithResponse(null, null, null)

        then:
        response.getStatusCode() == 200
        response.getValue().getMetadata() == metadata

        where:
        key1  | value1 | key2   | value2
        null  | null   | null   | null
        "foo" | "bar"  | "fizz" | "buzz"
    }

    @Unroll
    def "Upload AC"() {
        setup:
        match = setupBlobMatchCondition(blockBlobClient, match)
        leaseID = setupBlobLeaseCondition(blockBlobClient, leaseID)
        def bac = new BlobRequestConditions()
            .setLeaseId(leaseID)
            .setIfMatch(match)
            .setIfNoneMatch(noneMatch)
            .setIfModifiedSince(modified)
            .setIfUnmodifiedSince(unmodified)

        expect:
        blockBlobClient.uploadWithResponse(defaultInputStream.get(), defaultDataSize, null, null, null, null, bac, null, null).getStatusCode() == 201

        where:
        modified | unmodified | match        | noneMatch   | leaseID
        null     | null       | null         | null        | null
        oldDate  | null       | null         | null        | null
        null     | newDate    | null         | null        | null
        null     | null       | receivedEtag | null        | null
        null     | null       | null         | garbageEtag | null
        null     | null       | null         | null        | receivedLeaseID
    }

    @Unroll
    def "Upload AC fail"() {
        setup:
        noneMatch = setupBlobMatchCondition(blockBlobClient, noneMatch)
        setupBlobLeaseCondition(blockBlobClient, leaseID)
        def bac = new BlobRequestConditions()
            .setLeaseId(leaseID)
            .setIfMatch(match)
            .setIfNoneMatch(noneMatch)
            .setIfModifiedSince(modified)
            .setIfUnmodifiedSince(unmodified)

        when:
        blockBlobClient.uploadWithResponse(defaultInputStream.get(), defaultDataSize, null, null, null, null, bac, null, null)

        then:
        def e = thrown(BlobStorageException)
        e.getErrorCode() == BlobErrorCode.CONDITION_NOT_MET ||
            e.getErrorCode() == BlobErrorCode.LEASE_ID_MISMATCH_WITH_BLOB_OPERATION

        where:
        modified | unmodified | match       | noneMatch    | leaseID
        newDate  | null       | null        | null         | null
        null     | oldDate    | null        | null         | null
        null     | null       | garbageEtag | null         | null
        null     | null       | null        | receivedEtag | null
        null     | null       | null        | null         | garbageLeaseID
    }

    def "Upload error"() {
        setup:
        blockBlobClient = cc.getBlobClient(generateBlobName()).getBlockBlobClient()

        when:
        blockBlobClient.uploadWithResponse(defaultInputStream.get(), defaultDataSize, null, null, null, null,
            new BlobRequestConditions().setLeaseId("id"), null, null)

        then:
        thrown(BlobStorageException)
    }

    def "Upload with tier"() {
        setup:
        def bc = cc.getBlobClient(generateBlobName()).getBlockBlobClient()

        when:
        bc.uploadWithResponse(defaultInputStream.get(), defaultDataSize, null, null, AccessTier.COOL, null, null, null,
            null)

        then:
        bc.getProperties().getAccessTier() == AccessTier.COOL
    }

    def "Upload overwrite false"() {
        when:
        blockBlobClient.upload(defaultInputStream.get(), defaultDataSize)

        then:
        thrown(BlobStorageException)
    }

    def "Upload overwrite true"() {
        when:
        blockBlobClient.upload(defaultInputStream.get(), defaultDataSize, true)

        then:
        notThrown(Throwable)
    }

    @Requires({ liveMode() })
    def "Async buffered upload empty"() {
<<<<<<< HEAD
        when:
        def emptyUploadVerifier = StepVerifier.create(blobAsyncClient.upload(Flux.just(ByteBuffer.wrap(new byte[0])), null))

        then:
        emptyUploadVerifier.assertNext({
            assert it.getETag() != null
        }).verifyComplete()

        StepVerifier.create(blobAsyncClient.download()).assertNext({
            assert it.remaining() == 0
        }).verifyComplete()
=======
        expect:
        StepVerifier.create(blobac.upload(Flux.just(ByteBuffer.wrap(new byte[0])), null))
            .assertNext({ assert it.getETag() != null })
            .verifyComplete()

        StepVerifier.create(blobac.download())
            .assertNext({ assert it.remaining() == 0 })
            .verifyComplete()
>>>>>>> 5dff0af3
    }

    @Unroll
    @Requires({ liveMode() })
    def "Async buffered upload empty buffers"() {
<<<<<<< HEAD
        when:
        def uploadVerifier = StepVerifier.create(blobAsyncClient.upload(Flux.fromIterable([buffer1, buffer2, buffer3]), null))

        then:
        uploadVerifier.assertNext({
            assert it.getETag() != null
        }).verifyComplete()

        StepVerifier.create(FluxUtil.collectBytesInByteBufferStream(blobAsyncClient.download())).assertNext({
            assert it == expectedDownload
        }).verifyComplete()
=======
        expect:
        StepVerifier.create(blobac.upload(Flux.fromIterable([buffer1, buffer2, buffer3]), null, true))
            .assertNext({ assert it.getETag() != null })
            .verifyComplete()

        StepVerifier.create(FluxUtil.collectBytesInByteBufferStream(blobac.download()))
            .assertNext({ assert it == expectedDownload })
            .verifyComplete()
>>>>>>> 5dff0af3

        where:
        buffer1                                                   | buffer2                                               | buffer3                                                    || expectedDownload
        ByteBuffer.wrap("Hello".getBytes(StandardCharsets.UTF_8)) | ByteBuffer.wrap(" ".getBytes(StandardCharsets.UTF_8)) | ByteBuffer.wrap("world!".getBytes(StandardCharsets.UTF_8)) || "Hello world!".getBytes(StandardCharsets.UTF_8)
        ByteBuffer.wrap("Hello".getBytes(StandardCharsets.UTF_8)) | ByteBuffer.wrap(" ".getBytes(StandardCharsets.UTF_8)) | ByteBuffer.wrap(new byte[0])                               || "Hello ".getBytes(StandardCharsets.UTF_8)
        ByteBuffer.wrap("Hello".getBytes(StandardCharsets.UTF_8)) | ByteBuffer.wrap(new byte[0])                          | ByteBuffer.wrap("world!".getBytes(StandardCharsets.UTF_8)) || "Helloworld!".getBytes(StandardCharsets.UTF_8)
        ByteBuffer.wrap(new byte[0])                              | ByteBuffer.wrap(" ".getBytes(StandardCharsets.UTF_8)) | ByteBuffer.wrap("world!".getBytes(StandardCharsets.UTF_8)) || " world!".getBytes(StandardCharsets.UTF_8)
    }

    // Only run these tests in live mode as they use variables that can't be captured.
    @Unroll
    @Requires({ liveMode() })
    def "Async buffered upload"() {
        when:
        def data = getRandomData(dataSize)
        ParallelTransferOptions parallelTransferOptions = new ParallelTransferOptions(bufferSize, numBuffs, null)
<<<<<<< HEAD
        blobAsyncClient.upload(Flux.just(data), parallelTransferOptions).block()
=======
        blobac.upload(Flux.just(data), parallelTransferOptions, true).block()
>>>>>>> 5dff0af3
        data.position(0)

        then:
        // Due to memory issues, this check only runs on small to medium sized data sets.
        if (dataSize < 100 * 1024 * 1024) {
<<<<<<< HEAD
            assert collectBytesInBuffer(blockBlobAsyncClient.download()).block() == data
        }
        blockBlobAsyncClient.listBlocks(BlockListType.ALL).block().getCommittedBlocks().size() == blockCount
=======
            StepVerifier.create(collectBytesInBuffer(bac.download()))
                .assertNext({ assert it == data })
                .verifyComplete()
        }

        StepVerifier.create(bac.listBlocks(BlockListType.ALL))
            .assertNext({ assert it.getCommittedBlocks().size() == blockCount })
            .verifyComplete()
>>>>>>> 5dff0af3

        where:
        dataSize           | bufferSize        | numBuffs || blockCount
        35 * Constants.MB  | 5 * Constants.MB  | 2        || 7 // Requires cycling through the same buffers multiple times.
        35 * Constants.MB  | 5 * Constants.MB  | 5        || 7 // Most buffers may only be used once.
        100 * Constants.MB | 10 * Constants.MB | 2        || 10 // Larger data set.
        100 * Constants.MB | 10 * Constants.MB | 5        || 10 // Larger number of Buffs.
        10 * Constants.MB  | 1 * Constants.MB  | 10       || 10 // Exactly enough buffer space to hold all the data.
        50 * Constants.MB  | 10 * Constants.MB | 2        || 5 // Larger data.
        10 * Constants.MB  | 2 * Constants.MB  | 4        || 5
        10 * Constants.MB  | 3 * Constants.MB  | 3        || 4 // Data does not squarely fit in buffers.
    }

    def compareListToBuffer(List<ByteBuffer> buffers, ByteBuffer result) {
        result.position(0)
        for (ByteBuffer buffer : buffers) {
            buffer.position(0)
            result.limit(result.position() + buffer.remaining())
            if (buffer != result) {
                return false
            }
            result.position(result.position() + buffer.remaining())
        }
        return result.remaining() == 0
    }

    /*      Reporter for testing Progress Receiver
    *        Will count the number of reports that are triggered         */

    class Reporter implements ProgressReceiver {
        private final long blockSize
        private long reportingCount

        Reporter(long blockSize) {
            this.blockSize = blockSize
        }

        @Override
        void reportProgress(long bytesTransferred) {
            assert bytesTransferred % blockSize == 0
            this.reportingCount += 1
        }

        long getReportingCount() {
            return this.reportingCount
        }
    }

    // Only run these tests in live mode as they use variables that can't be captured.
    @Unroll
    @Requires({ liveMode() })
    def "Buffered upload with reporter"() {
        when:
        def uploadReporter = new Reporter(blockSize)

        ParallelTransferOptions parallelTransferOptions = new ParallelTransferOptions(blockSize, bufferCount,
            uploadReporter)

<<<<<<< HEAD
        def response = blobAsyncClient
            .uploadWithResponse(Flux.just(getRandomData(size)), parallelTransferOptions, null, null, null, null)
            .block()

=======
>>>>>>> 5dff0af3
        then:
        StepVerifier.create(blobac.uploadWithResponse(Flux.just(getRandomData(size)), parallelTransferOptions, null, null, null, null))
            .assertNext({
                assert it.getStatusCode() == 201
                assert uploadReporter.getReportingCount() == (long) (size / blockSize)
            }).verifyComplete()

        where:
        size              | blockSize         | bufferCount
        10 * Constants.MB | 10 * Constants.MB | 8
        20 * Constants.MB | 1 * Constants.MB  | 5
        10 * Constants.MB | 5 * Constants.MB  | 2
        10 * Constants.MB | 10 * Constants.KB | 100
    }

    // Only run these tests in live mode as they use variables that can't be captured.
    @Unroll
    @Requires({ liveMode() })
    def "Buffered upload chunked source"() {
        /*
        This test should validate that the upload should work regardless of what format the passed data is in because
        it will be chunked appropriately.
         */
        setup:
        ParallelTransferOptions parallelTransferOptions = new ParallelTransferOptions(bufferSize * Constants.MB, numBuffers, null)
        def dataList = [] as List
        dataSizeList.each { size -> dataList.add(getRandomData(size * Constants.MB)) }
        blobAsyncClient.upload(Flux.fromIterable(dataList), parallelTransferOptions, true).block()

        expect:
<<<<<<< HEAD
        compareListToBuffer(dataList, collectBytesInBuffer(blockBlobAsyncClient.download()).block())
        blockBlobAsyncClient.listBlocks(BlockListType.ALL).block().getCommittedBlocks().size() == blockCount
=======
        StepVerifier.create(collectBytesInBuffer(bac.download()))
            .assertNext({ assert compareListToBuffer(dataList, it) })
            .verifyComplete()

        StepVerifier.create(bac.listBlocks(BlockListType.ALL))
            .assertNext({ assert it.getCommittedBlocks().size() == blockCount })
            .verifyComplete()
>>>>>>> 5dff0af3

        where:
        dataSizeList          | bufferSize | numBuffers || blockCount
        [7, 7]                | 10         | 2          || 2 // First item fits entirely in the buffer, next item spans two buffers
        [3, 3, 3, 3, 3, 3, 3] | 10         | 2          || 3 // Multiple items fit non-exactly in one buffer.
        [10, 10]              | 10         | 2          || 2 // Data fits exactly and does not need chunking.
        [50, 51, 49]          | 10         | 2          || 15 // Data needs chunking and does not fit neatly in buffers. Requires waiting for buffers to be released.
        // The case of one large buffer needing to be broken up is tested in the previous test.
    }

    @Unroll
    @Requires({ liveMode() })
    def "Buffered upload handle pathing"() {
        setup:
        def dataList = [] as List<ByteBuffer>
        dataSizeList.each { size -> dataList.add(getRandomData(size)) }
        blobAsyncClient.upload(Flux.fromIterable(dataList), null, true).block()

        expect:
<<<<<<< HEAD
        compareListToBuffer(dataList, collectBytesInBuffer(blockBlobAsyncClient.download()).block())
        blockBlobAsyncClient.listBlocks(BlockListType.ALL).block().getCommittedBlocks().size() == blockCount
=======
        StepVerifier.create(collectBytesInBuffer(bac.download()))
            .assertNext({ assert compareListToBuffer(dataList, it) })
            .verifyComplete()

        StepVerifier.create(bac.listBlocks(BlockListType.ALL))
            .assertNext({ assert it.getCommittedBlocks().size() == blockCount })
            .verifyComplete()
>>>>>>> 5dff0af3

        where:
        dataSizeList                         | blockCount
        [4 * Constants.MB + 1, 10]           | 2
        [4 * Constants.MB]                   | 0
        [10, 100, 1000, 10000]               | 0
        [4 * Constants.MB, 4 * Constants.MB] | 2
    }

    @Unroll
    @Requires({ liveMode() })
    def "Buffered upload handle pathing hot flux"() {
        setup:
        def dataList = [] as List<ByteBuffer>
        dataSizeList.each { size -> dataList.add(getRandomData(size)) }
        blobAsyncClient.upload(Flux.fromIterable(dataList).publish().autoConnect(), null, true).block()

        expect:
<<<<<<< HEAD
        compareListToBuffer(dataList, collectBytesInBuffer(blockBlobAsyncClient.download()).block())
        blockBlobAsyncClient.listBlocks(BlockListType.ALL).block().getCommittedBlocks().size() == blockCount
=======
        StepVerifier.create(collectBytesInBuffer(bac.download()))
            .assertNext({ assert compareListToBuffer(dataList, it) })
            .verifyComplete()

        StepVerifier.create(bac.listBlocks(BlockListType.ALL))
            .assertNext({ assert it.getCommittedBlocks().size() == blockCount })
            .verifyComplete()
>>>>>>> 5dff0af3

        where:
        dataSizeList                         | blockCount
        [4 * Constants.MB + 1, 10]           | 2
        [4 * Constants.MB]                   | 0
        [10, 100, 1000, 10000]               | 0
        [4 * Constants.MB, 4 * Constants.MB] | 2
    }

    def "Buffered upload illegal arguments null"() {
<<<<<<< HEAD
        when:
        ParallelTransferOptions parallelTransferOptions = new ParallelTransferOptions(4, 4, null)
        blobAsyncClient.upload(null, parallelTransferOptions, true).block()

        then:
        thrown(NullPointerException)
=======
        expect:
        StepVerifier.create(blobac.upload(null, new ParallelTransferOptions(4, 4, null), true))
            .verifyErrorSatisfies({ assert it instanceof NullPointerException })
>>>>>>> 5dff0af3
    }

    @Unroll
    def "Buffered upload illegal args out of bounds"() {
        when:
<<<<<<< HEAD
        ParallelTransferOptions parallelTransferOptions = new ParallelTransferOptions(bufferSize, numBuffs, null)
        blobAsyncClient.upload(Flux.just(defaultData), parallelTransferOptions, true).block()
=======
        new ParallelTransferOptions(bufferSize, numBuffs, null)
>>>>>>> 5dff0af3

        then:
        thrown(IllegalArgumentException)

        where:
        bufferSize                                     | numBuffs
        0                                              | 5
        BlockBlobAsyncClient.MAX_STAGE_BLOCK_BYTES + 1 | 5
        5                                              | 1
    }

    // Only run these tests in live mode as they use variables that can't be captured.
    @Unroll
    @Requires({ liveMode() })
    def "Buffered upload headers"() {
        when:
        def data = getRandomByteArray(dataSize)
        def contentMD5 = validateContentMD5 ? MessageDigest.getInstance("MD5").digest(data) : null
        blobAsyncClient.uploadWithResponse(Flux.just(ByteBuffer.wrap(data)), null, new BlobHttpHeaders()
            .setCacheControl(cacheControl)
            .setContentDisposition(contentDisposition)
            .setContentEncoding(contentEncoding)
            .setContentLanguage(contentLanguage)
            .setContentMd5(contentMD5)
            .setContentType(contentType),
            null, null, null).block()

        then:
<<<<<<< HEAD
        validateBlobProperties(blockBlobAsyncClient.getPropertiesWithResponse(null).block(), cacheControl, contentDisposition, contentEncoding,
            contentLanguage, contentMD5, contentType == null ? "application/octet-stream" : contentType)
=======
        StepVerifier.create(bac.getPropertiesWithResponse(null))
            .assertNext({
                assert validateBlobProperties(it, cacheControl, contentDisposition, contentEncoding, contentLanguage,
                    contentMD5, contentType == null ? "application/octet-stream" : contentType)
            }).verifyComplete()
>>>>>>> 5dff0af3
        // HTTP default content type is application/octet-stream.

        where:
        // Depending on the size of the stream either Put Blob or Put Block List will be used.
        // Put Blob will implicitly calculate the MD5 whereas Put Block List won't.
        dataSize         | cacheControl | contentDisposition | contentEncoding | contentLanguage | validateContentMD5 | contentType
        defaultDataSize  | null         | null               | null            | null            | true               | null
        defaultDataSize  | "control"    | "disposition"      | "encoding"      | "language"      | true               | "type"
        6 * Constants.MB | null         | null               | null            | null            | false              | null
        6 * Constants.MB | "control"    | "disposition"      | "encoding"      | "language"      | true               | "type"
    }

    // Only run these tests in live mode as they use variables that can't be captured.
    @Unroll
    @Requires({ liveMode() })
    def "Buffered upload metadata"() {
        setup:
        def metadata = [:] as Map<String, String>
        if (key1 != null) {
            metadata.put(key1, value1)
        }
        if (key2 != null) {
            metadata.put(key2, value2)
        }

        when:
        ParallelTransferOptions parallelTransferOptions = new ParallelTransferOptions(10, 10, null)
        blobAsyncClient.uploadWithResponse(Flux.just(getRandomData(10)), parallelTransferOptions, null, metadata, null, null)
            .block()
<<<<<<< HEAD
        def response = blockBlobAsyncClient.getPropertiesWithResponse(null).block()
=======
>>>>>>> 5dff0af3

        then:
        StepVerifier.create(bac.getPropertiesWithResponse(null))
            .assertNext({
                assert it.getStatusCode() == 200
                assert it.getValue().getMetadata() == metadata
            }).verifyComplete()

        where:
        key1  | value1 | key2   | value2
        null  | null   | null   | null
        "foo" | "bar"  | "fizz" | "buzz"
    }

    // Only run these tests in live mode as they use variables that can't be captured.
    @Unroll
    @Requires({ liveMode() })
    def "Buffered upload AC"() {
        setup:
        blockBlobAsyncClient.upload(defaultFlux, defaultDataSize).block()
        match = setupBlobMatchCondition(blockBlobAsyncClient, match)
        leaseID = setupBlobLeaseCondition(blockBlobAsyncClient, leaseID)
        def requestConditions = new BlobRequestConditions()
            .setLeaseId(leaseID)
            .setIfMatch(match)
            .setIfNoneMatch(noneMatch)
            .setIfModifiedSince(modified)
            .setIfUnmodifiedSince(unmodified)

        expect:
        ParallelTransferOptions parallelTransferOptions = new ParallelTransferOptions(10, null, null)
<<<<<<< HEAD
        blobAsyncClient.uploadWithResponse(Flux.just(getRandomData(10)), parallelTransferOptions, null, null, null, requestConditions).block().getStatusCode() == 201
=======
        StepVerifier.create(blobac.uploadWithResponse(Flux.just(getRandomData(10)), parallelTransferOptions, null, null, null, requestConditions))
            .assertNext({ assert it.getStatusCode() == 201 })
            .verifyComplete()
>>>>>>> 5dff0af3

        where:
        modified | unmodified | match        | noneMatch   | leaseID
        null     | null       | null         | null        | null
        null     | newDate    | null         | null        | null
        oldDate  | null       | null         | null        | null
        null     | null       | receivedEtag | null        | null
        null     | null       | null         | garbageEtag | null
        null     | null       | null         | null        | receivedLeaseID
    }

    // Only run these tests in live mode as they use variables that can't be captured.
    @Unroll
    @Requires({ liveMode() })
    def "Buffered upload AC fail"() {
        setup:
        blockBlobAsyncClient.upload(defaultFlux, defaultDataSize).block()
        noneMatch = setupBlobMatchCondition(blockBlobAsyncClient, noneMatch)
        leaseID = setupBlobLeaseCondition(blockBlobAsyncClient, leaseID)
        def requestConditions = new BlobRequestConditions()
            .setLeaseId(leaseID)
            .setIfMatch(match)
            .setIfNoneMatch(noneMatch)
            .setIfModifiedSince(modified)
            .setIfUnmodifiedSince(unmodified)

        when:
        ParallelTransferOptions parallelTransferOptions = new ParallelTransferOptions(10, null, null)
        blobAsyncClient.uploadWithResponse(Flux.just(getRandomData(10)), parallelTransferOptions, null, null, null, requestConditions).block()

        then:
        def e = thrown(BlobStorageException)
        e.getErrorCode() == BlobErrorCode.CONDITION_NOT_MET ||
            e.getErrorCode() == BlobErrorCode.LEASE_ID_MISMATCH_WITH_BLOB_OPERATION

        where:
        modified | unmodified | match       | noneMatch    | leaseID
        newDate  | null       | null        | null         | null
        null     | oldDate    | null        | null         | null
        null     | null       | garbageEtag | null         | null
        null     | null       | null        | receivedEtag | null
        null     | null       | null        | null         | garbageLeaseID
    }

    // UploadBufferPool used to lock when the number of failed stageblocks exceeded the maximum number of buffers
    // (discovered when a leaseId was invalid)
    @Unroll
    @Requires({ liveMode() })
    def "UploadBufferPool lock three or more buffers"() {
        setup:
        blockBlobAsyncClient.upload(defaultFlux, defaultDataSize).block()
        def leaseID = setupBlobLeaseCondition(blockBlobAsyncClient, garbageLeaseID)
        def requestConditions = new BlobRequestConditions().setLeaseId(leaseID)

        when:
        ParallelTransferOptions parallelTransferOptions = new ParallelTransferOptions(blockSize as int,
            numBuffers as int, null)
<<<<<<< HEAD
        blobAsyncClient.uploadWithResponse(Flux.just(getRandomData(dataLength as int)), parallelTransferOptions, null, null,
            null, requestConditions).block()
=======
>>>>>>> 5dff0af3

        then:
        StepVerifier.create(blobac.uploadWithResponse(Flux.just(getRandomData(dataLength)), parallelTransferOptions, null, null, null, requestConditions))
            .verifyErrorSatisfies({ assert it instanceof BlobStorageException})

        where:
        dataLength | blockSize | numBuffers
        16         | 7         | 2
        16         | 5         | 2
    }

    /*def "Upload NRF progress"() {
        setup:
        def data = getRandomData(BlockBlobURL.MAX_UPLOAD_BLOB_BYTES + 1)
        def numBlocks = data.remaining() / BlockBlobURL.MAX_STAGE_BLOCK_BYTES
        long prevCount = 0
        def mockReceiver = Mock(IProgressReceiver)


        when:
        TransferManager.uploadFromNonReplayableFlowable(Flowable.just(data), bu, BlockBlobURL.MAX_STAGE_BLOCK_BYTES, 10,
            new TransferManagerUploadToBlockBlobOptions(mockReceiver, null, null, null, 20)).blockingGet()
        data.position(0)

        then:
        // We should receive exactly one notification of the completed progress.
        1 * mockReceiver.reportProgress(data.remaining()) */

    /*
    We should receive at least one notification reporting an intermediary value per block, but possibly more
    notifications will be received depending on the implementation. We specify numBlocks - 1 because the last block
    will be the total size as above. Finally, we assert that the number reported monotonically increases.
     */
    /*(numBlocks - 1.._) * mockReceiver.reportProgress(!data.remaining()) >> { long bytesTransferred ->
        if (!(bytesTransferred > prevCount)) {
            throw new IllegalArgumentException("Reported progress should monotonically increase")
        } else {
            prevCount = bytesTransferred
        }
    }

    // We should receive no notifications that report more progress than the size of the file.
    0 * mockReceiver.reportProgress({ it > data.remaining() })
    notThrown(IllegalArgumentException)
}*/

    def "Buffered upload network error"() {
        setup:
        /*
         This test uses a Flowable that does not allow multiple subscriptions and therefore ensures that we are
         buffering properly to allow for retries even given this source behavior.
         */
<<<<<<< HEAD
        blockBlobAsyncClient.upload(Flux.just(defaultData), defaultDataSize).block()
        def nonReplayableFlux = blockBlobAsyncClient.download()
=======
        bac.upload(Flux.just(defaultData), defaultDataSize).block()
>>>>>>> 5dff0af3

        // Mock a response that will always be retried.
        def mockHttpResponse = getStubResponse(500, new HttpRequest(HttpMethod.PUT, new URL("https://www.fake.com")))

        // Mock a policy that will always then check that the data is still the same and return a retryable error.
        def mockPolicy = { HttpPipelineCallContext context, HttpPipelineNextPolicy next ->
            return collectBytesInBuffer(context.getHttpRequest().getBody())
                .map({ it == defaultData })
                .flatMap({ it ? Mono.just(mockHttpResponse) : Mono.error(new IllegalArgumentException()) })
        }

        // Build the pipeline
        blobAsyncClient = new BlobServiceClientBuilder()
            .credential(primaryCredential)
            .endpoint(String.format(defaultEndpointTemplate, primaryCredential.getAccountName()))
            .httpClient(getHttpClient())
            .httpLogOptions(new HttpLogOptions().setLogLevel(HttpLogDetailLevel.BODY_AND_HEADERS))
            .retryOptions(new RequestRetryOptions(null, 3, null, 500, 1500, null))
            .addPolicy(mockPolicy).buildAsyncClient()
            .getBlobContainerAsyncClient(generateContainerName()).getBlobAsyncClient(generateBlobName())

        when:
        // Try to upload the flowable, which will hit a retry. A normal upload would throw, but buffering prevents that.
        ParallelTransferOptions parallelTransferOptions = new ParallelTransferOptions(1024, 4, null)
<<<<<<< HEAD
        blobAsyncClient.upload(nonReplayableFlux, parallelTransferOptions, true).block()
=======
>>>>>>> 5dff0af3
        // TODO: It could be that duplicates aren't getting made in the retry policy? Or before the retry policy?

        then:
        // A second subscription to a download stream will
        StepVerifier.create(blobac.upload(bac.download(), parallelTransferOptions, true))
            .verifyErrorSatisfies({
                assert it instanceof BlobStorageException
                assert it.getStatusCode() == 500
            })
    }

    @Requires({ liveMode() })
    def "Buffered upload default no overwrite"() {
        expect:
        StepVerifier.create(blobAsyncClient.upload(defaultFlux, null))
            .verifyError(IllegalArgumentException)
    }

    @Requires({ liveMode() })
    def "Buffered upload no overwrite interrupted"() {
        setup:
        def data = Flux.just(getRandomData(257 * 1024 * 1024))
        def smallFile = getRandomFile(50)
        blobAsyncClient = ccAsync.getBlobAsyncClient(generateBlobName())

        when:
        /*
         Set up a large upload in small chunks so it makes a lot of requests. This will give us time to cut in an
         upload.
         */
        boolean exceptionHit = false
        blobAsyncClient.upload(data, null).doOnError(BlobStorageException,
            {
                if (it.getErrorCode() == BlobErrorCode.BLOB_ALREADY_EXISTS) {
                    exceptionHit = true
                }
            }).subscribe()

        sleep(500) // Give some time to pass the exists check.
        blobAsyncClient.uploadFromFile(smallFile.toPath().toString()).block()

        sleep(5000) // Allow time for the upload operation

        then:
        exceptionHit

        cleanup:
        smallFile.delete()
    }

    @Requires({ liveMode() })
<<<<<<< HEAD
    def "Buffered upload overwrite"() {
        when:
        def file = getRandomFile(50)
        blobClient.uploadFromFile(file.toPath().toString(), true)

        then:
        notThrown(BlobStorageException)
=======
    def "BlobClient overwrite false"() {
        setup:
        def file = getRandomFile(Constants.KB)
        when:

        blobClient.uploadFromFile(file.getPath())

        then:
        thrown(IllegalArgumentException)

        cleanup:
        file.delete()
    }

    @Requires({ liveMode() })
    def "BlobClient overwrite true"() {
        setup:
        def file = getRandomFile(Constants.KB)
>>>>>>> 5dff0af3

        and:
        def uploadVerifier = StepVerifier.create(blobAsyncClient.uploadFromFile(getRandomFile(50).toPath().toString(), true))

        then:
<<<<<<< HEAD
        uploadVerifier.verifyComplete()
=======
        notThrown(Throwable)
        def outputStream = new ByteArrayOutputStream()
        blobClient.download(outputStream)
        outputStream.toByteArray() == Files.readAllBytes(file.toPath())
>>>>>>> 5dff0af3

        cleanup:
        file.delete()
    }

    def "Get Container Name"() {
        expect:
        containerName == blockBlobClient.getContainerName()
    }

    def "Get Block Blob Name"() {
        expect:
        blobName == blockBlobClient.getBlobName()
    }

    def "Get Blob Name and Build Client"() {
        when:
        def client = cc.getBlobClient(originalBlobName)
        def blockClient = cc.getBlobClient(client.getBlobName()).getBlockBlobClient()

        then:
        blockClient.getBlobName() == finalBlobName

        where:
        originalBlobName       | finalBlobName
        "blob"                 | "blob"
        "path/to]a blob"       | "path/to]a blob"
        "path%2Fto%5Da%20blob" | "path/to]a blob"
        "斑點"                   | "斑點"
        "%E6%96%91%E9%BB%9E"   | "斑點"
    }

    def "Builder cpk validation"() {
        setup:
        String endpoint = BlobUrlParts.parse(bc.getBlobUrl()).setScheme("http").toUrl()
        def builder = new SpecializedBlobClientBuilder()
            .customerProvidedKey(new CustomerProvidedKey(Base64.getEncoder().encodeToString(getRandomByteArray(256))))
            .endpoint(endpoint)

        when:
        builder.buildBlockBlobClient()

        then:
        thrown(IllegalArgumentException)
    }
}<|MERGE_RESOLUTION|>--- conflicted
+++ resolved
@@ -55,18 +55,11 @@
     def setup() {
         blobName = generateBlobName()
         blobClient = cc.getBlobClient(blobName)
-<<<<<<< HEAD
         blockBlobClient = blobClient.getBlockBlobClient()
         blockBlobClient.upload(defaultInputStream.get(), defaultDataSize)
         blobAsyncClient = ccAsync.getBlobAsyncClient(generateBlobName())
         blockBlobAsyncClient = blobAsyncClient.getBlockBlobAsyncClient()
         blockBlobAsyncClient.upload(defaultFlux, defaultDataSize).block()
-=======
-        bc = blobClient.getBlockBlobClient()
-        bc.upload(defaultInputStream.get(), defaultDataSize)
-        blobac = ccAsync.getBlobAsyncClient(generateBlobName())
-        bac = blobac.getBlockBlobAsyncClient()
->>>>>>> 5dff0af3
     }
 
     def "Stage block"() {
@@ -654,35 +647,21 @@
 
         when:
         // Block length will be ignored for single shot.
-<<<<<<< HEAD
-        blobAsyncClient.uploadFromFile(file.toPath().toString(), new ParallelTransferOptions(blockSize, null, null),
-            null, null, null, null).block()
+        StepVerifier.create(blobAsyncClient.uploadFromFile(file.getPath(), new ParallelTransferOptions(blockSize, null,
+            null), null, null, null, null))
+            .verifyComplete()
 
         then:
         def outFile = file.getPath().toString() + "result"
         def outChannel = AsynchronousFileChannel.open(Paths.get(outFile), StandardOpenOption.CREATE,
             StandardOpenOption.WRITE)
-        FluxUtil.writeFile(blobAsyncClient.download(), outChannel).block() == null
+        StepVerifier.create(FluxUtil.writeFile(blobAsyncClient.download(), outChannel)).verifyComplete()
+        outChannel.close()
 
         compareFiles(file, new File(outFile), 0, fileSize)
-        blobAsyncClient.getBlockBlobAsyncClient().listBlocks(BlockListType.COMMITTED).block().getCommittedBlocks().size() ==
-            commitedBlockCount
-=======
-        StepVerifier.create(blobac.uploadFromFile(file.getPath(), new ParallelTransferOptions(blockSize, null, null),
-            null, null, null, null))
-            .verifyComplete()
-
-        then:
-        def outFile = file.getPath().toString() + "result"
-        def outChannel = AsynchronousFileChannel.open(Paths.get(outFile), StandardOpenOption.CREATE, StandardOpenOption.WRITE)
-        StepVerifier.create(FluxUtil.writeFile(blobac.download(), outChannel)).verifyComplete()
-        outChannel.close()
-
-        compareFiles(file, new File(outFile), 0, fileSize)
-        StepVerifier.create(blobac.getBlockBlobAsyncClient().listBlocks(BlockListType.COMMITTED))
+        StepVerifier.create(blobAsyncClient.getBlockBlobAsyncClient().listBlocks(BlockListType.COMMITTED))
             .assertNext({ assert it.getCommittedBlocks().size() == commitedBlockCount})
             .verifyComplete()
->>>>>>> 5dff0af3
 
         cleanup:
         Files.delete(Paths.get(outFile))
@@ -709,18 +688,12 @@
         blobClient.uploadFromFile(file.getAbsolutePath(), null, null, metadata, null, null, null)
 
         then:
-<<<<<<< HEAD
         metadata == blockBlobClient.getProperties().getMetadata()
         blockBlobClient.download(outStream)
-        outStream.toByteArray() == new Scanner(file).useDelimiter("\\z").next().getBytes(StandardCharsets.UTF_8)
-=======
-        metadata == bc.getProperties().getMetadata()
-        bc.download(outStream)
         outStream.toByteArray() == Files.readAllBytes(file.toPath())
 
         cleanup:
         file.delete()
->>>>>>> 5dff0af3
     }
 
     @Requires({ liveMode() })
@@ -1001,55 +974,27 @@
 
     @Requires({ liveMode() })
     def "Async buffered upload empty"() {
-<<<<<<< HEAD
-        when:
-        def emptyUploadVerifier = StepVerifier.create(blobAsyncClient.upload(Flux.just(ByteBuffer.wrap(new byte[0])), null))
-
-        then:
-        emptyUploadVerifier.assertNext({
-            assert it.getETag() != null
-        }).verifyComplete()
-
-        StepVerifier.create(blobAsyncClient.download()).assertNext({
-            assert it.remaining() == 0
-        }).verifyComplete()
-=======
-        expect:
-        StepVerifier.create(blobac.upload(Flux.just(ByteBuffer.wrap(new byte[0])), null))
+        expect:
+        StepVerifier.create(blobAsyncClient.upload(Flux.just(ByteBuffer.wrap(new byte[0])), null))
             .assertNext({ assert it.getETag() != null })
             .verifyComplete()
 
-        StepVerifier.create(blobac.download())
+        StepVerifier.create(blobAsyncClient.download())
             .assertNext({ assert it.remaining() == 0 })
             .verifyComplete()
->>>>>>> 5dff0af3
     }
 
     @Unroll
     @Requires({ liveMode() })
     def "Async buffered upload empty buffers"() {
-<<<<<<< HEAD
-        when:
-        def uploadVerifier = StepVerifier.create(blobAsyncClient.upload(Flux.fromIterable([buffer1, buffer2, buffer3]), null))
-
-        then:
-        uploadVerifier.assertNext({
-            assert it.getETag() != null
-        }).verifyComplete()
-
-        StepVerifier.create(FluxUtil.collectBytesInByteBufferStream(blobAsyncClient.download())).assertNext({
-            assert it == expectedDownload
-        }).verifyComplete()
-=======
-        expect:
-        StepVerifier.create(blobac.upload(Flux.fromIterable([buffer1, buffer2, buffer3]), null, true))
+        expect:
+        StepVerifier.create(blobAsyncClient.upload(Flux.fromIterable([buffer1, buffer2, buffer3]), null, true))
             .assertNext({ assert it.getETag() != null })
             .verifyComplete()
 
-        StepVerifier.create(FluxUtil.collectBytesInByteBufferStream(blobac.download()))
+        StepVerifier.create(FluxUtil.collectBytesInByteBufferStream(blobAsyncClient.download()))
             .assertNext({ assert it == expectedDownload })
             .verifyComplete()
->>>>>>> 5dff0af3
 
         where:
         buffer1                                                   | buffer2                                               | buffer3                                                    || expectedDownload
@@ -1066,30 +1011,20 @@
         when:
         def data = getRandomData(dataSize)
         ParallelTransferOptions parallelTransferOptions = new ParallelTransferOptions(bufferSize, numBuffs, null)
-<<<<<<< HEAD
-        blobAsyncClient.upload(Flux.just(data), parallelTransferOptions).block()
-=======
-        blobac.upload(Flux.just(data), parallelTransferOptions, true).block()
->>>>>>> 5dff0af3
+        blobAsyncClient.upload(Flux.just(data), parallelTransferOptions, true).block()
         data.position(0)
 
         then:
         // Due to memory issues, this check only runs on small to medium sized data sets.
         if (dataSize < 100 * 1024 * 1024) {
-<<<<<<< HEAD
-            assert collectBytesInBuffer(blockBlobAsyncClient.download()).block() == data
-        }
-        blockBlobAsyncClient.listBlocks(BlockListType.ALL).block().getCommittedBlocks().size() == blockCount
-=======
-            StepVerifier.create(collectBytesInBuffer(bac.download()))
+            StepVerifier.create(collectBytesInBuffer(blockBlobAsyncClient.download()))
                 .assertNext({ assert it == data })
                 .verifyComplete()
         }
 
-        StepVerifier.create(bac.listBlocks(BlockListType.ALL))
+        StepVerifier.create(blockBlobAsyncClient.listBlocks(BlockListType.ALL))
             .assertNext({ assert it.getCommittedBlocks().size() == blockCount })
             .verifyComplete()
->>>>>>> 5dff0af3
 
         where:
         dataSize           | bufferSize        | numBuffs || blockCount
@@ -1118,7 +1053,6 @@
 
     /*      Reporter for testing Progress Receiver
     *        Will count the number of reports that are triggered         */
-
     class Reporter implements ProgressReceiver {
         private final long blockSize
         private long reportingCount
@@ -1148,15 +1082,9 @@
         ParallelTransferOptions parallelTransferOptions = new ParallelTransferOptions(blockSize, bufferCount,
             uploadReporter)
 
-<<<<<<< HEAD
-        def response = blobAsyncClient
-            .uploadWithResponse(Flux.just(getRandomData(size)), parallelTransferOptions, null, null, null, null)
-            .block()
-
-=======
->>>>>>> 5dff0af3
-        then:
-        StepVerifier.create(blobac.uploadWithResponse(Flux.just(getRandomData(size)), parallelTransferOptions, null, null, null, null))
+        then:
+        StepVerifier.create(blobAsyncClient.uploadWithResponse(Flux.just(getRandomData(size)), parallelTransferOptions,
+            null, null, null, null))
             .assertNext({
                 assert it.getStatusCode() == 201
                 assert uploadReporter.getReportingCount() == (long) (size / blockSize)
@@ -1185,18 +1113,13 @@
         blobAsyncClient.upload(Flux.fromIterable(dataList), parallelTransferOptions, true).block()
 
         expect:
-<<<<<<< HEAD
-        compareListToBuffer(dataList, collectBytesInBuffer(blockBlobAsyncClient.download()).block())
-        blockBlobAsyncClient.listBlocks(BlockListType.ALL).block().getCommittedBlocks().size() == blockCount
-=======
-        StepVerifier.create(collectBytesInBuffer(bac.download()))
+        StepVerifier.create(collectBytesInBuffer(blockBlobAsyncClient.download()))
             .assertNext({ assert compareListToBuffer(dataList, it) })
             .verifyComplete()
 
-        StepVerifier.create(bac.listBlocks(BlockListType.ALL))
+        StepVerifier.create(blockBlobAsyncClient.listBlocks(BlockListType.ALL))
             .assertNext({ assert it.getCommittedBlocks().size() == blockCount })
             .verifyComplete()
->>>>>>> 5dff0af3
 
         where:
         dataSizeList          | bufferSize | numBuffers || blockCount
@@ -1216,18 +1139,13 @@
         blobAsyncClient.upload(Flux.fromIterable(dataList), null, true).block()
 
         expect:
-<<<<<<< HEAD
-        compareListToBuffer(dataList, collectBytesInBuffer(blockBlobAsyncClient.download()).block())
-        blockBlobAsyncClient.listBlocks(BlockListType.ALL).block().getCommittedBlocks().size() == blockCount
-=======
-        StepVerifier.create(collectBytesInBuffer(bac.download()))
+        StepVerifier.create(collectBytesInBuffer(blockBlobAsyncClient.download()))
             .assertNext({ assert compareListToBuffer(dataList, it) })
             .verifyComplete()
 
-        StepVerifier.create(bac.listBlocks(BlockListType.ALL))
+        StepVerifier.create(blockBlobAsyncClient.listBlocks(BlockListType.ALL))
             .assertNext({ assert it.getCommittedBlocks().size() == blockCount })
             .verifyComplete()
->>>>>>> 5dff0af3
 
         where:
         dataSizeList                         | blockCount
@@ -1246,18 +1164,13 @@
         blobAsyncClient.upload(Flux.fromIterable(dataList).publish().autoConnect(), null, true).block()
 
         expect:
-<<<<<<< HEAD
-        compareListToBuffer(dataList, collectBytesInBuffer(blockBlobAsyncClient.download()).block())
-        blockBlobAsyncClient.listBlocks(BlockListType.ALL).block().getCommittedBlocks().size() == blockCount
-=======
-        StepVerifier.create(collectBytesInBuffer(bac.download()))
+        StepVerifier.create(collectBytesInBuffer(blockBlobAsyncClient.download()))
             .assertNext({ assert compareListToBuffer(dataList, it) })
             .verifyComplete()
 
-        StepVerifier.create(bac.listBlocks(BlockListType.ALL))
+        StepVerifier.create(blockBlobAsyncClient.listBlocks(BlockListType.ALL))
             .assertNext({ assert it.getCommittedBlocks().size() == blockCount })
             .verifyComplete()
->>>>>>> 5dff0af3
 
         where:
         dataSizeList                         | blockCount
@@ -1268,29 +1181,15 @@
     }
 
     def "Buffered upload illegal arguments null"() {
-<<<<<<< HEAD
-        when:
-        ParallelTransferOptions parallelTransferOptions = new ParallelTransferOptions(4, 4, null)
-        blobAsyncClient.upload(null, parallelTransferOptions, true).block()
-
-        then:
-        thrown(NullPointerException)
-=======
-        expect:
-        StepVerifier.create(blobac.upload(null, new ParallelTransferOptions(4, 4, null), true))
+        expect:
+        StepVerifier.create(blobAsyncClient.upload(null, new ParallelTransferOptions(4, 4, null), true))
             .verifyErrorSatisfies({ assert it instanceof NullPointerException })
->>>>>>> 5dff0af3
     }
 
     @Unroll
     def "Buffered upload illegal args out of bounds"() {
         when:
-<<<<<<< HEAD
-        ParallelTransferOptions parallelTransferOptions = new ParallelTransferOptions(bufferSize, numBuffs, null)
-        blobAsyncClient.upload(Flux.just(defaultData), parallelTransferOptions, true).block()
-=======
         new ParallelTransferOptions(bufferSize, numBuffs, null)
->>>>>>> 5dff0af3
 
         then:
         thrown(IllegalArgumentException)
@@ -1319,16 +1218,11 @@
             null, null, null).block()
 
         then:
-<<<<<<< HEAD
-        validateBlobProperties(blockBlobAsyncClient.getPropertiesWithResponse(null).block(), cacheControl, contentDisposition, contentEncoding,
-            contentLanguage, contentMD5, contentType == null ? "application/octet-stream" : contentType)
-=======
-        StepVerifier.create(bac.getPropertiesWithResponse(null))
+        StepVerifier.create(blockBlobAsyncClient.getPropertiesWithResponse(null))
             .assertNext({
                 assert validateBlobProperties(it, cacheControl, contentDisposition, contentEncoding, contentLanguage,
                     contentMD5, contentType == null ? "application/octet-stream" : contentType)
             }).verifyComplete()
->>>>>>> 5dff0af3
         // HTTP default content type is application/octet-stream.
 
         where:
@@ -1356,15 +1250,11 @@
 
         when:
         ParallelTransferOptions parallelTransferOptions = new ParallelTransferOptions(10, 10, null)
-        blobAsyncClient.uploadWithResponse(Flux.just(getRandomData(10)), parallelTransferOptions, null, metadata, null, null)
-            .block()
-<<<<<<< HEAD
-        def response = blockBlobAsyncClient.getPropertiesWithResponse(null).block()
-=======
->>>>>>> 5dff0af3
-
-        then:
-        StepVerifier.create(bac.getPropertiesWithResponse(null))
+        blobAsyncClient.uploadWithResponse(Flux.just(getRandomData(10)), parallelTransferOptions, null, metadata, null,
+            null).block()
+
+        then:
+        StepVerifier.create(blobAsyncClient.getPropertiesWithResponse(null))
             .assertNext({
                 assert it.getStatusCode() == 200
                 assert it.getValue().getMetadata() == metadata
@@ -1393,13 +1283,10 @@
 
         expect:
         ParallelTransferOptions parallelTransferOptions = new ParallelTransferOptions(10, null, null)
-<<<<<<< HEAD
-        blobAsyncClient.uploadWithResponse(Flux.just(getRandomData(10)), parallelTransferOptions, null, null, null, requestConditions).block().getStatusCode() == 201
-=======
-        StepVerifier.create(blobac.uploadWithResponse(Flux.just(getRandomData(10)), parallelTransferOptions, null, null, null, requestConditions))
+        StepVerifier.create(blobAsyncClient.uploadWithResponse(Flux.just(getRandomData(10)), parallelTransferOptions,
+            null, null, null, requestConditions))
             .assertNext({ assert it.getStatusCode() == 201 })
             .verifyComplete()
->>>>>>> 5dff0af3
 
         where:
         modified | unmodified | match        | noneMatch   | leaseID
@@ -1457,14 +1344,10 @@
         when:
         ParallelTransferOptions parallelTransferOptions = new ParallelTransferOptions(blockSize as int,
             numBuffers as int, null)
-<<<<<<< HEAD
-        blobAsyncClient.uploadWithResponse(Flux.just(getRandomData(dataLength as int)), parallelTransferOptions, null, null,
-            null, requestConditions).block()
-=======
->>>>>>> 5dff0af3
-
-        then:
-        StepVerifier.create(blobac.uploadWithResponse(Flux.just(getRandomData(dataLength)), parallelTransferOptions, null, null, null, requestConditions))
+
+        then:
+        StepVerifier.create(blobAsyncClient.uploadWithResponse(Flux.just(getRandomData(dataLength)),
+            parallelTransferOptions, null, null, null, requestConditions))
             .verifyErrorSatisfies({ assert it instanceof BlobStorageException})
 
         where:
@@ -1514,12 +1397,7 @@
          This test uses a Flowable that does not allow multiple subscriptions and therefore ensures that we are
          buffering properly to allow for retries even given this source behavior.
          */
-<<<<<<< HEAD
         blockBlobAsyncClient.upload(Flux.just(defaultData), defaultDataSize).block()
-        def nonReplayableFlux = blockBlobAsyncClient.download()
-=======
-        bac.upload(Flux.just(defaultData), defaultDataSize).block()
->>>>>>> 5dff0af3
 
         // Mock a response that will always be retried.
         def mockHttpResponse = getStubResponse(500, new HttpRequest(HttpMethod.PUT, new URL("https://www.fake.com")))
@@ -1544,15 +1422,11 @@
         when:
         // Try to upload the flowable, which will hit a retry. A normal upload would throw, but buffering prevents that.
         ParallelTransferOptions parallelTransferOptions = new ParallelTransferOptions(1024, 4, null)
-<<<<<<< HEAD
-        blobAsyncClient.upload(nonReplayableFlux, parallelTransferOptions, true).block()
-=======
->>>>>>> 5dff0af3
         // TODO: It could be that duplicates aren't getting made in the retry policy? Or before the retry policy?
 
         then:
         // A second subscription to a download stream will
-        StepVerifier.create(blobac.upload(bac.download(), parallelTransferOptions, true))
+        StepVerifier.create(blobAsyncClient.upload(blockBlobAsyncClient.download(), parallelTransferOptions, true))
             .verifyErrorSatisfies({
                 assert it instanceof BlobStorageException
                 assert it.getStatusCode() == 500
@@ -1599,7 +1473,6 @@
     }
 
     @Requires({ liveMode() })
-<<<<<<< HEAD
     def "Buffered upload overwrite"() {
         when:
         def file = getRandomFile(50)
@@ -1607,39 +1480,12 @@
 
         then:
         notThrown(BlobStorageException)
-=======
-    def "BlobClient overwrite false"() {
-        setup:
-        def file = getRandomFile(Constants.KB)
-        when:
-
-        blobClient.uploadFromFile(file.getPath())
-
-        then:
-        thrown(IllegalArgumentException)
-
-        cleanup:
-        file.delete()
-    }
-
-    @Requires({ liveMode() })
-    def "BlobClient overwrite true"() {
-        setup:
-        def file = getRandomFile(Constants.KB)
->>>>>>> 5dff0af3
 
         and:
         def uploadVerifier = StepVerifier.create(blobAsyncClient.uploadFromFile(getRandomFile(50).toPath().toString(), true))
 
         then:
-<<<<<<< HEAD
         uploadVerifier.verifyComplete()
-=======
-        notThrown(Throwable)
-        def outputStream = new ByteArrayOutputStream()
-        blobClient.download(outputStream)
-        outputStream.toByteArray() == Files.readAllBytes(file.toPath())
->>>>>>> 5dff0af3
 
         cleanup:
         file.delete()
