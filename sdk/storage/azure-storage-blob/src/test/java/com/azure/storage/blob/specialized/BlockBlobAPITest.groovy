--- conflicted
+++ resolved
@@ -368,12 +368,7 @@
         setup:
         def blockID = getBlockID()
         bc.stageBlock(blockID, defaultInputStream.get(), defaultDataSize)
-<<<<<<< HEAD
-
-        def ids = [ blockID ] as List
-=======
         def ids = [blockID] as List
->>>>>>> 9d09af95
         def headers = new BlobHttpHeaders().setCacheControl(cacheControl)
             .setContentDisposition(contentDisposition)
             .setContentEncoding(contentEncoding)
