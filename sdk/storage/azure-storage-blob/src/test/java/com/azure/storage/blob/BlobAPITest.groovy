--- conflicted
+++ resolved
@@ -18,11 +18,8 @@
 import com.azure.storage.blob.models.BlobType
 import com.azure.storage.blob.models.CopyStatusType
 import com.azure.storage.blob.models.DeleteSnapshotsOptionType
-<<<<<<< HEAD
-=======
 import com.azure.storage.blob.models.DownloadRetryOptions
 
->>>>>>> 61b1db8f
 import com.azure.storage.blob.models.LeaseStateType
 import com.azure.storage.blob.models.LeaseStatusType
 import com.azure.storage.blob.models.ParallelTransferOptions
@@ -304,7 +301,7 @@
 
         when:
         def properties = bc.downloadToFileWithResponse(outFile.toPath().toString(), null,
-            new ParallelTransferOptions().setBlockSize(4 * 1024 * 1024), null, null, false, null, null)
+            new ParallelTransferOptions(4 * 1024 * 1024, null, null), null, null, false, null, null)
 
         and:
         def stream1 = new FileInputStream(file)
@@ -531,7 +528,7 @@
         def bac = new BlobClientBuilder().pipeline(bc.getHttpPipeline()).endpoint(bc.getBlobUrl()).buildAsyncClient()
             .getBlockBlobAsyncClient()
         bac.downloadToFileWithResponse(outFile.toPath().toString(), null,
-            new ParallelTransferOptions().setBlockSize(1024), null, null, false)
+            new ParallelTransferOptions(1024, null, null), null, null, false)
             .subscribe(
             new Consumer<Response<BlobProperties>>() {
                 @Override
@@ -578,8 +575,8 @@
 
         when:
         bc.downloadToFileWithResponse(outFile.toPath().toString(), null,
-            new ParallelTransferOptions().setProgressReceiver(mockReceiver),
-            new ReliableDownloadOptions().maxRetryRequests(3), null, false, null, null)
+            new ParallelTransferOptions(null, null, mockReceiver),
+            new DownloadRetryOptions().setMaxRetryRequests(3), null, false, null, null)
 
         then:
         // We should receive exactly one notification of the completed progress.
