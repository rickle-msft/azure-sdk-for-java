--- conflicted
+++ resolved
@@ -56,9 +56,6 @@
     }
 
     /**
-<<<<<<< HEAD
-     * Code snippet for {@link BlockBlobClient#uploadWithResponse(InputStream, long, BlobHttpHeaders, Map, AccessTier, byte[], BlobRequestConditions, Duration, Context)}
-=======
      * Code snippet for {@link BlockBlobClient#upload(InputStream, long, boolean)}
      *
      * @throws IOException If an I/O error occurs
@@ -72,8 +69,7 @@
     }
 
     /**
-     * Code snippet for {@link BlockBlobClient#uploadWithResponse(InputStream, long, BlobHttpHeaders, Map, AccessTier, BlobRequestConditions, Duration, Context)}
->>>>>>> 6073879e
+     * Code snippet for {@link BlockBlobClient#uploadWithResponse(InputStream, long, BlobHttpHeaders, Map, AccessTier, byte[], BlobRequestConditions, Duration, Context)}
      */
     public void upload2() throws NoSuchAlgorithmException {
         // BEGIN: com.azure.storage.blob.specialized.BlockBlobClient.uploadWithResponse#InputStream-long-BlobHttpHeaders-Map-AccessTier-BlobRequestConditions-Duration-Context
