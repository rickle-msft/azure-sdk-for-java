// Copyright (c) Microsoft Corporation. All rights reserved.
// Licensed under the MIT License.

package com.azure.storage.blob.specialized;

import com.azure.storage.blob.models.AccessTier;
import com.azure.storage.blob.models.BlobHttpHeaders;
import com.azure.storage.blob.models.BlobRange;
import com.azure.storage.blob.models.BlobRequestConditions;
import com.azure.storage.blob.models.BlockList;
import com.azure.storage.blob.models.BlockListType;
import reactor.core.publisher.Flux;

import java.nio.ByteBuffer;
import java.nio.charset.StandardCharsets;
import java.security.MessageDigest;
import java.security.NoSuchAlgorithmException;
import java.time.OffsetDateTime;
import java.util.Base64;
import java.util.Collections;
import java.util.List;
import java.util.Map;

/**
 * Code snippet for {@link BlockBlobAsyncClient}
 */
@SuppressWarnings({"unused"})
public class BlockBlobAsyncClientJavaDocCodeSnippets {
    private BlockBlobAsyncClient client = new SpecializedBlobClientBuilder().buildBlockBlobAsyncClient();
    private Flux<ByteBuffer> data = Flux.just(ByteBuffer.wrap("data".getBytes(StandardCharsets.UTF_8)));
    private long length = 4L;
    private String leaseId = "leaseId";
    private String base64BlockID = "base64BlockID";
    private String sourceUrl = "https://example.com";
    private long offset = 1024L;
    private long count = length;

    /**
     * Code snippet for {@link BlockBlobAsyncClient#upload(Flux, long)}
     */
    public void upload() {
        // BEGIN: com.azure.storage.blob.specialized.BlockBlobAsyncClient.upload#Flux-long
        client.upload(data, length).subscribe(response ->
            System.out.printf("Uploaded BlockBlob MD5 is %s%n",
                Base64.getEncoder().encodeToString(response.getContentMd5())));
        // END: com.azure.storage.blob.specialized.BlockBlobAsyncClient.upload#Flux-long
    }

    /**
<<<<<<< HEAD
     * Code snippet for {@link BlockBlobAsyncClient#uploadWithResponse(Flux, long, BlobHttpHeaders, Map, AccessTier, byte[], BlobAccessConditions)}
=======
     * Code snippet for {@link BlockBlobAsyncClient#uploadWithResponse(Flux, long, BlobHttpHeaders, Map, AccessTier, BlobRequestConditions)}
>>>>>>> 9fedee1b
     */
    public void upload2() throws NoSuchAlgorithmException {
        // BEGIN: com.azure.storage.blob.specialized.BlockBlobAsyncClient.uploadWithResponse#Flux-long-BlobHttpHeaders-Map-AccessTier-BlobAccessConditions
        BlobHttpHeaders headers = new BlobHttpHeaders()
            .setContentMd5("data".getBytes(StandardCharsets.UTF_8))
            .setContentLanguage("en-US")
            .setContentType("binary");

        Map<String, String> metadata = Collections.singletonMap("metadata", "value");
<<<<<<< HEAD
        byte[] md5 = Base64.getEncoder().encode(MessageDigest.getInstance("MD5").digest("data".getBytes()));
        BlobAccessConditions accessConditions = new BlobAccessConditions()
            .setLeaseAccessConditions(new LeaseAccessConditions().setLeaseId(leaseId))
            .setModifiedAccessConditions(new ModifiedAccessConditions()
                .setIfUnmodifiedSince(OffsetDateTime.now().minusDays(3)));
=======
        BlobRequestConditions accessConditions = new BlobRequestConditions()
            .setLeaseId(leaseId)
            .setIfUnmodifiedSince(OffsetDateTime.now().minusDays(3));
>>>>>>> 9fedee1b

        client.uploadWithResponse(data, length, headers, metadata, AccessTier.HOT, md5, accessConditions)
            .subscribe(response -> System.out.printf("Uploaded BlockBlob MD5 is %s%n",
                Base64.getEncoder().encodeToString(response.getValue().getContentMd5())));
        // END: com.azure.storage.blob.specialized.BlockBlobAsyncClient.uploadWithResponse#Flux-long-BlobHttpHeaders-Map-AccessTier-BlobAccessConditions
    }

    /**
     * Code snippet for {@link BlockBlobAsyncClient#stageBlock(String, Flux, long)}
     */
    public void stageBlock() {
        // BEGIN: com.azure.storage.blob.specialized.BlockBlobAsyncClient.stageBlock#String-Flux-long
        client.stageBlock(base64BlockID, data, length)
            .subscribe(
                response -> System.out.println("Staging block completed"),
                error -> System.out.printf("Error when calling stage Block: %s", error));
        // END: com.azure.storage.blob.specialized.BlockBlobAsyncClient.stageBlock#String-Flux-long
    }

    /**
<<<<<<< HEAD
     * Code snippet for {@link BlockBlobAsyncClient#stageBlockWithResponse(String, Flux, long, byte[], LeaseAccessConditions)}
     */
    public void stageBlock2() throws NoSuchAlgorithmException {
        // BEGIN: com.azure.storage.blob.specialized.BlockBlobAsyncClient.stageBlockWithResponse#String-Flux-long-LeaseAccessConditions
        byte[] md5 = Base64.getEncoder().encode(MessageDigest.getInstance("MD5").digest("data".getBytes()));
        LeaseAccessConditions accessConditions = new LeaseAccessConditions().setLeaseId(leaseId);
        client.stageBlockWithResponse(base64BlockID, data, length, md5, accessConditions).subscribe(response ->
=======
     * Code snippet for {@link BlockBlobAsyncClient#stageBlockWithResponse(String, Flux, long, String)}
     */
    public void stageBlock2() {
        // BEGIN: com.azure.storage.blob.specialized.BlockBlobAsyncClient.stageBlockWithResponse#String-Flux-long-String
        client.stageBlockWithResponse(base64BlockID, data, length, leaseId).subscribe(response ->
>>>>>>> 9fedee1b
            System.out.printf("Staging block completed with status %d%n", response.getStatusCode()));
        // END: com.azure.storage.blob.specialized.BlockBlobAsyncClient.stageBlockWithResponse#String-Flux-long-String
    }

    /**
     * Code snippet for {@link BlockBlobAsyncClient#stageBlockFromUrl(String, String, BlobRange)}
     */
    public void stageBlockFromUrlCodeSnippet() {
        // BEGIN: com.azure.storage.blob.specialized.BlockBlobAsyncClient.stageBlockFromUrl#String-String-BlobRange
        client.stageBlockFromUrl(base64BlockID, sourceUrl, new BlobRange(offset, count))
            .subscribe(
                response -> System.out.println("Staging block completed"),
                error -> System.out.printf("Error when calling stage Block: %s", error));
        // END: com.azure.storage.blob.specialized.BlockBlobAsyncClient.stageBlockFromUrl#String-String-BlobRange
    }

    /**
     * Code snippet for {@link BlockBlobAsyncClient#stageBlockFromUrlWithResponse(String, String, BlobRange, byte[], String, BlobRequestConditions)}
     */
    public void stageBlockFromUrl2() {
        // BEGIN: com.azure.storage.blob.specialized.BlockBlobAsyncClient.stageBlockFromUrlWithResponse#String-String-BlobRange-byte-String-BlobRequestConditions
        BlobRequestConditions sourceRequestConditions = new BlobRequestConditions()
            .setIfUnmodifiedSince(OffsetDateTime.now().minusDays(3));

        client.stageBlockFromUrlWithResponse(base64BlockID, sourceUrl, new BlobRange(offset, count), null,
            leaseId, sourceRequestConditions).subscribe(response ->
            System.out.printf("Staging block from URL completed with status %d%n", response.getStatusCode()));
        // END: com.azure.storage.blob.specialized.BlockBlobAsyncClient.stageBlockFromUrlWithResponse#String-String-BlobRange-byte-String-BlobRequestConditions
    }

    /**
     * Code snippet for {@link BlockBlobAsyncClient#listBlocks(BlockListType)}
     */
    public void listBlocks() {
        // BEGIN: com.azure.storage.blob.specialized.BlockBlobAsyncClient.listBlocks#BlockListType
        client.listBlocks(BlockListType.ALL).subscribe(block -> {
            System.out.println("Committed Blocks:");
            block.getCommittedBlocks().forEach(b -> System.out.printf("Name: %s, Size: %d", b.getName(), b.getSize()));

            System.out.println("Uncommitted Blocks:");
            block.getUncommittedBlocks().forEach(b -> System.out.printf("Name: %s, Size: %d", b.getName(), b.getSize()));
        });
        // END: com.azure.storage.blob.specialized.BlockBlobAsyncClient.listBlocks#BlockListType
    }

    /**
     * Code snippet for {@link BlockBlobAsyncClient#listBlocksWithResponse(BlockListType, String)}
     */
    public void listBlocks2() {
        // BEGIN: com.azure.storage.blob.specialized.BlockBlobAsyncClient.listBlocksWithResponse#BlockListType-String
        client.listBlocksWithResponse(BlockListType.ALL, leaseId).subscribe(response -> {
            BlockList block = response.getValue();
            System.out.println("Committed Blocks:");
            block.getCommittedBlocks().forEach(b -> System.out.printf("Name: %s, Size: %d", b.getName(), b.getSize()));

            System.out.println("Uncommitted Blocks:");
            block.getUncommittedBlocks().forEach(b -> System.out.printf("Name: %s, Size: %d", b.getName(), b.getSize()));
        });
        // END: com.azure.storage.blob.specialized.BlockBlobAsyncClient.listBlocksWithResponse#BlockListType-String
    }

    /**
     * Code snippet for {@link BlockBlobAsyncClient#commitBlockList(List)}
     */
    public void commitBlockList() {
        // BEGIN: com.azure.storage.blob.specialized.BlockBlobAsyncClient.commitBlockList#List
        client.commitBlockList(Collections.singletonList(base64BlockID)).subscribe(response ->
            System.out.printf("Committing block list completed. Last modified: %s%n", response.getLastModified()));
        // END: com.azure.storage.blob.specialized.BlockBlobAsyncClient.commitBlockList#List
    }

    /**
     * Code snippet for {@link BlockBlobAsyncClient#commitBlockListWithResponse(List, BlobHttpHeaders, Map, AccessTier, BlobRequestConditions)}
     */
    public void commitBlockList2() {
        // BEGIN: com.azure.storage.blob.specialized.BlockBlobAsyncClient.commitBlockListWithResponse#List-BlobHttpHeaders-Map-AccessTier-BlobRequestConditions
        BlobHttpHeaders headers = new BlobHttpHeaders()
            .setContentMd5("data".getBytes(StandardCharsets.UTF_8))
            .setContentLanguage("en-US")
            .setContentType("binary");

        Map<String, String> metadata = Collections.singletonMap("metadata", "value");
        BlobRequestConditions accessConditions = new BlobRequestConditions()
            .setLeaseId(leaseId)
            .setIfUnmodifiedSince(OffsetDateTime.now().minusDays(3));
        client.commitBlockListWithResponse(Collections.singletonList(base64BlockID), headers, metadata,
            AccessTier.HOT, accessConditions).subscribe(response ->
                System.out.printf("Committing block list completed with status %d%n", response.getStatusCode()));
        // END: com.azure.storage.blob.specialized.BlockBlobAsyncClient.commitBlockListWithResponse#List-BlobHttpHeaders-Map-AccessTier-BlobRequestConditions
    }
}<|MERGE_RESOLUTION|>--- conflicted
+++ resolved
@@ -34,6 +34,10 @@
     private String sourceUrl = "https://example.com";
     private long offset = 1024L;
     private long count = length;
+    private byte[] md5 = MessageDigest.getInstance("MD5").digest("data".getBytes());
+
+    public BlockBlobAsyncClientJavaDocCodeSnippets() throws NoSuchAlgorithmException {
+    }
 
     /**
      * Code snippet for {@link BlockBlobAsyncClient#upload(Flux, long)}
@@ -47,36 +51,25 @@
     }
 
     /**
-<<<<<<< HEAD
-     * Code snippet for {@link BlockBlobAsyncClient#uploadWithResponse(Flux, long, BlobHttpHeaders, Map, AccessTier, byte[], BlobAccessConditions)}
-=======
-     * Code snippet for {@link BlockBlobAsyncClient#uploadWithResponse(Flux, long, BlobHttpHeaders, Map, AccessTier, BlobRequestConditions)}
->>>>>>> 9fedee1b
+     * Code snippet for {@link BlockBlobAsyncClient#uploadWithResponse(Flux, long, BlobHttpHeaders, Map, AccessTier, byte[], BlobRequestConditions)}
      */
     public void upload2() throws NoSuchAlgorithmException {
-        // BEGIN: com.azure.storage.blob.specialized.BlockBlobAsyncClient.uploadWithResponse#Flux-long-BlobHttpHeaders-Map-AccessTier-BlobAccessConditions
+        // BEGIN: com.azure.storage.blob.specialized.BlockBlobAsyncClient.uploadWithResponse#Flux-long-BlobHttpHeaders-Map-AccessTier-byte-BlobAccessConditions
         BlobHttpHeaders headers = new BlobHttpHeaders()
             .setContentMd5("data".getBytes(StandardCharsets.UTF_8))
             .setContentLanguage("en-US")
             .setContentType("binary");
 
         Map<String, String> metadata = Collections.singletonMap("metadata", "value");
-<<<<<<< HEAD
-        byte[] md5 = Base64.getEncoder().encode(MessageDigest.getInstance("MD5").digest("data".getBytes()));
-        BlobAccessConditions accessConditions = new BlobAccessConditions()
-            .setLeaseAccessConditions(new LeaseAccessConditions().setLeaseId(leaseId))
-            .setModifiedAccessConditions(new ModifiedAccessConditions()
-                .setIfUnmodifiedSince(OffsetDateTime.now().minusDays(3)));
-=======
+        byte[] md5 = MessageDigest.getInstance("MD5").digest("data".getBytes());
         BlobRequestConditions accessConditions = new BlobRequestConditions()
             .setLeaseId(leaseId)
             .setIfUnmodifiedSince(OffsetDateTime.now().minusDays(3));
->>>>>>> 9fedee1b
 
         client.uploadWithResponse(data, length, headers, metadata, AccessTier.HOT, md5, accessConditions)
             .subscribe(response -> System.out.printf("Uploaded BlockBlob MD5 is %s%n",
                 Base64.getEncoder().encodeToString(response.getValue().getContentMd5())));
-        // END: com.azure.storage.blob.specialized.BlockBlobAsyncClient.uploadWithResponse#Flux-long-BlobHttpHeaders-Map-AccessTier-BlobAccessConditions
+        // END: com.azure.storage.blob.specialized.BlockBlobAsyncClient.uploadWithResponse#Flux-long-BlobHttpHeaders-Map-AccessTier-byte-BlobAccessConditions
     }
 
     /**
@@ -92,23 +85,13 @@
     }
 
     /**
-<<<<<<< HEAD
-     * Code snippet for {@link BlockBlobAsyncClient#stageBlockWithResponse(String, Flux, long, byte[], LeaseAccessConditions)}
+     * Code snippet for {@link BlockBlobAsyncClient#stageBlockWithResponse(String, Flux, long, byte[], String)}
      */
     public void stageBlock2() throws NoSuchAlgorithmException {
-        // BEGIN: com.azure.storage.blob.specialized.BlockBlobAsyncClient.stageBlockWithResponse#String-Flux-long-LeaseAccessConditions
-        byte[] md5 = Base64.getEncoder().encode(MessageDigest.getInstance("MD5").digest("data".getBytes()));
-        LeaseAccessConditions accessConditions = new LeaseAccessConditions().setLeaseId(leaseId);
-        client.stageBlockWithResponse(base64BlockID, data, length, md5, accessConditions).subscribe(response ->
-=======
-     * Code snippet for {@link BlockBlobAsyncClient#stageBlockWithResponse(String, Flux, long, String)}
-     */
-    public void stageBlock2() {
-        // BEGIN: com.azure.storage.blob.specialized.BlockBlobAsyncClient.stageBlockWithResponse#String-Flux-long-String
-        client.stageBlockWithResponse(base64BlockID, data, length, leaseId).subscribe(response ->
->>>>>>> 9fedee1b
+        // BEGIN: com.azure.storage.blob.specialized.BlockBlobAsyncClient.stageBlockWithResponse#String-Flux-long-byte-String
+        client.stageBlockWithResponse(base64BlockID, data, length, md5, leaseId).subscribe(response ->
             System.out.printf("Staging block completed with status %d%n", response.getStatusCode()));
-        // END: com.azure.storage.blob.specialized.BlockBlobAsyncClient.stageBlockWithResponse#String-Flux-long-String
+        // END: com.azure.storage.blob.specialized.BlockBlobAsyncClient.stageBlockWithResponse#String-Flux-long-byte-String
     }
 
     /**
