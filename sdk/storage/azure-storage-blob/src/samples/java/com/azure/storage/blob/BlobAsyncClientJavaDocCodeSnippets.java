--- conflicted
+++ resolved
@@ -111,35 +111,21 @@
     }
 
     /**
-<<<<<<< HEAD
-     * Code snippets for {@link BlobAsyncClient#downloadToFile(String)} and {@link BlobAsyncClientBase
-     * #downloadToFileWithResponse(String, BlobRange, ParallelTransferOptions, ReliableDownloadOptions,
-     * BlobRequestConditions, boolean)}
-=======
      * Code snippets for {@link BlobAsyncClient#downloadToFile(String)} and {@link BlobAsyncClient#downloadToFileWithResponse(
      * String, BlobRange, ParallelTransferOptions, DownloadRetryOptions, BlobRequestConditions, boolean)}
->>>>>>> 61b1db8f
      */
     public void downloadToFileCodeSnippet() {
         // BEGIN: com.azure.storage.blob.BlobAsyncClient.downloadToFile#String
         client.downloadToFile(file).subscribe(response -> System.out.println("Completed download to file"));
         // END: com.azure.storage.blob.BlobAsyncClient.downloadToFile#String
 
-<<<<<<< HEAD
-        // BEGIN: com.azure.storage.blob.BlobAsyncClient.downloadToFileWithResponse#String-BlobRange-ParallelTransferOptions-ReliableDownloadOptions-BlobAccessConditions
-=======
         // BEGIN: com.azure.storage.blob.BlobAsyncClient.downloadToFileWithResponse#String-BlobRange-ParallelTransferOptions-DownloadRetryOptions-BlobAccessConditions-boolean
->>>>>>> 61b1db8f
         BlobRange range = new BlobRange(1024, 2048L);
         DownloadRetryOptions options = new DownloadRetryOptions().setMaxRetryRequests(5);
 
         client.downloadToFileWithResponse(file, range, null, options, null, false)
             .subscribe(response -> System.out.println("Completed download to file"));
-<<<<<<< HEAD
-        // END: com.azure.storage.blob.BlobAsyncClient.downloadToFileWithResponse#String-BlobRange-ParallelTransferOptions-ReliableDownloadOptions-BlobAccessConditions
-=======
         // END: com.azure.storage.blob.BlobAsyncClient.downloadToFileWithResponse#String-BlobRange-ParallelTransferOptions-DownloadRetryOptions-BlobAccessConditions-boolean
->>>>>>> 61b1db8f
     }
 
     /**
