# Release History

## 12.7.0-beta.1 (Unreleased)
<<<<<<< HEAD
- Added support for restoring blob container.
=======
- Fixed a bug that caused auth failures when constructing a client to a secondary endpoint using token auth.
>>>>>>> a97f6d61

## 12.6.1 (2020-05-06)
- Updated `azure-core` version to `1.5.0` to pickup fixes for percent encoding `UTF-8` and invalid leading bytes in a body string.

## 12.6.0 (2020-04-06)
- Fixed a bug that would prevent client initialization against Azurite in some containerized environments.
- Fixed a bug that would prevent progress from being reported when uploading small files.
- Modified BlobOutputStream to wait on a condition variable until transfer is complete instead of polling.
- Fixed a bug where the Date header wouldn't be updated with a new value on request retry.
- Fixed a bug that ignored the timeout and context parameters on BlobClient.uploadWithResponse.
- Added an overload to BlobOutputStream which accepts a context.

## 12.5.0 (2020-03-11)
- Fixed a bug that was adding an invalid 'include' query-parameter for list blob item requests if no dataset-include options were specified.
- Fixed a bug in ReliableDownload that would cause multiple subscriber errors.
- Added logic to ReliableDownload to retry on TimeoutException
- Added default timeout to download stream to timeout if a certain amount of time passes without seeing any data.
- Fixed a bug that would cause IOExceptions to be swallowed in BlobClient.upload(InputStream, long)

## 12.4.0 (2020-02-12)
- Added ability to access BlobProperties from BlobInputStream.
- Modified downloadToFile to populate BlobProperties.blobSize to be the actual blob size instead of the content length of the first range.
- Added upload methods on BlobClient to upload from an InputStream.

- Added support for the 2019-07-07 service version.
- Added support for encryption scopes service, container and blob builders now accept an encryption scope parameter and service and container builders accept a BlobContainerEncryptionScope parameter.
- Added support for managed disk page range diff for managed disk accounts.

## 12.3.1 (2020-02-10)
- Updated `azure-core-http-netty` to version 1.3.0
- Update `azure-storage-common` to version 12.3.1

## 12.3.0 (2020-01-16)
This package's
[documentation](https://github.com/Azure/azure-sdk-for-java/blob/azure-storage-blob_12.3.0/sdk/storage/azure-storage-blob/README.md)
and
[samples](https://github.com/Azure/azure-sdk-for-java/blob/azure-storage-blob_12.3.0/sdk/storage/azure-storage-blob/src/samples/java/com/azure/storage/blob)

- Added ability to create service clients anonymously and should only be used to create anonymous container and blob clients. Anonymous service clients will throw on attempting to create network requests.
- Added an overload to listBlobs to include a continuation token.
- Added a check in BlobServiceClient.setAccountProperties to block invalid requests.
- Fixed a bug that could result in data corruption on download when using the downloadToFile method.

## 12.2.0 (2020-01-08)
This package's
[documentation](https://github.com/Azure/azure-sdk-for-java/blob/azure-storage-blob_12.2.0/sdk/storage/azure-storage-blob/README.md)
and
[samples](https://github.com/Azure/azure-sdk-for-java/blob/azure-storage-blob_12.2.0/sdk/storage/azure-storage-blob/src/samples/java/com/azure/storage/blob)

- Added a field to ParallelTransferOptions that allows customers to configure the maximum size to upload in a single PUT. Data sizes larger than this value will be chunked and parallelized.
- Added overloads to downloadToFile to add the option to overwrite existing files. Default behavior is to not overwrite.
- Improved performance of BlockBlobOutputStream.
- Added overloads to BlockBlobClient.getBlobOutputStream to allow users to provide parallel transfer options, http headers, metadata, access tier, and request conditions.

## 12.2.0-beta.1 (2019-12-17)
- Added SAS generation methods on clients to improve discoverability and convenience of sas. Deprecated setContainerName, setBlobName, setSnapshotId, generateSasQueryParameters methods on BlobServiceSasSignatureValues to direct users to using the methods added on clients.
- Fixed a bug where Account SAS would not work when set on clients.

## 12.1.0 (2019-12-04)
This package's
[documentation](https://github.com/Azure/azure-sdk-for-java/blob/azure-storage-blob_12.1.0/sdk/storage/azure-storage-blob/README.md)
and
[samples](https://github.com/Azure/azure-sdk-for-java/blob/azure-storage-blob_12.1.0/sdk/storage/azure-storage-blob/src/samples/java/com/azure/storage/blob)

- Optimized downloadToFile to avoid an unnecessary getProperties call and to lock on an etag once the operation has started.
- Fixed a race condition that would sometimes result in a RuntimeException with a message related to unexpected header value of client-request-id.
- Fixed a bug in the RetryPolicy that would apply the delay of a fixed retry policy to the first try.
- Fixed a bug that could cause the overwrite flag to not be honored in cases where data was uploaded by another source after a parallel operation has already started.
- Added overloads to accept an overwrite flag to commitBlockList and getBlobOutputStream. Note that this changes the default behavior of the min overload and these methods will now fail if they are attempting to overwrite data.
- Added a check in ClientBuilders to enforce HTTPS for bearer token authentication.
- Upgraded to version 1.1.0 of Azure Core.

## 12.0.0 (2019-10-31)

- Removed BaseBlobClientBuilder
- Removed BlobClientBuilder, BlobContainerClientBuilder, BlobServiceClientBuilder, and SpecializedBlobClientBuilder inheritance of BaseBlobClientBuilder
- Renamed ListBlobContainerOptions getMaxResults and setMaxResults to getMaxResultsPerPage and setMaxResultsPerPage
- Renamed ListBlobsOptions getMaxResults and setMaxResults to getMaxResultsPerPage and setMaxResultsPerPage
- Renamed BlobProperties to BlobItemProperties and BlobContainerProperties to BlobContainerItemProperties
- Removes StorageError and StorageErrorException from public API
- Renamed StorageErrorCode to BlobErrorCode, SignedIdentifier to BlobSignedIdentifier, StorageServiceProperties to BlobServiceProperties, StorageServiceStats to BlobServiceStatistics, CorRules to BlobCorRules, AccessPolicy to BlobAccessPolicy, Logging to BlobAnalyticsLogging, Metrics to BlobMetrics, and RetentionPolicy to BlobRetentionPolicy
- Renamed BlobHTTPHeaders to BlobHttpHeaders and removed Blob from getter names
- Renamed StorageException to BlobStorageException
- Added BlobServiceVersion and the ability to set it on client builders
- Replaced URL parameters with String on appendBlockFromUrl, beginCopy, copyFromUrl, stageBlockFromUrl, uploadPagesFromUrl, and copyIncremental
- Added support for emulator endpoints
- Added support for additional connection string configurations and support for use development connection
- Changed constructors for AppendBlobItem, BlockBlobItem, PageBlobItem,
- Renamed listBlobsFlat to listBlobs and listBlobHierarchy to listBlobsByHierarchy
- Replaced startCopyFromUrl with beginCopy and return poller
- Renamed BlobContainerSasPermission and BlobSasPermission getters to use has prefix
- Replaced BlobAccessConditions, AppendBlobAccessConditions, and PageBlobAccessConditions with BlobRequestConditions, AppendBlobRequestConditions, and PageBlobRequestConditions.
- Removed ModifiedAccessConditions and SourceModifiedAccessConditions in favor of RequestConditions, removed BlobContainerAccessConditions in favor of BlobRequestConditions.
- Removed AppendPositionAccessConditions, LeaseAccessConditions, and SequenceNumberAccessConditions
- Renamed LeaseClient, LeaseAsyncClient, and LeaseClientBuilder to BlobLeaseClient, BlobLeaseAsyncClient, and BlobLeaseClientBuilder
- Added upload overloads which allow passing a flag to indicate if an existing blob should be overwritten
- Added support for blob names with special characters
- Changed return type for BlobClient.downloadWithProperties from Response<Void> to BlobDownloadResponse and BlobAsyncClient.downloadWithProperties from Mono<Response<Flux<ByteBuffer>>> to Mono<BlobDownloadAsyncResponse>

## 12.0.0-preview.4 (2019-10-8)
For details on the Azure SDK for Java (October 2019 Preview) release, you can refer to the [release announcement](https://aka.ms/azure-sdk-preview4-java).

This package's
[documentation](https://github.com/Azure/azure-sdk-for-java/blob/azure-storage-blob_12.0.0-preview.4/sdk/storage/azure-storage-blob/README.md)
and
[samples](https://github.com/Azure/azure-sdk-for-java/blob/azure-storage-blob_12.0.0-preview.4/sdk/storage/azure-storage-blob/src/samples/java/com/azure/storage/blob)

- Moved the specialized `BlobClient`, `AppendBlobClient`, `BlockBlobClient`, and `PageBlobClient`, into the `specialized` package within Azure Storage Blobs. Additionally, moved any model classes that are tied to a specific specialized client.
- Added a `BlobClientBase` which is now the super class for `BlobClient`, `AppendBlobClient`, `BlockBlobClient`, and `PageBlobClient`.
- Getters and setters were updated to use Java Bean notation.
- Added `getBlobContainerName` on `BlobContainerClient` and `BlobContainerAsyncClient` and `getContainerName`, `getBlobName` on `BlobClientBase` and `BlobAsyncClientBase` for fetching the resource names.
- Updated to be fully compliant with the Java 9 Platform Module System.
- Changed `VoidResponse` to `Response<Void>` on sync API, and `Mono<VoidResponse>` to `Mono<Response<Void>>` on async API.
- Fixed metadata does not allow capital letter issue. [`Bug 5295`](https://github.com/Azure/azure-sdk-for-java/issues/5295)
- Updated the return type of `downloadToFile` API to `BlobProperties` on sync API and `Mono<BlobProperties>` on async API.
- `getAccountUrl`, `getBlobContainerUrl`, `getBlobUrl` API now returns URL with scheme, host, resource name and snapshot if any.
- Added `LeaseClient` and `LeaseAsyncClient` to the specialized package and removed the leasing methods from `BlobClient`, `BlobAsyncClient`, `ContainerClient`, and `ContainerAsyncClient`.
- Added `blocksize` parameter to sync `blockBlobClient`.
- Use Primitives for `exist` API return type.
- Removed a `create` and `appendBlockFromUrl` overload API in `AppendBlob`.
- Fixed `create` method name in PageBlob.
- Renamed `setTier` to `setAccessTier` from `BlobAsyncClientBase` and `BlobClientBase` classes.
- Added `ParallelTransferOptions` to buffered upload, upload from file and download to file methods.
- Removed `Metadata` class and uses Map<String, String> for `matadata` field of `BlobProperties` and `ContainerProperties`.
- Removed SAS token generation APIs from clients, use BlobServiceSasSignatureValues to generate SAS tokens.
- Removed `SASTokenCredential`, `SASTokenCredentialPolicy` and the corresponding `credential(SASTokenCredential)` method in client builder, and added sasToken(String) instead.

## 12.0.0-preview.3 (2019-09-10)
For details on the Azure SDK for Java (September 2019 Preview) release, you can refer to the [release announcement](https://aka.ms/azure-sdk-preview3-java).

- Added tracing telemetry on maximum overload API.
- Throw `UnexpectedLengthException` when the upload body doesn't match the expected input length.
- Added validation policy to check the equality of request client ID between request and response.
- Updated to use service version 2019-02-02.
- Added dependency to azure-storage-common.
- Replaced `ByteBuf` with `ByteBuffer` and removed dependency on `Netty`.
- Added convenience upload method to `BlockBlobClient` and `BlockBlobAsyncClient`.
- Added rehydrate priority support.
- Added capability to set tier on additional APIs.
- Added customer provided key support.

**Breaking changes: New API design**
- Changed list responses to `PagedFlux` on async APIs and `PagedIterable` on sync APIs.
- Simplified API to return model types directly on non-maximal overloads. Maximal overloads return `Response<T>` and suffixed with WithResponse.

This package's
[documentation](https://github.com/Azure/azure-sdk-for-java/blob/085c8570b411defff26860ef56ea189af07d3d6a/sdk/storage/azure-storage-blob/README.md)
and
[samples](https://github.com/Azure/azure-sdk-for-java/blob/085c8570b411defff26860ef56ea189af07d3d6a/sdk/storage/azure-storage-blob/src/samples/java/com/azure/storage/blob)
demonstrate the new API.

## 12.0.0-preview.2 (2019-08-08)
For details on the Azure SDK for Java (August 2019 Preview) release refer to the [release announcement](https://aka.ms/azure-sdk-preview2-java).

- Renamed `StorageClient`, `StorageAsyncClient`, and `StorageClientBuilder` to `BlobServiceClient`, `BlobServiceAsyncClient`, and `BlobServiceClientBuilder`.
- Combined `AppendBlobClientBuilder`, `BlockBlobClientBuilder`, and `PageBlobClientBuilder` into `BlobClientBuilder`. Methods to create each client type were added.
- Removed static builder method from clients. Builders are now instantiable.
- Changed return type of `createSnapshot` in `BlobClient` to return a client associated to the blob snapshot instead of the snapshot ID. Use `getSnapshotId` to get snapshot ID and `isSnapshot` to indicate if the client is associated to a blob snapshot.
- Added `getSnapshotClient` to clients that returns a new client associated to the snapshot.
- Added SAS token generation to clients.
- Added `deleteContainer` to `BlobServiceClient` and `BlobServiceAsyncClient`.
- Added `getAppendBlobClient` with snapshot overload to `ContainerClient`.
- Removed `AnonymousClientCredential` class.
- Changed parameter ordering of `BlobClient` and `BlobAsyncClient` `download` and `downloadToFile`.

This package's
[documentation](https://github.com/Azure/azure-sdk-for-java/blob/azure-storage-blob_12.0.0-preview.2/sdk/storage/azure-storage-blob/README.md)
and
[samples](https://github.com/Azure/azure-sdk-for-java/blob/azure-storage-blob_12.0.0-preview.2/sdk/storage/azure-storage-blob/src/samples/java/com/azure/storage/blob)
demonstrate the new API.

## 12.0.0-preview.1 (2019-06-28)
Version 12.0.0-preview.1 is a preview of our efforts in creating a client library that is developer-friendly, idiomatic to the Java ecosystem, and as consistent across different languages and platforms as possible. The principles that guide our efforts can be found in the [Azure SDK Design Guidelines for Java](https://azure.github.io/azure-sdk/java_introduction.html).

For details on the Azure SDK for Java (July 2019 Preview) release, you can refer to the [release announcement](https://aka.ms/azure-sdk-preview1-java).

**Breaking changes: New API design**
- Operations are now scoped to a particular client:
    - `BlobServiceClient`: StorageURL's functionality was migrated to BlobServiceClient. This client handles account-level operations. This includes managing service properties and listing the containers within an account.
    - `ContainerClient`: ContainerURL's functionality was migrated to ContainerClient. The client handles operations for a particular container. This includes creating or deleting that container, as well as listing the blobs within that container.
    - `BlobClient`: BlobURL's functionality was migrated to BlobClient, TransferManager download functionality was migrated to BlobClient and TransferManager upload functionality was migrated to BlockBlobClient. The client handles most operations, excluding upload, for an individual blob, including downloading data and working with blob properties.
    There are subclients (BlockBlobClient, PageBlobClient, AppendBlobClient) available for their respective blob types on the service.

    These clients can be accessed by navigating down the client hierarchy, or instantiated directly using builder to the resource (account, container or blob).
- New module level operations for simple upload and download using a block or page blob client.
- Download operations can download data in multiple ways:
    - `download_to_stream`: Download the entire content to an open stream handle (e.g. an open file). Supports multi-threaded download.
- New underlying REST pipeline implementation, based on the new `azure-core` library.
- Client and pipeline configuration is now available via keyword arguments at both the client level.
- Authentication using `azure-identity` credentials.

## 11.1.1 (2019.04.30)
- Upgraded to version 2.1.1 of the autorest-clientime which upgrades to a more secure version of jackson and fixes a NPE on unkown host errors.

## 11.0.0 (2019.03.22)
- Upgraded to version 2.1.0 of the autorest-clientruntime which includes several important fixes to mitigate a commonly-seen "Connection reset by peer" error and other similar bugs.
- Support for 2018-11-09 REST version. Please see our REST API documentation and blogs for information about the related added features.
- Added appendBlockFromURL method. A block may be created with another blob as its source.
- Added uploadPagesFromURL method. Pages may be written to with another blob as their source.
- Fixed a bug that would set an invalid range header when downloading an empty blob.
- Modified the LoggingFactory to redact SAS signatures on outgoing requests.
- HTTPGetterInfo was made an internal type as it is an internal implementation detail.
- Removed DEFAULT and NONE static variables. Empty constructors should be used instead. DEFAULT static values were error prone and unsafe to use because although the field was final, the objects were mutable, so it was possible the value could be changed accidentally and alter the behavior of the program.
- Optimized the TransferManager download to file method to skip the initial HEAD request.
- Added an option to configure that maximum size data that will be uploaded in a single shot via the TransferManager.
- Added request Http Method, URL, and headers to logging messages.
- Changed *ListingDetails to *ListDetails. These name changes are to mitigate conflicts with v8, allowing for side-by-side loading of different versions, which may help with upgrading.
- Removed the extra quotes around etags in some responses so they are consistently now consistently formatted.
- Moved the Generated*** types into the blob package to avoid conflicts with generated types from other services (i.e. queues and files)
- Changed the logger name to be the name of class that uses it, which is a more conventional practice
- Support added for SAS tokens to scope to blob snapshot.
- Added getUserDelegationKey to ServiceURL, the result of which can be used to generate a user-delegation SAS.
- Made the max results field on listing responses Integer instead of int as it is an optional field only returned when specified in the request.

## 10.5.0 (2019.02.15)
- Added uploadFromNonReplayableFlowable to support uploading arbitrary data sources (like network streams) to a block blob.

## 10.4.0 (2019.01.11)
- Fixed a bug that caused errors when java.io.tempdir has no trailing separator.
- Upgrade autorest-clientruntime dependency to include some bug fixes.

## 10.3.0 (2018.11.19)
- Added support for SLF4J.
- Included default logging to log warnings and errors to the temp directory by default.
- Fixed a bug in hierarchical listings that would sometimes return incomplete results.
- Included the whole HTTP Request in log statements (except for sensitive authorization information, which is redacted).
- Fixed a bug that made the request property on the response object always null.

## 10.2.0 (2018.10.29)
- Added overloads which only accept the required parameters.
- Added CopyFromURL, which will do a synchronous server-side copy, meaning the service will not return an HTTP response until it has completed the copy.
- Added support for IProgressReceiver in TransferManager operations. This parameter was previously ignored but is now supported.
- Removed internal dependency on javafx to be compatible with openjdk.
- Fixed a bug that would cause downloading large files with the TransferManager to fail.
- Fixed a bug in BlobURL.download() logic for setting up reliable download. This had the potential to download the wrong range when a download stream was retried.

## 10.1.0 (2018.09.11)
- Interfaces for helper types updated to be more consistent throughout the library. All types, with the exception of the options for pipeline factories, use a fluent pattern.
- Removed RetryReader type as it's functionality was moved to be built into the DownloadResponse. RetryReaderOptions are now named DownloadRetryOptions.
- Restructured the access conditions to be more logically adhere to their respective functions.
- Added support for context parameter on each api to allow communication with the pipeline from the application level

## 10.0.4-rc (2018.08.22)
- Support for the 2017-11-09 REST version. Please see our REST api documentation and blogs for information about the related added features.
- Support for 2018-03-28 REST version. Please see our REST api documentation and blogs for information about the related added features.
- Support for the getAccountInfo api on ServiceURL, ContainerURL, and BlobURL.
- Added support for setting service properties related to static websites.
- Changed BlobURL.startCopy sourceAccessConditions parameter to be HTTPAccessConditions as lease is not actually supported.
- Added methods to TransferManager for conveniently downloading a blob to a file.
- UploadFromFile now takes an AsynchronousFileChannel.
- UploadByteBuffersToBlockBlob, UploadByteBufferToBlockBlob, and DownloadToBuffer have been removed.
- IPRange fields are now strings.
- Fixed retry policy.
- Fixed logging policy.

## 10.0.3-Preview (2018.08.08)
- Resolved dependency issues

## 10.0.2-Preview (2018.08.07)
- Support for 2017-07-29 REST version. Please see our REST api documentation and blogs for information about the related added features.
- Support for setting a block blob's tier.
- Added support for soft delete feature. If a delete retention policy is enabled through the set service properties API, then blobs or snapshots can be deleted softly and retained for a specified number of days, before being permanently removed by garbage collection.
- Changed BlobListingDetails constructor to take a flag to include deleted blobs.
- Restructured the blob and container listing responses.
- BlockBlobURL.MAX_PUT_BLOCK_BYTES renamed to BlockBlobURL.MAX_STAGE_BLOCK_BYTES.
- Changed the accessConditions parameter to be HTTPAccessConditions instead of BlobAccessConditions, since only http access conditions are supported.

## 10.0.1-Preview (2018.07.03)
- Added the RetryReader class to allow for more reliable streaming on large downloads. This is now the return type of blobURL.download
- Fixed a bug that caused generation of signatures to fail at high levels of parallelism.
- Created the StorageException type to give easy access to the ErrorCode, StatusCode, and Message as available for unsuccessful responses.
- Added the StorageErrorCode type for checking against error codes returned by the service.
- Changed the AppendBlobAccessConditions field types to be Long instead of Int.
- Upgraded Netty dependency to allow uploading memory mapped files with https.
- Upgraded the autorest runtime dependency to fix a dependency bug in their package.
- Changed RequestRetryOptions maxTries and tryTimeout fields to be Integer instead of int. 0 is no longer allowed.
- Changed CommonRestResponse.lastModifiedTime to be lastModified.
- Added statusCode property to CommonRestResponse.
- Change dateProperty to be date on all generated types.
- Fixed a bug that prevented proper reset of body stream upon retry.
- Updated the defaults for RequestRetryOptions.

## 10.0.0-preview (2018.04.27)
- Initial Release. Please see the README and wiki for information on the new design.<|MERGE_RESOLUTION|>--- conflicted
+++ resolved
@@ -1,11 +1,8 @@
 # Release History
 
 ## 12.7.0-beta.1 (Unreleased)
-<<<<<<< HEAD
+- Fixed a bug that caused auth failures when constructing a client to a secondary endpoint using token auth.
 - Added support for restoring blob container.
-=======
-- Fixed a bug that caused auth failures when constructing a client to a secondary endpoint using token auth.
->>>>>>> a97f6d61
 
 ## 12.6.1 (2020-05-06)
 - Updated `azure-core` version to `1.5.0` to pickup fixes for percent encoding `UTF-8` and invalid leading bytes in a body string.
