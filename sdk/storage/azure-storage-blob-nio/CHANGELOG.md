# Release History

## 12.0.0-beta.3 (Unreleased)
<<<<<<< HEAD
- Added support for FileSystemProvider.checkAccess method
=======
- Added support for file key on AzureBasicFileAttributes and AzureBlobFileAttributes
>>>>>>> 02a58925

## 12.0.0-beta.2 (2020-08-13)
- Added checks to ensure file system has not been closed before operating on data

## 12.0.0-beta.1 (2020-07-17)
- Initial Release. Please see the README for more information.<|MERGE_RESOLUTION|>--- conflicted
+++ resolved
@@ -1,11 +1,8 @@
 # Release History
 
 ## 12.0.0-beta.3 (Unreleased)
-<<<<<<< HEAD
 - Added support for FileSystemProvider.checkAccess method
-=======
 - Added support for file key on AzureBasicFileAttributes and AzureBlobFileAttributes
->>>>>>> 02a58925
 
 ## 12.0.0-beta.2 (2020-08-13)
 - Added checks to ensure file system has not been closed before operating on data
