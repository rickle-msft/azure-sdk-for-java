--- conflicted
+++ resolved
@@ -3,12 +3,9 @@
 ## 12.0.0-beta.3 (Unreleased)
 - Added support for FileSystemProvider.checkAccess method
 - Added support for file key on AzureBasicFileAttributes and AzureBlobFileAttributes
-<<<<<<< HEAD
 - Added support for SeekableByteChannel
 - When an operation is performed on a closed FileSystem, a ClosedFileSystemException is thrown instead of an IOException
-=======
 - Adjusted the required flags for opening an outputstream
->>>>>>> fb810403
 
 ## 12.0.0-beta.2 (2020-08-13)
 - Added checks to ensure file system has not been closed before operating on data
