--- conflicted
+++ resolved
@@ -32,7 +32,6 @@
         Files.isDirectory(fs.getPath('mydir1/mydir2/mydir3'))
     }
 
-<<<<<<< HEAD
     def "Files create"() {
         setup:
         def fs = createFS(config)
@@ -42,7 +41,8 @@
 
         then:
         fs.provider().checkAccess(path)
-=======
+    }
+
     def "Files copy"() {
         setup:
         def fs = createFS(config)
@@ -75,6 +75,5 @@
 
         then:
         resultArr == defaultData.array()
->>>>>>> fb810403
     }
 }