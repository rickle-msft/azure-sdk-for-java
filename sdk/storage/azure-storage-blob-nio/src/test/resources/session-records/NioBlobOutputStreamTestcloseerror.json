{
  "networkCallRecords" : [ {
    "Method" : "PUT",
<<<<<<< HEAD
    "Uri" : "https://REDACTED.blob.core.windows.net/jtccloseerror0niobloboutputstreamtestcloseerror935291331412?restype=container",
    "Headers" : {
      "x-ms-version" : "2019-12-12",
      "User-Agent" : "azsdk-java-azure-storage-blob/12.8.0-beta.2 (11.0.6; Windows 10; 10.0)",
      "x-ms-client-request-id" : "91622b4b-16bb-4fcf-9950-9505480904ad"
=======
    "Uri" : "https://REDACTED.blob.core.windows.net/jtccloseerror0niobloboutputstreamtestcloseerror97c73161c3f4?restype=container",
    "Headers" : {
      "x-ms-version" : "2019-12-12",
      "User-Agent" : "azsdk-java-azure-storage-blob/12.8.0-beta.2 (11.0.6; Windows 10; 10.0)",
      "x-ms-client-request-id" : "7c25dcf4-fd73-4b3c-8577-a8d9f3339173"
>>>>>>> 693134b5
    },
    "Response" : {
      "x-ms-version" : "2019-12-12",
      "Server" : "Windows-Azure-Blob/1.0 Microsoft-HTTPAPI/2.0",
<<<<<<< HEAD
      "ETag" : "0x8D838A01C9BF16F",
      "Last-Modified" : "Tue, 04 Aug 2020 17:59:19 GMT",
      "retry-after" : "0",
      "Content-Length" : "0",
      "StatusCode" : "201",
      "x-ms-request-id" : "516aa426-901e-011d-3a88-6a8ea2000000",
      "Date" : "Tue, 04 Aug 2020 17:59:19 GMT",
      "x-ms-client-request-id" : "91622b4b-16bb-4fcf-9950-9505480904ad"
    },
    "Exception" : null
  }, {
    "Method" : "GET",
    "Uri" : "https://REDACTED.blob.core.windows.net/jtccloseerror2niobloboutputstreamtestcloseerror93582287f7bc?restype=container",
    "Headers" : {
      "x-ms-version" : "2019-12-12",
      "User-Agent" : "azsdk-java-azure-storage-blob/12.8.0-beta.2 (11.0.6; Windows 10; 10.0)",
      "x-ms-client-request-id" : "7276446e-d2f3-4055-ad88-be98cd466f52"
    },
    "Response" : {
      "x-ms-version" : "2019-12-12",
      "Server" : "Windows-Azure-Blob/1.0 Microsoft-HTTPAPI/2.0",
      "x-ms-error-code" : "ContainerNotFound",
      "retry-after" : "0",
      "Content-Length" : "225",
      "StatusCode" : "404",
      "x-ms-request-id" : "516aa437-901e-011d-4988-6a8ea2000000",
      "Body" : "﻿<?xml version=\"1.0\" encoding=\"utf-8\"?><Error><Code>ContainerNotFound</Code><Message>The specified container does not exist.\nRequestId:516aa437-901e-011d-4988-6a8ea2000000\nTime:2020-08-04T17:59:19.9320401Z</Message></Error>",
      "Date" : "Tue, 04 Aug 2020 17:59:19 GMT",
      "x-ms-client-request-id" : "7276446e-d2f3-4055-ad88-be98cd466f52",
      "Content-Type" : "application/xml"
    },
    "Exception" : null
  }, {
    "Method" : "PUT",
    "Uri" : "https://REDACTED.blob.core.windows.net/jtccloseerror2niobloboutputstreamtestcloseerror93582287f7bc?restype=container",
    "Headers" : {
      "x-ms-version" : "2019-12-12",
      "User-Agent" : "azsdk-java-azure-storage-blob/12.8.0-beta.2 (11.0.6; Windows 10; 10.0)",
      "x-ms-client-request-id" : "5abc1a45-f26b-4f81-be9d-449503326422"
    },
    "Response" : {
      "x-ms-version" : "2019-12-12",
      "Server" : "Windows-Azure-Blob/1.0 Microsoft-HTTPAPI/2.0",
      "ETag" : "0x8D838A01CA9B068",
      "Last-Modified" : "Tue, 04 Aug 2020 17:59:19 GMT",
      "retry-after" : "0",
      "Content-Length" : "0",
      "StatusCode" : "201",
      "x-ms-request-id" : "516aa447-901e-011d-5788-6a8ea2000000",
      "Date" : "Tue, 04 Aug 2020 17:59:19 GMT",
      "x-ms-client-request-id" : "5abc1a45-f26b-4f81-be9d-449503326422"
    },
    "Exception" : null
  }, {
    "Method" : "GET",
    "Uri" : "https://REDACTED.blob.core.windows.net/jtccloseerror3niobloboutputstreamtestcloseerror9353995152a0?restype=container",
    "Headers" : {
      "x-ms-version" : "2019-12-12",
      "User-Agent" : "azsdk-java-azure-storage-blob/12.8.0-beta.2 (11.0.6; Windows 10; 10.0)",
      "x-ms-client-request-id" : "b1353784-9bd2-4390-9a83-ee24bc27a749"
    },
    "Response" : {
      "x-ms-version" : "2019-12-12",
      "Server" : "Windows-Azure-Blob/1.0 Microsoft-HTTPAPI/2.0",
      "x-ms-error-code" : "ContainerNotFound",
      "retry-after" : "0",
      "Content-Length" : "225",
      "StatusCode" : "404",
      "x-ms-request-id" : "516aa44f-901e-011d-5c88-6a8ea2000000",
      "Body" : "﻿<?xml version=\"1.0\" encoding=\"utf-8\"?><Error><Code>ContainerNotFound</Code><Message>The specified container does not exist.\nRequestId:516aa44f-901e-011d-5c88-6a8ea2000000\nTime:2020-08-04T17:59:20.0171204Z</Message></Error>",
      "Date" : "Tue, 04 Aug 2020 17:59:19 GMT",
      "x-ms-client-request-id" : "b1353784-9bd2-4390-9a83-ee24bc27a749",
      "Content-Type" : "application/xml"
    },
    "Exception" : null
  }, {
    "Method" : "PUT",
    "Uri" : "https://REDACTED.blob.core.windows.net/jtccloseerror3niobloboutputstreamtestcloseerror9353995152a0?restype=container",
    "Headers" : {
      "x-ms-version" : "2019-12-12",
      "User-Agent" : "azsdk-java-azure-storage-blob/12.8.0-beta.2 (11.0.6; Windows 10; 10.0)",
      "x-ms-client-request-id" : "bdd22e9f-bb09-4efb-9829-54568ab9b1c6"
    },
    "Response" : {
      "x-ms-version" : "2019-12-12",
      "Server" : "Windows-Azure-Blob/1.0 Microsoft-HTTPAPI/2.0",
      "ETag" : "0x8D838A01CB6ABDB",
      "Last-Modified" : "Tue, 04 Aug 2020 17:59:20 GMT",
      "retry-after" : "0",
      "Content-Length" : "0",
      "StatusCode" : "201",
      "x-ms-request-id" : "516aa456-901e-011d-6288-6a8ea2000000",
      "Date" : "Tue, 04 Aug 2020 17:59:19 GMT",
      "x-ms-client-request-id" : "bdd22e9f-bb09-4efb-9829-54568ab9b1c6"
=======
      "ETag" : "0x8D838D15DBE2D37",
      "Last-Modified" : "Tue, 04 Aug 2020 23:51:54 GMT",
      "retry-after" : "0",
      "Content-Length" : "0",
      "StatusCode" : "201",
      "x-ms-request-id" : "acd210e2-201e-010c-04ba-6a98d2000000",
      "Date" : "Tue, 04 Aug 2020 23:51:53 GMT",
      "x-ms-client-request-id" : "7c25dcf4-fd73-4b3c-8577-a8d9f3339173"
>>>>>>> 693134b5
    },
    "Exception" : null
  }, {
    "Method" : "PUT",
<<<<<<< HEAD
    "Uri" : "https://REDACTED.blob.core.windows.net/jtccloseerror0niobloboutputstreamtestcloseerror935291331412/javablobcloseerror1niobloboutputstreamtestcloseerror93596027e",
    "Headers" : {
      "x-ms-version" : "2019-12-12",
      "User-Agent" : "azsdk-java-azure-storage-blob/12.8.0-beta.2 (11.0.6; Windows 10; 10.0)",
      "x-ms-client-request-id" : "b10457ca-992f-4696-8f6e-d4f381663b91",
=======
    "Uri" : "https://REDACTED.blob.core.windows.net/jtccloseerror0niobloboutputstreamtestcloseerror97c73161c3f4/javablobcloseerror1niobloboutputstreamtestcloseerror97c16694a",
    "Headers" : {
      "x-ms-version" : "2019-12-12",
      "User-Agent" : "azsdk-java-azure-storage-blob/12.8.0-beta.2 (11.0.6; Windows 10; 10.0)",
      "x-ms-client-request-id" : "ebb81e82-34a1-40e0-ac41-496bdf472e85",
>>>>>>> 693134b5
      "Content-Type" : "application/octet-stream"
    },
    "Response" : {
      "x-ms-version" : "2019-12-12",
      "Server" : "Windows-Azure-Blob/1.0 Microsoft-HTTPAPI/2.0",
      "x-ms-content-crc64" : "AAAAAAAAAAA=",
<<<<<<< HEAD
      "Last-Modified" : "Tue, 04 Aug 2020 17:59:20 GMT",
      "retry-after" : "0",
      "StatusCode" : "201",
      "x-ms-request-server-encrypted" : "true",
      "Date" : "Tue, 04 Aug 2020 17:59:19 GMT",
      "Content-MD5" : "1B2M2Y8AsgTpgAmY7PhCfg==",
      "ETag" : "0x8D838A01CBFD0F6",
      "Content-Length" : "0",
      "x-ms-request-id" : "516aa46b-901e-011d-7388-6a8ea2000000",
      "x-ms-client-request-id" : "b10457ca-992f-4696-8f6e-d4f381663b91"
=======
      "Last-Modified" : "Tue, 04 Aug 2020 23:51:54 GMT",
      "retry-after" : "0",
      "StatusCode" : "201",
      "x-ms-request-server-encrypted" : "true",
      "Date" : "Tue, 04 Aug 2020 23:51:54 GMT",
      "Content-MD5" : "1B2M2Y8AsgTpgAmY7PhCfg==",
      "ETag" : "0x8D838D15DC512B8",
      "Content-Length" : "0",
      "x-ms-request-id" : "acd21105-201e-010c-1cba-6a98d2000000",
      "x-ms-client-request-id" : "ebb81e82-34a1-40e0-ac41-496bdf472e85"
>>>>>>> 693134b5
    },
    "Exception" : null
  }, {
    "Method" : "DELETE",
<<<<<<< HEAD
    "Uri" : "https://REDACTED.blob.core.windows.net/jtccloseerror0niobloboutputstreamtestcloseerror935291331412?restype=container",
    "Headers" : {
      "x-ms-version" : "2019-12-12",
      "User-Agent" : "azsdk-java-azure-storage-blob/12.8.0-beta.2 (11.0.6; Windows 10; 10.0)",
      "x-ms-client-request-id" : "b6d3e0df-20bf-42c8-9e09-e5f533eaa633"
=======
    "Uri" : "https://REDACTED.blob.core.windows.net/jtccloseerror0niobloboutputstreamtestcloseerror97c73161c3f4?restype=container",
    "Headers" : {
      "x-ms-version" : "2019-12-12",
      "User-Agent" : "azsdk-java-azure-storage-blob/12.8.0-beta.2 (11.0.6; Windows 10; 10.0)",
      "x-ms-client-request-id" : "1d579abe-1e33-4493-8346-d0d33b4f5cf4"
>>>>>>> 693134b5
    },
    "Response" : {
      "x-ms-version" : "2019-12-12",
      "Server" : "Windows-Azure-Blob/1.0 Microsoft-HTTPAPI/2.0",
      "retry-after" : "0",
      "Content-Length" : "0",
      "StatusCode" : "202",
<<<<<<< HEAD
      "x-ms-request-id" : "516aa478-901e-011d-7f88-6a8ea2000000",
      "Date" : "Tue, 04 Aug 2020 17:59:19 GMT",
      "x-ms-client-request-id" : "b6d3e0df-20bf-42c8-9e09-e5f533eaa633"
=======
      "x-ms-request-id" : "acd21126-201e-010c-38ba-6a98d2000000",
      "Date" : "Tue, 04 Aug 2020 23:51:54 GMT",
      "x-ms-client-request-id" : "1d579abe-1e33-4493-8346-d0d33b4f5cf4"
>>>>>>> 693134b5
    },
    "Exception" : null
  }, {
    "Method" : "GET",
    "Uri" : "https://REDACTED.blob.core.windows.net?prefix=jtccloseerror&comp=list",
    "Headers" : {
      "x-ms-version" : "2019-12-12",
      "User-Agent" : "azsdk-java-azure-storage-blob/12.8.0-beta.2 (11.0.6; Windows 10; 10.0)",
<<<<<<< HEAD
      "x-ms-client-request-id" : "3d88001e-59a9-495e-b6cf-dbbce20f078b"
    },
    "Response" : {
      "Transfer-Encoding" : "chunked",
=======
      "x-ms-client-request-id" : "b354906a-ad57-4f67-b533-506a804497e7"
    },
    "Response" : {
      "Transfer-Encoding" : "chunked",
      "Access-Control-Expose-Headers" : "x-ms-client-request-id",
>>>>>>> 693134b5
      "x-ms-version" : "2019-12-12",
      "Server" : "Windows-Azure-Blob/1.0 Microsoft-HTTPAPI/2.0",
      "Access-Control-Allow-Origin" : "*",
      "retry-after" : "0",
      "StatusCode" : "200",
<<<<<<< HEAD
      "x-ms-request-id" : "516aa489-901e-011d-0d88-6a8ea2000000",
      "Body" : "﻿<?xml version=\"1.0\" encoding=\"utf-8\"?><EnumerationResults ServiceEndpoint=\"https://xclientdev2.blob.core.windows.net/\"><Prefix>jtccloseerror</Prefix><Containers><Container><Name>jtccloseerror2niobloboutputstreamtestcloseerror93582287f7bc</Name><Properties><Last-Modified>Tue, 04 Aug 2020 17:59:19 GMT</Last-Modified><Etag>\"0x8D838A01CA9B068\"</Etag><LeaseStatus>unlocked</LeaseStatus><LeaseState>available</LeaseState><DefaultEncryptionScope>$account-encryption-key</DefaultEncryptionScope><DenyEncryptionScopeOverride>false</DenyEncryptionScopeOverride><HasImmutabilityPolicy>false</HasImmutabilityPolicy><HasLegalHold>false</HasLegalHold></Properties></Container><Container><Name>jtccloseerror3niobloboutputstreamtestcloseerror9353995152a0</Name><Properties><Last-Modified>Tue, 04 Aug 2020 17:59:20 GMT</Last-Modified><Etag>\"0x8D838A01CB6ABDB\"</Etag><LeaseStatus>unlocked</LeaseStatus><LeaseState>available</LeaseState><DefaultEncryptionScope>$account-encryption-key</DefaultEncryptionScope><DenyEncryptionScopeOverride>false</DenyEncryptionScopeOverride><HasImmutabilityPolicy>false</HasImmutabilityPolicy><HasLegalHold>false</HasLegalHold></Properties></Container></Containers><NextMarker /></EnumerationResults>",
      "Date" : "Tue, 04 Aug 2020 17:59:19 GMT",
      "x-ms-client-request-id" : "3d88001e-59a9-495e-b6cf-dbbce20f078b",
=======
      "x-ms-request-id" : "acd2113e-201e-010c-4eba-6a98d2000000",
      "Body" : "﻿<?xml version=\"1.0\" encoding=\"utf-8\"?><EnumerationResults ServiceEndpoint=\"https://azstoragesdkaccount.blob.core.windows.net/\"><Prefix>jtccloseerror</Prefix><Containers /><NextMarker /></EnumerationResults>",
      "Date" : "Tue, 04 Aug 2020 23:51:54 GMT",
      "x-ms-client-request-id" : "b354906a-ad57-4f67-b533-506a804497e7",
>>>>>>> 693134b5
      "Content-Type" : "application/xml"
    },
    "Exception" : null
  }, {
    "Method" : "DELETE",
    "Uri" : "https://REDACTED.blob.core.windows.net/jtccloseerror2niobloboutputstreamtestcloseerror93582287f7bc?restype=container",
    "Headers" : {
      "x-ms-version" : "2019-12-12",
      "User-Agent" : "azsdk-java-azure-storage-blob/12.8.0-beta.2 (11.0.6; Windows 10; 10.0)",
      "x-ms-client-request-id" : "5e61a5d0-0cd5-4609-972c-cc670515259b"
    },
    "Response" : {
      "x-ms-version" : "2019-12-12",
      "Server" : "Windows-Azure-Blob/1.0 Microsoft-HTTPAPI/2.0",
      "retry-after" : "0",
      "Content-Length" : "0",
      "StatusCode" : "202",
      "x-ms-request-id" : "516aa48f-901e-011d-1388-6a8ea2000000",
      "Date" : "Tue, 04 Aug 2020 17:59:19 GMT",
      "x-ms-client-request-id" : "5e61a5d0-0cd5-4609-972c-cc670515259b"
    },
    "Exception" : null
  }, {
    "Method" : "DELETE",
    "Uri" : "https://REDACTED.blob.core.windows.net/jtccloseerror3niobloboutputstreamtestcloseerror9353995152a0?restype=container",
    "Headers" : {
      "x-ms-version" : "2019-12-12",
      "User-Agent" : "azsdk-java-azure-storage-blob/12.8.0-beta.2 (11.0.6; Windows 10; 10.0)",
      "x-ms-client-request-id" : "a272bacf-0043-4a23-bda1-48989142859e"
    },
    "Response" : {
      "x-ms-version" : "2019-12-12",
      "Server" : "Windows-Azure-Blob/1.0 Microsoft-HTTPAPI/2.0",
      "retry-after" : "0",
      "Content-Length" : "0",
      "StatusCode" : "202",
      "x-ms-request-id" : "516aa49a-901e-011d-1d88-6a8ea2000000",
      "Date" : "Tue, 04 Aug 2020 17:59:19 GMT",
      "x-ms-client-request-id" : "a272bacf-0043-4a23-bda1-48989142859e"
    },
    "Exception" : null
  } ],
<<<<<<< HEAD
  "variables" : [ "jtccloseerror0niobloboutputstreamtestcloseerror935291331412", "javablobcloseerror1niobloboutputstreamtestcloseerror93596027e", "jtccloseerror2niobloboutputstreamtestcloseerror93582287f7bc", "jtccloseerror3niobloboutputstreamtestcloseerror9353995152a0" ]
=======
  "variables" : [ "jtccloseerror0niobloboutputstreamtestcloseerror97c73161c3f4", "javablobcloseerror1niobloboutputstreamtestcloseerror97c16694a" ]
>>>>>>> 693134b5
}<|MERGE_RESOLUTION|>--- conflicted
+++ resolved
@@ -1,119 +1,15 @@
 {
   "networkCallRecords" : [ {
     "Method" : "PUT",
-<<<<<<< HEAD
-    "Uri" : "https://REDACTED.blob.core.windows.net/jtccloseerror0niobloboutputstreamtestcloseerror935291331412?restype=container",
-    "Headers" : {
-      "x-ms-version" : "2019-12-12",
-      "User-Agent" : "azsdk-java-azure-storage-blob/12.8.0-beta.2 (11.0.6; Windows 10; 10.0)",
-      "x-ms-client-request-id" : "91622b4b-16bb-4fcf-9950-9505480904ad"
-=======
     "Uri" : "https://REDACTED.blob.core.windows.net/jtccloseerror0niobloboutputstreamtestcloseerror97c73161c3f4?restype=container",
     "Headers" : {
       "x-ms-version" : "2019-12-12",
       "User-Agent" : "azsdk-java-azure-storage-blob/12.8.0-beta.2 (11.0.6; Windows 10; 10.0)",
       "x-ms-client-request-id" : "7c25dcf4-fd73-4b3c-8577-a8d9f3339173"
->>>>>>> 693134b5
     },
     "Response" : {
       "x-ms-version" : "2019-12-12",
       "Server" : "Windows-Azure-Blob/1.0 Microsoft-HTTPAPI/2.0",
-<<<<<<< HEAD
-      "ETag" : "0x8D838A01C9BF16F",
-      "Last-Modified" : "Tue, 04 Aug 2020 17:59:19 GMT",
-      "retry-after" : "0",
-      "Content-Length" : "0",
-      "StatusCode" : "201",
-      "x-ms-request-id" : "516aa426-901e-011d-3a88-6a8ea2000000",
-      "Date" : "Tue, 04 Aug 2020 17:59:19 GMT",
-      "x-ms-client-request-id" : "91622b4b-16bb-4fcf-9950-9505480904ad"
-    },
-    "Exception" : null
-  }, {
-    "Method" : "GET",
-    "Uri" : "https://REDACTED.blob.core.windows.net/jtccloseerror2niobloboutputstreamtestcloseerror93582287f7bc?restype=container",
-    "Headers" : {
-      "x-ms-version" : "2019-12-12",
-      "User-Agent" : "azsdk-java-azure-storage-blob/12.8.0-beta.2 (11.0.6; Windows 10; 10.0)",
-      "x-ms-client-request-id" : "7276446e-d2f3-4055-ad88-be98cd466f52"
-    },
-    "Response" : {
-      "x-ms-version" : "2019-12-12",
-      "Server" : "Windows-Azure-Blob/1.0 Microsoft-HTTPAPI/2.0",
-      "x-ms-error-code" : "ContainerNotFound",
-      "retry-after" : "0",
-      "Content-Length" : "225",
-      "StatusCode" : "404",
-      "x-ms-request-id" : "516aa437-901e-011d-4988-6a8ea2000000",
-      "Body" : "﻿<?xml version=\"1.0\" encoding=\"utf-8\"?><Error><Code>ContainerNotFound</Code><Message>The specified container does not exist.\nRequestId:516aa437-901e-011d-4988-6a8ea2000000\nTime:2020-08-04T17:59:19.9320401Z</Message></Error>",
-      "Date" : "Tue, 04 Aug 2020 17:59:19 GMT",
-      "x-ms-client-request-id" : "7276446e-d2f3-4055-ad88-be98cd466f52",
-      "Content-Type" : "application/xml"
-    },
-    "Exception" : null
-  }, {
-    "Method" : "PUT",
-    "Uri" : "https://REDACTED.blob.core.windows.net/jtccloseerror2niobloboutputstreamtestcloseerror93582287f7bc?restype=container",
-    "Headers" : {
-      "x-ms-version" : "2019-12-12",
-      "User-Agent" : "azsdk-java-azure-storage-blob/12.8.0-beta.2 (11.0.6; Windows 10; 10.0)",
-      "x-ms-client-request-id" : "5abc1a45-f26b-4f81-be9d-449503326422"
-    },
-    "Response" : {
-      "x-ms-version" : "2019-12-12",
-      "Server" : "Windows-Azure-Blob/1.0 Microsoft-HTTPAPI/2.0",
-      "ETag" : "0x8D838A01CA9B068",
-      "Last-Modified" : "Tue, 04 Aug 2020 17:59:19 GMT",
-      "retry-after" : "0",
-      "Content-Length" : "0",
-      "StatusCode" : "201",
-      "x-ms-request-id" : "516aa447-901e-011d-5788-6a8ea2000000",
-      "Date" : "Tue, 04 Aug 2020 17:59:19 GMT",
-      "x-ms-client-request-id" : "5abc1a45-f26b-4f81-be9d-449503326422"
-    },
-    "Exception" : null
-  }, {
-    "Method" : "GET",
-    "Uri" : "https://REDACTED.blob.core.windows.net/jtccloseerror3niobloboutputstreamtestcloseerror9353995152a0?restype=container",
-    "Headers" : {
-      "x-ms-version" : "2019-12-12",
-      "User-Agent" : "azsdk-java-azure-storage-blob/12.8.0-beta.2 (11.0.6; Windows 10; 10.0)",
-      "x-ms-client-request-id" : "b1353784-9bd2-4390-9a83-ee24bc27a749"
-    },
-    "Response" : {
-      "x-ms-version" : "2019-12-12",
-      "Server" : "Windows-Azure-Blob/1.0 Microsoft-HTTPAPI/2.0",
-      "x-ms-error-code" : "ContainerNotFound",
-      "retry-after" : "0",
-      "Content-Length" : "225",
-      "StatusCode" : "404",
-      "x-ms-request-id" : "516aa44f-901e-011d-5c88-6a8ea2000000",
-      "Body" : "﻿<?xml version=\"1.0\" encoding=\"utf-8\"?><Error><Code>ContainerNotFound</Code><Message>The specified container does not exist.\nRequestId:516aa44f-901e-011d-5c88-6a8ea2000000\nTime:2020-08-04T17:59:20.0171204Z</Message></Error>",
-      "Date" : "Tue, 04 Aug 2020 17:59:19 GMT",
-      "x-ms-client-request-id" : "b1353784-9bd2-4390-9a83-ee24bc27a749",
-      "Content-Type" : "application/xml"
-    },
-    "Exception" : null
-  }, {
-    "Method" : "PUT",
-    "Uri" : "https://REDACTED.blob.core.windows.net/jtccloseerror3niobloboutputstreamtestcloseerror9353995152a0?restype=container",
-    "Headers" : {
-      "x-ms-version" : "2019-12-12",
-      "User-Agent" : "azsdk-java-azure-storage-blob/12.8.0-beta.2 (11.0.6; Windows 10; 10.0)",
-      "x-ms-client-request-id" : "bdd22e9f-bb09-4efb-9829-54568ab9b1c6"
-    },
-    "Response" : {
-      "x-ms-version" : "2019-12-12",
-      "Server" : "Windows-Azure-Blob/1.0 Microsoft-HTTPAPI/2.0",
-      "ETag" : "0x8D838A01CB6ABDB",
-      "Last-Modified" : "Tue, 04 Aug 2020 17:59:20 GMT",
-      "retry-after" : "0",
-      "Content-Length" : "0",
-      "StatusCode" : "201",
-      "x-ms-request-id" : "516aa456-901e-011d-6288-6a8ea2000000",
-      "Date" : "Tue, 04 Aug 2020 17:59:19 GMT",
-      "x-ms-client-request-id" : "bdd22e9f-bb09-4efb-9829-54568ab9b1c6"
-=======
       "ETag" : "0x8D838D15DBE2D37",
       "Last-Modified" : "Tue, 04 Aug 2020 23:51:54 GMT",
       "retry-after" : "0",
@@ -122,42 +18,21 @@
       "x-ms-request-id" : "acd210e2-201e-010c-04ba-6a98d2000000",
       "Date" : "Tue, 04 Aug 2020 23:51:53 GMT",
       "x-ms-client-request-id" : "7c25dcf4-fd73-4b3c-8577-a8d9f3339173"
->>>>>>> 693134b5
     },
     "Exception" : null
   }, {
     "Method" : "PUT",
-<<<<<<< HEAD
-    "Uri" : "https://REDACTED.blob.core.windows.net/jtccloseerror0niobloboutputstreamtestcloseerror935291331412/javablobcloseerror1niobloboutputstreamtestcloseerror93596027e",
-    "Headers" : {
-      "x-ms-version" : "2019-12-12",
-      "User-Agent" : "azsdk-java-azure-storage-blob/12.8.0-beta.2 (11.0.6; Windows 10; 10.0)",
-      "x-ms-client-request-id" : "b10457ca-992f-4696-8f6e-d4f381663b91",
-=======
     "Uri" : "https://REDACTED.blob.core.windows.net/jtccloseerror0niobloboutputstreamtestcloseerror97c73161c3f4/javablobcloseerror1niobloboutputstreamtestcloseerror97c16694a",
     "Headers" : {
       "x-ms-version" : "2019-12-12",
       "User-Agent" : "azsdk-java-azure-storage-blob/12.8.0-beta.2 (11.0.6; Windows 10; 10.0)",
       "x-ms-client-request-id" : "ebb81e82-34a1-40e0-ac41-496bdf472e85",
->>>>>>> 693134b5
       "Content-Type" : "application/octet-stream"
     },
     "Response" : {
       "x-ms-version" : "2019-12-12",
       "Server" : "Windows-Azure-Blob/1.0 Microsoft-HTTPAPI/2.0",
       "x-ms-content-crc64" : "AAAAAAAAAAA=",
-<<<<<<< HEAD
-      "Last-Modified" : "Tue, 04 Aug 2020 17:59:20 GMT",
-      "retry-after" : "0",
-      "StatusCode" : "201",
-      "x-ms-request-server-encrypted" : "true",
-      "Date" : "Tue, 04 Aug 2020 17:59:19 GMT",
-      "Content-MD5" : "1B2M2Y8AsgTpgAmY7PhCfg==",
-      "ETag" : "0x8D838A01CBFD0F6",
-      "Content-Length" : "0",
-      "x-ms-request-id" : "516aa46b-901e-011d-7388-6a8ea2000000",
-      "x-ms-client-request-id" : "b10457ca-992f-4696-8f6e-d4f381663b91"
-=======
       "Last-Modified" : "Tue, 04 Aug 2020 23:51:54 GMT",
       "retry-after" : "0",
       "StatusCode" : "201",
@@ -168,24 +43,15 @@
       "Content-Length" : "0",
       "x-ms-request-id" : "acd21105-201e-010c-1cba-6a98d2000000",
       "x-ms-client-request-id" : "ebb81e82-34a1-40e0-ac41-496bdf472e85"
->>>>>>> 693134b5
     },
     "Exception" : null
   }, {
     "Method" : "DELETE",
-<<<<<<< HEAD
-    "Uri" : "https://REDACTED.blob.core.windows.net/jtccloseerror0niobloboutputstreamtestcloseerror935291331412?restype=container",
-    "Headers" : {
-      "x-ms-version" : "2019-12-12",
-      "User-Agent" : "azsdk-java-azure-storage-blob/12.8.0-beta.2 (11.0.6; Windows 10; 10.0)",
-      "x-ms-client-request-id" : "b6d3e0df-20bf-42c8-9e09-e5f533eaa633"
-=======
     "Uri" : "https://REDACTED.blob.core.windows.net/jtccloseerror0niobloboutputstreamtestcloseerror97c73161c3f4?restype=container",
     "Headers" : {
       "x-ms-version" : "2019-12-12",
       "User-Agent" : "azsdk-java-azure-storage-blob/12.8.0-beta.2 (11.0.6; Windows 10; 10.0)",
       "x-ms-client-request-id" : "1d579abe-1e33-4493-8346-d0d33b4f5cf4"
->>>>>>> 693134b5
     },
     "Response" : {
       "x-ms-version" : "2019-12-12",
@@ -193,15 +59,9 @@
       "retry-after" : "0",
       "Content-Length" : "0",
       "StatusCode" : "202",
-<<<<<<< HEAD
-      "x-ms-request-id" : "516aa478-901e-011d-7f88-6a8ea2000000",
-      "Date" : "Tue, 04 Aug 2020 17:59:19 GMT",
-      "x-ms-client-request-id" : "b6d3e0df-20bf-42c8-9e09-e5f533eaa633"
-=======
       "x-ms-request-id" : "acd21126-201e-010c-38ba-6a98d2000000",
       "Date" : "Tue, 04 Aug 2020 23:51:54 GMT",
       "x-ms-client-request-id" : "1d579abe-1e33-4493-8346-d0d33b4f5cf4"
->>>>>>> 693134b5
     },
     "Exception" : null
   }, {
@@ -210,79 +70,23 @@
     "Headers" : {
       "x-ms-version" : "2019-12-12",
       "User-Agent" : "azsdk-java-azure-storage-blob/12.8.0-beta.2 (11.0.6; Windows 10; 10.0)",
-<<<<<<< HEAD
-      "x-ms-client-request-id" : "3d88001e-59a9-495e-b6cf-dbbce20f078b"
-    },
-    "Response" : {
-      "Transfer-Encoding" : "chunked",
-=======
       "x-ms-client-request-id" : "b354906a-ad57-4f67-b533-506a804497e7"
     },
     "Response" : {
       "Transfer-Encoding" : "chunked",
       "Access-Control-Expose-Headers" : "x-ms-client-request-id",
->>>>>>> 693134b5
       "x-ms-version" : "2019-12-12",
       "Server" : "Windows-Azure-Blob/1.0 Microsoft-HTTPAPI/2.0",
       "Access-Control-Allow-Origin" : "*",
       "retry-after" : "0",
       "StatusCode" : "200",
-<<<<<<< HEAD
-      "x-ms-request-id" : "516aa489-901e-011d-0d88-6a8ea2000000",
-      "Body" : "﻿<?xml version=\"1.0\" encoding=\"utf-8\"?><EnumerationResults ServiceEndpoint=\"https://xclientdev2.blob.core.windows.net/\"><Prefix>jtccloseerror</Prefix><Containers><Container><Name>jtccloseerror2niobloboutputstreamtestcloseerror93582287f7bc</Name><Properties><Last-Modified>Tue, 04 Aug 2020 17:59:19 GMT</Last-Modified><Etag>\"0x8D838A01CA9B068\"</Etag><LeaseStatus>unlocked</LeaseStatus><LeaseState>available</LeaseState><DefaultEncryptionScope>$account-encryption-key</DefaultEncryptionScope><DenyEncryptionScopeOverride>false</DenyEncryptionScopeOverride><HasImmutabilityPolicy>false</HasImmutabilityPolicy><HasLegalHold>false</HasLegalHold></Properties></Container><Container><Name>jtccloseerror3niobloboutputstreamtestcloseerror9353995152a0</Name><Properties><Last-Modified>Tue, 04 Aug 2020 17:59:20 GMT</Last-Modified><Etag>\"0x8D838A01CB6ABDB\"</Etag><LeaseStatus>unlocked</LeaseStatus><LeaseState>available</LeaseState><DefaultEncryptionScope>$account-encryption-key</DefaultEncryptionScope><DenyEncryptionScopeOverride>false</DenyEncryptionScopeOverride><HasImmutabilityPolicy>false</HasImmutabilityPolicy><HasLegalHold>false</HasLegalHold></Properties></Container></Containers><NextMarker /></EnumerationResults>",
-      "Date" : "Tue, 04 Aug 2020 17:59:19 GMT",
-      "x-ms-client-request-id" : "3d88001e-59a9-495e-b6cf-dbbce20f078b",
-=======
       "x-ms-request-id" : "acd2113e-201e-010c-4eba-6a98d2000000",
       "Body" : "﻿<?xml version=\"1.0\" encoding=\"utf-8\"?><EnumerationResults ServiceEndpoint=\"https://azstoragesdkaccount.blob.core.windows.net/\"><Prefix>jtccloseerror</Prefix><Containers /><NextMarker /></EnumerationResults>",
       "Date" : "Tue, 04 Aug 2020 23:51:54 GMT",
       "x-ms-client-request-id" : "b354906a-ad57-4f67-b533-506a804497e7",
->>>>>>> 693134b5
       "Content-Type" : "application/xml"
     },
     "Exception" : null
-  }, {
-    "Method" : "DELETE",
-    "Uri" : "https://REDACTED.blob.core.windows.net/jtccloseerror2niobloboutputstreamtestcloseerror93582287f7bc?restype=container",
-    "Headers" : {
-      "x-ms-version" : "2019-12-12",
-      "User-Agent" : "azsdk-java-azure-storage-blob/12.8.0-beta.2 (11.0.6; Windows 10; 10.0)",
-      "x-ms-client-request-id" : "5e61a5d0-0cd5-4609-972c-cc670515259b"
-    },
-    "Response" : {
-      "x-ms-version" : "2019-12-12",
-      "Server" : "Windows-Azure-Blob/1.0 Microsoft-HTTPAPI/2.0",
-      "retry-after" : "0",
-      "Content-Length" : "0",
-      "StatusCode" : "202",
-      "x-ms-request-id" : "516aa48f-901e-011d-1388-6a8ea2000000",
-      "Date" : "Tue, 04 Aug 2020 17:59:19 GMT",
-      "x-ms-client-request-id" : "5e61a5d0-0cd5-4609-972c-cc670515259b"
-    },
-    "Exception" : null
-  }, {
-    "Method" : "DELETE",
-    "Uri" : "https://REDACTED.blob.core.windows.net/jtccloseerror3niobloboutputstreamtestcloseerror9353995152a0?restype=container",
-    "Headers" : {
-      "x-ms-version" : "2019-12-12",
-      "User-Agent" : "azsdk-java-azure-storage-blob/12.8.0-beta.2 (11.0.6; Windows 10; 10.0)",
-      "x-ms-client-request-id" : "a272bacf-0043-4a23-bda1-48989142859e"
-    },
-    "Response" : {
-      "x-ms-version" : "2019-12-12",
-      "Server" : "Windows-Azure-Blob/1.0 Microsoft-HTTPAPI/2.0",
-      "retry-after" : "0",
-      "Content-Length" : "0",
-      "StatusCode" : "202",
-      "x-ms-request-id" : "516aa49a-901e-011d-1d88-6a8ea2000000",
-      "Date" : "Tue, 04 Aug 2020 17:59:19 GMT",
-      "x-ms-client-request-id" : "a272bacf-0043-4a23-bda1-48989142859e"
-    },
-    "Exception" : null
   } ],
-<<<<<<< HEAD
-  "variables" : [ "jtccloseerror0niobloboutputstreamtestcloseerror935291331412", "javablobcloseerror1niobloboutputstreamtestcloseerror93596027e", "jtccloseerror2niobloboutputstreamtestcloseerror93582287f7bc", "jtccloseerror3niobloboutputstreamtestcloseerror9353995152a0" ]
-=======
   "variables" : [ "jtccloseerror0niobloboutputstreamtestcloseerror97c73161c3f4", "javablobcloseerror1niobloboutputstreamtestcloseerror97c16694a" ]
->>>>>>> 693134b5
 }