{
  "networkCallRecords" : [ {
    "Method" : "PUT",
<<<<<<< HEAD
    "Uri" : "https://REDACTED.blob.core.windows.net/jtcreadbuffoffsetlenfail03249631c238ff626a46a4?restype=container",
    "Headers" : {
      "x-ms-version" : "2019-12-12",
      "User-Agent" : "azsdk-java-azure-storage-blob/12.8.0-beta.2 (11.0.6; Windows 10; 10.0)",
      "x-ms-client-request-id" : "584e7ee8-a1d6-48bc-bf82-2abc1ba9f0c9"
=======
    "Uri" : "https://REDACTED.blob.core.windows.net/jtcreadbuffoffsetlenfail00149801d15cb4bcb24197?restype=container",
    "Headers" : {
      "x-ms-version" : "2019-12-12",
      "User-Agent" : "azsdk-java-azure-storage-blob/12.8.0-beta.2 (11.0.6; Windows 10; 10.0)",
      "x-ms-client-request-id" : "8eff842d-52d0-4271-b17c-9cfc4bc1ac7f"
>>>>>>> 693134b5
    },
    "Response" : {
      "x-ms-version" : "2019-12-12",
      "Server" : "Windows-Azure-Blob/1.0 Microsoft-HTTPAPI/2.0",
<<<<<<< HEAD
      "ETag" : "0x8D8389F501F000A",
      "Last-Modified" : "Tue, 04 Aug 2020 17:53:36 GMT",
      "retry-after" : "0",
      "Content-Length" : "0",
      "StatusCode" : "201",
      "x-ms-request-id" : "d2c3f16e-101e-00c4-3288-6a6edb000000",
      "Date" : "Tue, 04 Aug 2020 17:53:35 GMT",
      "x-ms-client-request-id" : "584e7ee8-a1d6-48bc-bf82-2abc1ba9f0c9"
=======
      "ETag" : "0x8D838D0418BB877",
      "Last-Modified" : "Tue, 04 Aug 2020 23:43:57 GMT",
      "retry-after" : "0",
      "Content-Length" : "0",
      "StatusCode" : "201",
      "x-ms-request-id" : "1a022199-301e-00b6-15b9-6a3e8e000000",
      "Date" : "Tue, 04 Aug 2020 23:43:56 GMT",
      "x-ms-client-request-id" : "8eff842d-52d0-4271-b17c-9cfc4bc1ac7f"
>>>>>>> 693134b5
    },
    "Exception" : null
  }, {
    "Method" : "PUT",
<<<<<<< HEAD
    "Uri" : "https://REDACTED.blob.core.windows.net/jtcreadbuffoffsetlenfail03249631c238ff626a46a4/javablobreadbuffoffsetlenfail14568734b576a7cb174a",
    "Headers" : {
      "x-ms-version" : "2019-12-12",
      "User-Agent" : "azsdk-java-azure-storage-blob/12.8.0-beta.2 (11.0.6; Windows 10; 10.0)",
      "x-ms-client-request-id" : "928775fb-17df-4a21-bc85-d9b6a27c144a",
=======
    "Uri" : "https://REDACTED.blob.core.windows.net/jtcreadbuffoffsetlenfail00149801d15cb4bcb24197/javablobreadbuffoffsetlenfail101506557e92b0864649",
    "Headers" : {
      "x-ms-version" : "2019-12-12",
      "User-Agent" : "azsdk-java-azure-storage-blob/12.8.0-beta.2 (11.0.6; Windows 10; 10.0)",
      "x-ms-client-request-id" : "e384f108-4706-45fa-a926-ab28dd5231b3",
>>>>>>> 693134b5
      "Content-Type" : "application/octet-stream"
    },
    "Response" : {
      "x-ms-version" : "2019-12-12",
      "Server" : "Windows-Azure-Blob/1.0 Microsoft-HTTPAPI/2.0",
<<<<<<< HEAD
      "x-ms-content-crc64" : "BfxPcnj7jgM=",
      "Last-Modified" : "Tue, 04 Aug 2020 17:53:44 GMT",
      "retry-after" : "0",
      "StatusCode" : "201",
      "x-ms-request-server-encrypted" : "true",
      "Date" : "Tue, 04 Aug 2020 17:53:43 GMT",
      "Content-MD5" : "x+ta3RX2IgW9nTKYH8Uueg==",
      "ETag" : "0x8D8389F54702B1C",
      "Content-Length" : "0",
      "x-ms-request-id" : "195a95d6-c01e-00ef-7288-6a1a63000000",
      "x-ms-client-request-id" : "928775fb-17df-4a21-bc85-d9b6a27c144a"
    },
    "Exception" : null
  }, {
    "Method" : "GET",
    "Uri" : "https://REDACTED.blob.core.windows.net/jtcreadbuffoffsetlenfail204277693907513478480a?restype=container",
    "Headers" : {
      "x-ms-version" : "2019-12-12",
      "User-Agent" : "azsdk-java-azure-storage-blob/12.8.0-beta.2 (11.0.6; Windows 10; 10.0)",
      "x-ms-client-request-id" : "fc898a44-f1ef-41ea-a973-02093f8206b8"
    },
    "Response" : {
      "x-ms-version" : "2019-12-12",
      "Server" : "Windows-Azure-Blob/1.0 Microsoft-HTTPAPI/2.0",
      "x-ms-error-code" : "ContainerNotFound",
      "retry-after" : "0",
      "Content-Length" : "225",
      "StatusCode" : "404",
      "x-ms-request-id" : "d2c3f65f-101e-00c4-2788-6a6edb000000",
      "Body" : "﻿<?xml version=\"1.0\" encoding=\"utf-8\"?><Error><Code>ContainerNotFound</Code><Message>The specified container does not exist.\nRequestId:d2c3f65f-101e-00c4-2788-6a6edb000000\nTime:2020-08-04T17:53:44.1127830Z</Message></Error>",
      "Date" : "Tue, 04 Aug 2020 17:53:43 GMT",
      "x-ms-client-request-id" : "fc898a44-f1ef-41ea-a973-02093f8206b8",
      "Content-Type" : "application/xml"
    },
    "Exception" : null
  }, {
    "Method" : "PUT",
    "Uri" : "https://REDACTED.blob.core.windows.net/jtcreadbuffoffsetlenfail204277693907513478480a?restype=container",
    "Headers" : {
      "x-ms-version" : "2019-12-12",
      "User-Agent" : "azsdk-java-azure-storage-blob/12.8.0-beta.2 (11.0.6; Windows 10; 10.0)",
      "x-ms-client-request-id" : "d42ef916-6627-4d9d-bb00-afc89548eb52"
    },
    "Response" : {
      "x-ms-version" : "2019-12-12",
      "Server" : "Windows-Azure-Blob/1.0 Microsoft-HTTPAPI/2.0",
      "ETag" : "0x8D8389F5480ED71",
      "Last-Modified" : "Tue, 04 Aug 2020 17:53:44 GMT",
      "retry-after" : "0",
      "Content-Length" : "0",
      "StatusCode" : "201",
      "x-ms-request-id" : "195a9a96-c01e-00ef-4b88-6a1a63000000",
      "Date" : "Tue, 04 Aug 2020 17:53:43 GMT",
      "x-ms-client-request-id" : "d42ef916-6627-4d9d-bb00-afc89548eb52"
    },
    "Exception" : null
  }, {
    "Method" : "GET",
    "Uri" : "https://REDACTED.blob.core.windows.net/jtcreadbuffoffsetlenfail371717d7bfd4ff9dbc4d39?restype=container",
    "Headers" : {
      "x-ms-version" : "2019-12-12",
      "User-Agent" : "azsdk-java-azure-storage-blob/12.8.0-beta.2 (11.0.6; Windows 10; 10.0)",
      "x-ms-client-request-id" : "38b7316c-7a3d-41eb-bb65-4d0a59f0f6f6"
    },
    "Response" : {
      "x-ms-version" : "2019-12-12",
      "Server" : "Windows-Azure-Blob/1.0 Microsoft-HTTPAPI/2.0",
      "x-ms-error-code" : "ContainerNotFound",
      "retry-after" : "0",
      "Content-Length" : "225",
      "StatusCode" : "404",
      "x-ms-request-id" : "d2c3f66d-101e-00c4-3288-6a6edb000000",
      "Body" : "﻿<?xml version=\"1.0\" encoding=\"utf-8\"?><Error><Code>ContainerNotFound</Code><Message>The specified container does not exist.\nRequestId:d2c3f66d-101e-00c4-3288-6a6edb000000\nTime:2020-08-04T17:53:44.2088745Z</Message></Error>",
      "Date" : "Tue, 04 Aug 2020 17:53:43 GMT",
      "x-ms-client-request-id" : "38b7316c-7a3d-41eb-bb65-4d0a59f0f6f6",
      "Content-Type" : "application/xml"
    },
    "Exception" : null
  }, {
    "Method" : "PUT",
    "Uri" : "https://REDACTED.blob.core.windows.net/jtcreadbuffoffsetlenfail371717d7bfd4ff9dbc4d39?restype=container",
    "Headers" : {
      "x-ms-version" : "2019-12-12",
      "User-Agent" : "azsdk-java-azure-storage-blob/12.8.0-beta.2 (11.0.6; Windows 10; 10.0)",
      "x-ms-client-request-id" : "badfdc99-346d-4750-82a3-2dc8c7189d34"
    },
    "Response" : {
      "x-ms-version" : "2019-12-12",
      "Server" : "Windows-Azure-Blob/1.0 Microsoft-HTTPAPI/2.0",
      "ETag" : "0x8D8389F548E3734",
      "Last-Modified" : "Tue, 04 Aug 2020 17:53:44 GMT",
      "retry-after" : "0",
      "Content-Length" : "0",
      "StatusCode" : "201",
      "x-ms-request-id" : "195a9aa9-c01e-00ef-5b88-6a1a63000000",
      "Date" : "Tue, 04 Aug 2020 17:53:43 GMT",
      "x-ms-client-request-id" : "badfdc99-346d-4750-82a3-2dc8c7189d34"
=======
      "x-ms-content-crc64" : "8/yfuvH7Q5A=",
      "Last-Modified" : "Tue, 04 Aug 2020 23:44:19 GMT",
      "retry-after" : "0",
      "StatusCode" : "201",
      "x-ms-request-server-encrypted" : "true",
      "Date" : "Tue, 04 Aug 2020 23:44:18 GMT",
      "Content-MD5" : "mcLfNB19iQN5Zwap+RPmCw==",
      "ETag" : "0x8D838D04E64B4FA",
      "Content-Length" : "0",
      "x-ms-request-id" : "accda619-201e-010c-02b9-6a98d2000000",
      "x-ms-client-request-id" : "e384f108-4706-45fa-a926-ab28dd5231b3"
>>>>>>> 693134b5
    },
    "Exception" : null
  }, {
    "Method" : "HEAD",
<<<<<<< HEAD
    "Uri" : "https://REDACTED.blob.core.windows.net/jtcreadbuffoffsetlenfail03249631c238ff626a46a4/javablobreadbuffoffsetlenfail14568734b576a7cb174a",
    "Headers" : {
      "x-ms-version" : "2019-12-12",
      "User-Agent" : "azsdk-java-azure-storage-blob/12.8.0-beta.2 (11.0.6; Windows 10; 10.0)",
      "x-ms-client-request-id" : "74d1e4b2-295f-4dfa-b535-4d2de53168c6"
=======
    "Uri" : "https://REDACTED.blob.core.windows.net/jtcreadbuffoffsetlenfail00149801d15cb4bcb24197/javablobreadbuffoffsetlenfail101506557e92b0864649",
    "Headers" : {
      "x-ms-version" : "2019-12-12",
      "User-Agent" : "azsdk-java-azure-storage-blob/12.8.0-beta.2 (11.0.6; Windows 10; 10.0)",
      "x-ms-client-request-id" : "71976c44-800c-4704-9dde-3ac3f7a24e57"
>>>>>>> 693134b5
    },
    "Response" : {
      "x-ms-version" : "2019-12-12",
      "x-ms-lease-status" : "unlocked",
      "Server" : "Windows-Azure-Blob/1.0 Microsoft-HTTPAPI/2.0",
      "Access-Control-Allow-Origin" : "*",
      "x-ms-lease-state" : "available",
<<<<<<< HEAD
      "Last-Modified" : "Tue, 04 Aug 2020 17:53:44 GMT",
      "retry-after" : "0",
      "StatusCode" : "200",
      "Date" : "Tue, 04 Aug 2020 17:53:43 GMT",
      "x-ms-blob-type" : "BlockBlob",
      "Content-MD5" : "x+ta3RX2IgW9nTKYH8Uueg==",
      "Accept-Ranges" : "bytes",
      "x-ms-server-encrypted" : "true",
      "ETag" : "0x8D8389F54702B1C",
      "x-ms-creation-time" : "Tue, 04 Aug 2020 17:53:44 GMT",
      "Content-Length" : "10485760",
      "x-ms-request-id" : "d2c3f67e-101e-00c4-4088-6a6edb000000",
      "x-ms-client-request-id" : "74d1e4b2-295f-4dfa-b535-4d2de53168c6",
=======
      "Last-Modified" : "Tue, 04 Aug 2020 23:44:19 GMT",
      "retry-after" : "0",
      "StatusCode" : "200",
      "Date" : "Tue, 04 Aug 2020 23:44:18 GMT",
      "x-ms-blob-type" : "BlockBlob",
      "Content-MD5" : "mcLfNB19iQN5Zwap+RPmCw==",
      "Accept-Ranges" : "bytes",
      "x-ms-server-encrypted" : "true",
      "Access-Control-Expose-Headers" : "x-ms-client-request-id",
      "x-ms-access-tier-inferred" : "true",
      "x-ms-access-tier" : "Hot",
      "ETag" : "0x8D838D04E64B4FA",
      "x-ms-creation-time" : "Tue, 04 Aug 2020 23:44:19 GMT",
      "Content-Length" : "10485760",
      "x-ms-request-id" : "1a023571-301e-00b6-5bb9-6a3e8e000000",
      "x-ms-client-request-id" : "71976c44-800c-4704-9dde-3ac3f7a24e57",
>>>>>>> 693134b5
      "Content-Type" : "application/octet-stream"
    },
    "Exception" : null
  }, {
    "Method" : "DELETE",
<<<<<<< HEAD
    "Uri" : "https://REDACTED.blob.core.windows.net/jtcreadbuffoffsetlenfail03249631c238ff626a46a4?restype=container",
    "Headers" : {
      "x-ms-version" : "2019-12-12",
      "User-Agent" : "azsdk-java-azure-storage-blob/12.8.0-beta.2 (11.0.6; Windows 10; 10.0)",
      "x-ms-client-request-id" : "f03fb3b0-7964-4b38-956c-af31e2681ee6"
=======
    "Uri" : "https://REDACTED.blob.core.windows.net/jtcreadbuffoffsetlenfail00149801d15cb4bcb24197?restype=container",
    "Headers" : {
      "x-ms-version" : "2019-12-12",
      "User-Agent" : "azsdk-java-azure-storage-blob/12.8.0-beta.2 (11.0.6; Windows 10; 10.0)",
      "x-ms-client-request-id" : "15303211-2a1c-4984-9df7-4f3932f2c0fe"
>>>>>>> 693134b5
    },
    "Response" : {
      "x-ms-version" : "2019-12-12",
      "Server" : "Windows-Azure-Blob/1.0 Microsoft-HTTPAPI/2.0",
      "retry-after" : "0",
      "Content-Length" : "0",
      "StatusCode" : "202",
<<<<<<< HEAD
      "x-ms-request-id" : "195a9ab8-c01e-00ef-6788-6a1a63000000",
      "Date" : "Tue, 04 Aug 2020 17:53:43 GMT",
      "x-ms-client-request-id" : "f03fb3b0-7964-4b38-956c-af31e2681ee6"
=======
      "x-ms-request-id" : "accddab7-201e-010c-05b9-6a98d2000000",
      "Date" : "Tue, 04 Aug 2020 23:44:18 GMT",
      "x-ms-client-request-id" : "15303211-2a1c-4984-9df7-4f3932f2c0fe"
>>>>>>> 693134b5
    },
    "Exception" : null
  }, {
    "Method" : "GET",
    "Uri" : "https://REDACTED.blob.core.windows.net?prefix=jtcreadbuffoffsetlenfail&comp=list",
    "Headers" : {
      "x-ms-version" : "2019-12-12",
      "User-Agent" : "azsdk-java-azure-storage-blob/12.8.0-beta.2 (11.0.6; Windows 10; 10.0)",
<<<<<<< HEAD
      "x-ms-client-request-id" : "cf07723e-28f3-4198-963a-f1589ba37d1e"
    },
    "Response" : {
      "Transfer-Encoding" : "chunked",
=======
      "x-ms-client-request-id" : "cf554525-2fb7-4f40-9cea-0ae2da0625ff"
    },
    "Response" : {
      "Transfer-Encoding" : "chunked",
      "Access-Control-Expose-Headers" : "x-ms-client-request-id",
>>>>>>> 693134b5
      "x-ms-version" : "2019-12-12",
      "Server" : "Windows-Azure-Blob/1.0 Microsoft-HTTPAPI/2.0",
      "Access-Control-Allow-Origin" : "*",
      "retry-after" : "0",
      "StatusCode" : "200",
<<<<<<< HEAD
      "x-ms-request-id" : "d2c3f690-101e-00c4-5088-6a6edb000000",
      "Body" : "﻿<?xml version=\"1.0\" encoding=\"utf-8\"?><EnumerationResults ServiceEndpoint=\"https://xclientdev2.blob.core.windows.net/\"><Prefix>jtcreadbuffoffsetlenfail</Prefix><Containers><Container><Name>jtcreadbuffoffsetlenfail204277693907513478480a</Name><Properties><Last-Modified>Tue, 04 Aug 2020 17:53:44 GMT</Last-Modified><Etag>\"0x8D8389F5480ED71\"</Etag><LeaseStatus>unlocked</LeaseStatus><LeaseState>available</LeaseState><DefaultEncryptionScope>$account-encryption-key</DefaultEncryptionScope><DenyEncryptionScopeOverride>false</DenyEncryptionScopeOverride><HasImmutabilityPolicy>false</HasImmutabilityPolicy><HasLegalHold>false</HasLegalHold></Properties></Container><Container><Name>jtcreadbuffoffsetlenfail371717d7bfd4ff9dbc4d39</Name><Properties><Last-Modified>Tue, 04 Aug 2020 17:53:44 GMT</Last-Modified><Etag>\"0x8D8389F548E3734\"</Etag><LeaseStatus>unlocked</LeaseStatus><LeaseState>available</LeaseState><DefaultEncryptionScope>$account-encryption-key</DefaultEncryptionScope><DenyEncryptionScopeOverride>false</DenyEncryptionScopeOverride><HasImmutabilityPolicy>false</HasImmutabilityPolicy><HasLegalHold>false</HasLegalHold></Properties></Container></Containers><NextMarker /></EnumerationResults>",
      "Date" : "Tue, 04 Aug 2020 17:53:43 GMT",
      "x-ms-client-request-id" : "cf07723e-28f3-4198-963a-f1589ba37d1e",
=======
      "x-ms-request-id" : "1a023585-301e-00b6-69b9-6a3e8e000000",
      "Body" : "﻿<?xml version=\"1.0\" encoding=\"utf-8\"?><EnumerationResults ServiceEndpoint=\"https://azstoragesdkaccount.blob.core.windows.net/\"><Prefix>jtcreadbuffoffsetlenfail</Prefix><Containers /><NextMarker /></EnumerationResults>",
      "Date" : "Tue, 04 Aug 2020 23:44:18 GMT",
      "x-ms-client-request-id" : "cf554525-2fb7-4f40-9cea-0ae2da0625ff",
>>>>>>> 693134b5
      "Content-Type" : "application/xml"
    },
    "Exception" : null
  }, {
    "Method" : "DELETE",
    "Uri" : "https://REDACTED.blob.core.windows.net/jtcreadbuffoffsetlenfail204277693907513478480a?restype=container",
    "Headers" : {
      "x-ms-version" : "2019-12-12",
      "User-Agent" : "azsdk-java-azure-storage-blob/12.8.0-beta.2 (11.0.6; Windows 10; 10.0)",
      "x-ms-client-request-id" : "c118f49d-4873-4eb7-8e29-427c37196883"
    },
    "Response" : {
      "x-ms-version" : "2019-12-12",
      "Server" : "Windows-Azure-Blob/1.0 Microsoft-HTTPAPI/2.0",
      "retry-after" : "0",
      "Content-Length" : "0",
      "StatusCode" : "202",
      "x-ms-request-id" : "195a9ada-c01e-00ef-0488-6a1a63000000",
      "Date" : "Tue, 04 Aug 2020 17:53:44 GMT",
      "x-ms-client-request-id" : "c118f49d-4873-4eb7-8e29-427c37196883"
    },
    "Exception" : null
  }, {
    "Method" : "DELETE",
    "Uri" : "https://REDACTED.blob.core.windows.net/jtcreadbuffoffsetlenfail371717d7bfd4ff9dbc4d39?restype=container",
    "Headers" : {
      "x-ms-version" : "2019-12-12",
      "User-Agent" : "azsdk-java-azure-storage-blob/12.8.0-beta.2 (11.0.6; Windows 10; 10.0)",
      "x-ms-client-request-id" : "74a24966-8cea-440c-82df-4e76339f2baa"
    },
    "Response" : {
      "x-ms-version" : "2019-12-12",
      "Server" : "Windows-Azure-Blob/1.0 Microsoft-HTTPAPI/2.0",
      "retry-after" : "0",
      "Content-Length" : "0",
      "StatusCode" : "202",
      "x-ms-request-id" : "d2c3f6a1-101e-00c4-5e88-6a6edb000000",
      "Date" : "Tue, 04 Aug 2020 17:53:43 GMT",
      "x-ms-client-request-id" : "74a24966-8cea-440c-82df-4e76339f2baa"
    },
    "Exception" : null
  } ],
<<<<<<< HEAD
  "variables" : [ "jtcreadbuffoffsetlenfail03249631c238ff626a46a4", "b729af97-67b7-48ea-a819-fcf7a73b1193", "cb71bf32-75dc-4323-85a0-15f03570ba84", "4a012f75-b2e8-41ad-b576-059c0bc14abc", "70d6a309-4a44-4b74-96ad-e78fc98be444", "92575b1d-30ab-475b-be22-c618de3c60ca", "bd52d8b4-0fb3-460d-b5e3-99b553293857", "a0a72ced-62eb-4a1a-b61f-3cf21a67d937", "0cf4ddfc-5748-4329-afd8-51962515f08a", "b6a5bc82-e8df-48af-b111-0791d9df2292", "219b5c90-8c06-495d-afa3-4ef3f65d7560", "javablobreadbuffoffsetlenfail14568734b576a7cb174a", "jtcreadbuffoffsetlenfail204277693907513478480a", "jtcreadbuffoffsetlenfail371717d7bfd4ff9dbc4d39" ]
=======
  "variables" : [ "jtcreadbuffoffsetlenfail00149801d15cb4bcb24197", "9c1a1216-e8af-4940-b8dc-fa483f52820a", "8a425a31-0012-4d2a-bbc1-a39677ff159a", "71fc17a9-3350-48a4-8090-a8b78441f991", "ef788b0f-5d21-4ad9-b594-da57278ec366", "56c57c2c-1b20-4bac-8e8c-eceed8be89b1", "a68c2e5a-d4c1-4409-a176-2c59ae37d01e", "dd3889f0-2c37-436a-8971-fdeaf9004056", "d6aa42ff-3ce7-405c-8e15-1b859c5da9bf", "be356314-844e-49ca-8f65-012b7bf2dee8", "50b96bbf-5784-41a1-aeba-993e4cd98822", "javablobreadbuffoffsetlenfail101506557e92b0864649" ]
>>>>>>> 693134b5
}<|MERGE_RESOLUTION|>--- conflicted
+++ resolved
@@ -1,33 +1,15 @@
 {
   "networkCallRecords" : [ {
     "Method" : "PUT",
-<<<<<<< HEAD
-    "Uri" : "https://REDACTED.blob.core.windows.net/jtcreadbuffoffsetlenfail03249631c238ff626a46a4?restype=container",
-    "Headers" : {
-      "x-ms-version" : "2019-12-12",
-      "User-Agent" : "azsdk-java-azure-storage-blob/12.8.0-beta.2 (11.0.6; Windows 10; 10.0)",
-      "x-ms-client-request-id" : "584e7ee8-a1d6-48bc-bf82-2abc1ba9f0c9"
-=======
     "Uri" : "https://REDACTED.blob.core.windows.net/jtcreadbuffoffsetlenfail00149801d15cb4bcb24197?restype=container",
     "Headers" : {
       "x-ms-version" : "2019-12-12",
       "User-Agent" : "azsdk-java-azure-storage-blob/12.8.0-beta.2 (11.0.6; Windows 10; 10.0)",
       "x-ms-client-request-id" : "8eff842d-52d0-4271-b17c-9cfc4bc1ac7f"
->>>>>>> 693134b5
     },
     "Response" : {
       "x-ms-version" : "2019-12-12",
       "Server" : "Windows-Azure-Blob/1.0 Microsoft-HTTPAPI/2.0",
-<<<<<<< HEAD
-      "ETag" : "0x8D8389F501F000A",
-      "Last-Modified" : "Tue, 04 Aug 2020 17:53:36 GMT",
-      "retry-after" : "0",
-      "Content-Length" : "0",
-      "StatusCode" : "201",
-      "x-ms-request-id" : "d2c3f16e-101e-00c4-3288-6a6edb000000",
-      "Date" : "Tue, 04 Aug 2020 17:53:35 GMT",
-      "x-ms-client-request-id" : "584e7ee8-a1d6-48bc-bf82-2abc1ba9f0c9"
-=======
       "ETag" : "0x8D838D0418BB877",
       "Last-Modified" : "Tue, 04 Aug 2020 23:43:57 GMT",
       "retry-after" : "0",
@@ -36,128 +18,20 @@
       "x-ms-request-id" : "1a022199-301e-00b6-15b9-6a3e8e000000",
       "Date" : "Tue, 04 Aug 2020 23:43:56 GMT",
       "x-ms-client-request-id" : "8eff842d-52d0-4271-b17c-9cfc4bc1ac7f"
->>>>>>> 693134b5
     },
     "Exception" : null
   }, {
     "Method" : "PUT",
-<<<<<<< HEAD
-    "Uri" : "https://REDACTED.blob.core.windows.net/jtcreadbuffoffsetlenfail03249631c238ff626a46a4/javablobreadbuffoffsetlenfail14568734b576a7cb174a",
-    "Headers" : {
-      "x-ms-version" : "2019-12-12",
-      "User-Agent" : "azsdk-java-azure-storage-blob/12.8.0-beta.2 (11.0.6; Windows 10; 10.0)",
-      "x-ms-client-request-id" : "928775fb-17df-4a21-bc85-d9b6a27c144a",
-=======
     "Uri" : "https://REDACTED.blob.core.windows.net/jtcreadbuffoffsetlenfail00149801d15cb4bcb24197/javablobreadbuffoffsetlenfail101506557e92b0864649",
     "Headers" : {
       "x-ms-version" : "2019-12-12",
       "User-Agent" : "azsdk-java-azure-storage-blob/12.8.0-beta.2 (11.0.6; Windows 10; 10.0)",
       "x-ms-client-request-id" : "e384f108-4706-45fa-a926-ab28dd5231b3",
->>>>>>> 693134b5
       "Content-Type" : "application/octet-stream"
     },
     "Response" : {
       "x-ms-version" : "2019-12-12",
       "Server" : "Windows-Azure-Blob/1.0 Microsoft-HTTPAPI/2.0",
-<<<<<<< HEAD
-      "x-ms-content-crc64" : "BfxPcnj7jgM=",
-      "Last-Modified" : "Tue, 04 Aug 2020 17:53:44 GMT",
-      "retry-after" : "0",
-      "StatusCode" : "201",
-      "x-ms-request-server-encrypted" : "true",
-      "Date" : "Tue, 04 Aug 2020 17:53:43 GMT",
-      "Content-MD5" : "x+ta3RX2IgW9nTKYH8Uueg==",
-      "ETag" : "0x8D8389F54702B1C",
-      "Content-Length" : "0",
-      "x-ms-request-id" : "195a95d6-c01e-00ef-7288-6a1a63000000",
-      "x-ms-client-request-id" : "928775fb-17df-4a21-bc85-d9b6a27c144a"
-    },
-    "Exception" : null
-  }, {
-    "Method" : "GET",
-    "Uri" : "https://REDACTED.blob.core.windows.net/jtcreadbuffoffsetlenfail204277693907513478480a?restype=container",
-    "Headers" : {
-      "x-ms-version" : "2019-12-12",
-      "User-Agent" : "azsdk-java-azure-storage-blob/12.8.0-beta.2 (11.0.6; Windows 10; 10.0)",
-      "x-ms-client-request-id" : "fc898a44-f1ef-41ea-a973-02093f8206b8"
-    },
-    "Response" : {
-      "x-ms-version" : "2019-12-12",
-      "Server" : "Windows-Azure-Blob/1.0 Microsoft-HTTPAPI/2.0",
-      "x-ms-error-code" : "ContainerNotFound",
-      "retry-after" : "0",
-      "Content-Length" : "225",
-      "StatusCode" : "404",
-      "x-ms-request-id" : "d2c3f65f-101e-00c4-2788-6a6edb000000",
-      "Body" : "﻿<?xml version=\"1.0\" encoding=\"utf-8\"?><Error><Code>ContainerNotFound</Code><Message>The specified container does not exist.\nRequestId:d2c3f65f-101e-00c4-2788-6a6edb000000\nTime:2020-08-04T17:53:44.1127830Z</Message></Error>",
-      "Date" : "Tue, 04 Aug 2020 17:53:43 GMT",
-      "x-ms-client-request-id" : "fc898a44-f1ef-41ea-a973-02093f8206b8",
-      "Content-Type" : "application/xml"
-    },
-    "Exception" : null
-  }, {
-    "Method" : "PUT",
-    "Uri" : "https://REDACTED.blob.core.windows.net/jtcreadbuffoffsetlenfail204277693907513478480a?restype=container",
-    "Headers" : {
-      "x-ms-version" : "2019-12-12",
-      "User-Agent" : "azsdk-java-azure-storage-blob/12.8.0-beta.2 (11.0.6; Windows 10; 10.0)",
-      "x-ms-client-request-id" : "d42ef916-6627-4d9d-bb00-afc89548eb52"
-    },
-    "Response" : {
-      "x-ms-version" : "2019-12-12",
-      "Server" : "Windows-Azure-Blob/1.0 Microsoft-HTTPAPI/2.0",
-      "ETag" : "0x8D8389F5480ED71",
-      "Last-Modified" : "Tue, 04 Aug 2020 17:53:44 GMT",
-      "retry-after" : "0",
-      "Content-Length" : "0",
-      "StatusCode" : "201",
-      "x-ms-request-id" : "195a9a96-c01e-00ef-4b88-6a1a63000000",
-      "Date" : "Tue, 04 Aug 2020 17:53:43 GMT",
-      "x-ms-client-request-id" : "d42ef916-6627-4d9d-bb00-afc89548eb52"
-    },
-    "Exception" : null
-  }, {
-    "Method" : "GET",
-    "Uri" : "https://REDACTED.blob.core.windows.net/jtcreadbuffoffsetlenfail371717d7bfd4ff9dbc4d39?restype=container",
-    "Headers" : {
-      "x-ms-version" : "2019-12-12",
-      "User-Agent" : "azsdk-java-azure-storage-blob/12.8.0-beta.2 (11.0.6; Windows 10; 10.0)",
-      "x-ms-client-request-id" : "38b7316c-7a3d-41eb-bb65-4d0a59f0f6f6"
-    },
-    "Response" : {
-      "x-ms-version" : "2019-12-12",
-      "Server" : "Windows-Azure-Blob/1.0 Microsoft-HTTPAPI/2.0",
-      "x-ms-error-code" : "ContainerNotFound",
-      "retry-after" : "0",
-      "Content-Length" : "225",
-      "StatusCode" : "404",
-      "x-ms-request-id" : "d2c3f66d-101e-00c4-3288-6a6edb000000",
-      "Body" : "﻿<?xml version=\"1.0\" encoding=\"utf-8\"?><Error><Code>ContainerNotFound</Code><Message>The specified container does not exist.\nRequestId:d2c3f66d-101e-00c4-3288-6a6edb000000\nTime:2020-08-04T17:53:44.2088745Z</Message></Error>",
-      "Date" : "Tue, 04 Aug 2020 17:53:43 GMT",
-      "x-ms-client-request-id" : "38b7316c-7a3d-41eb-bb65-4d0a59f0f6f6",
-      "Content-Type" : "application/xml"
-    },
-    "Exception" : null
-  }, {
-    "Method" : "PUT",
-    "Uri" : "https://REDACTED.blob.core.windows.net/jtcreadbuffoffsetlenfail371717d7bfd4ff9dbc4d39?restype=container",
-    "Headers" : {
-      "x-ms-version" : "2019-12-12",
-      "User-Agent" : "azsdk-java-azure-storage-blob/12.8.0-beta.2 (11.0.6; Windows 10; 10.0)",
-      "x-ms-client-request-id" : "badfdc99-346d-4750-82a3-2dc8c7189d34"
-    },
-    "Response" : {
-      "x-ms-version" : "2019-12-12",
-      "Server" : "Windows-Azure-Blob/1.0 Microsoft-HTTPAPI/2.0",
-      "ETag" : "0x8D8389F548E3734",
-      "Last-Modified" : "Tue, 04 Aug 2020 17:53:44 GMT",
-      "retry-after" : "0",
-      "Content-Length" : "0",
-      "StatusCode" : "201",
-      "x-ms-request-id" : "195a9aa9-c01e-00ef-5b88-6a1a63000000",
-      "Date" : "Tue, 04 Aug 2020 17:53:43 GMT",
-      "x-ms-client-request-id" : "badfdc99-346d-4750-82a3-2dc8c7189d34"
-=======
       "x-ms-content-crc64" : "8/yfuvH7Q5A=",
       "Last-Modified" : "Tue, 04 Aug 2020 23:44:19 GMT",
       "retry-after" : "0",
@@ -169,24 +43,15 @@
       "Content-Length" : "0",
       "x-ms-request-id" : "accda619-201e-010c-02b9-6a98d2000000",
       "x-ms-client-request-id" : "e384f108-4706-45fa-a926-ab28dd5231b3"
->>>>>>> 693134b5
     },
     "Exception" : null
   }, {
     "Method" : "HEAD",
-<<<<<<< HEAD
-    "Uri" : "https://REDACTED.blob.core.windows.net/jtcreadbuffoffsetlenfail03249631c238ff626a46a4/javablobreadbuffoffsetlenfail14568734b576a7cb174a",
-    "Headers" : {
-      "x-ms-version" : "2019-12-12",
-      "User-Agent" : "azsdk-java-azure-storage-blob/12.8.0-beta.2 (11.0.6; Windows 10; 10.0)",
-      "x-ms-client-request-id" : "74d1e4b2-295f-4dfa-b535-4d2de53168c6"
-=======
     "Uri" : "https://REDACTED.blob.core.windows.net/jtcreadbuffoffsetlenfail00149801d15cb4bcb24197/javablobreadbuffoffsetlenfail101506557e92b0864649",
     "Headers" : {
       "x-ms-version" : "2019-12-12",
       "User-Agent" : "azsdk-java-azure-storage-blob/12.8.0-beta.2 (11.0.6; Windows 10; 10.0)",
       "x-ms-client-request-id" : "71976c44-800c-4704-9dde-3ac3f7a24e57"
->>>>>>> 693134b5
     },
     "Response" : {
       "x-ms-version" : "2019-12-12",
@@ -194,21 +59,6 @@
       "Server" : "Windows-Azure-Blob/1.0 Microsoft-HTTPAPI/2.0",
       "Access-Control-Allow-Origin" : "*",
       "x-ms-lease-state" : "available",
-<<<<<<< HEAD
-      "Last-Modified" : "Tue, 04 Aug 2020 17:53:44 GMT",
-      "retry-after" : "0",
-      "StatusCode" : "200",
-      "Date" : "Tue, 04 Aug 2020 17:53:43 GMT",
-      "x-ms-blob-type" : "BlockBlob",
-      "Content-MD5" : "x+ta3RX2IgW9nTKYH8Uueg==",
-      "Accept-Ranges" : "bytes",
-      "x-ms-server-encrypted" : "true",
-      "ETag" : "0x8D8389F54702B1C",
-      "x-ms-creation-time" : "Tue, 04 Aug 2020 17:53:44 GMT",
-      "Content-Length" : "10485760",
-      "x-ms-request-id" : "d2c3f67e-101e-00c4-4088-6a6edb000000",
-      "x-ms-client-request-id" : "74d1e4b2-295f-4dfa-b535-4d2de53168c6",
-=======
       "Last-Modified" : "Tue, 04 Aug 2020 23:44:19 GMT",
       "retry-after" : "0",
       "StatusCode" : "200",
@@ -225,25 +75,16 @@
       "Content-Length" : "10485760",
       "x-ms-request-id" : "1a023571-301e-00b6-5bb9-6a3e8e000000",
       "x-ms-client-request-id" : "71976c44-800c-4704-9dde-3ac3f7a24e57",
->>>>>>> 693134b5
       "Content-Type" : "application/octet-stream"
     },
     "Exception" : null
   }, {
     "Method" : "DELETE",
-<<<<<<< HEAD
-    "Uri" : "https://REDACTED.blob.core.windows.net/jtcreadbuffoffsetlenfail03249631c238ff626a46a4?restype=container",
-    "Headers" : {
-      "x-ms-version" : "2019-12-12",
-      "User-Agent" : "azsdk-java-azure-storage-blob/12.8.0-beta.2 (11.0.6; Windows 10; 10.0)",
-      "x-ms-client-request-id" : "f03fb3b0-7964-4b38-956c-af31e2681ee6"
-=======
     "Uri" : "https://REDACTED.blob.core.windows.net/jtcreadbuffoffsetlenfail00149801d15cb4bcb24197?restype=container",
     "Headers" : {
       "x-ms-version" : "2019-12-12",
       "User-Agent" : "azsdk-java-azure-storage-blob/12.8.0-beta.2 (11.0.6; Windows 10; 10.0)",
       "x-ms-client-request-id" : "15303211-2a1c-4984-9df7-4f3932f2c0fe"
->>>>>>> 693134b5
     },
     "Response" : {
       "x-ms-version" : "2019-12-12",
@@ -251,15 +92,9 @@
       "retry-after" : "0",
       "Content-Length" : "0",
       "StatusCode" : "202",
-<<<<<<< HEAD
-      "x-ms-request-id" : "195a9ab8-c01e-00ef-6788-6a1a63000000",
-      "Date" : "Tue, 04 Aug 2020 17:53:43 GMT",
-      "x-ms-client-request-id" : "f03fb3b0-7964-4b38-956c-af31e2681ee6"
-=======
       "x-ms-request-id" : "accddab7-201e-010c-05b9-6a98d2000000",
       "Date" : "Tue, 04 Aug 2020 23:44:18 GMT",
       "x-ms-client-request-id" : "15303211-2a1c-4984-9df7-4f3932f2c0fe"
->>>>>>> 693134b5
     },
     "Exception" : null
   }, {
@@ -268,79 +103,23 @@
     "Headers" : {
       "x-ms-version" : "2019-12-12",
       "User-Agent" : "azsdk-java-azure-storage-blob/12.8.0-beta.2 (11.0.6; Windows 10; 10.0)",
-<<<<<<< HEAD
-      "x-ms-client-request-id" : "cf07723e-28f3-4198-963a-f1589ba37d1e"
-    },
-    "Response" : {
-      "Transfer-Encoding" : "chunked",
-=======
       "x-ms-client-request-id" : "cf554525-2fb7-4f40-9cea-0ae2da0625ff"
     },
     "Response" : {
       "Transfer-Encoding" : "chunked",
       "Access-Control-Expose-Headers" : "x-ms-client-request-id",
->>>>>>> 693134b5
       "x-ms-version" : "2019-12-12",
       "Server" : "Windows-Azure-Blob/1.0 Microsoft-HTTPAPI/2.0",
       "Access-Control-Allow-Origin" : "*",
       "retry-after" : "0",
       "StatusCode" : "200",
-<<<<<<< HEAD
-      "x-ms-request-id" : "d2c3f690-101e-00c4-5088-6a6edb000000",
-      "Body" : "﻿<?xml version=\"1.0\" encoding=\"utf-8\"?><EnumerationResults ServiceEndpoint=\"https://xclientdev2.blob.core.windows.net/\"><Prefix>jtcreadbuffoffsetlenfail</Prefix><Containers><Container><Name>jtcreadbuffoffsetlenfail204277693907513478480a</Name><Properties><Last-Modified>Tue, 04 Aug 2020 17:53:44 GMT</Last-Modified><Etag>\"0x8D8389F5480ED71\"</Etag><LeaseStatus>unlocked</LeaseStatus><LeaseState>available</LeaseState><DefaultEncryptionScope>$account-encryption-key</DefaultEncryptionScope><DenyEncryptionScopeOverride>false</DenyEncryptionScopeOverride><HasImmutabilityPolicy>false</HasImmutabilityPolicy><HasLegalHold>false</HasLegalHold></Properties></Container><Container><Name>jtcreadbuffoffsetlenfail371717d7bfd4ff9dbc4d39</Name><Properties><Last-Modified>Tue, 04 Aug 2020 17:53:44 GMT</Last-Modified><Etag>\"0x8D8389F548E3734\"</Etag><LeaseStatus>unlocked</LeaseStatus><LeaseState>available</LeaseState><DefaultEncryptionScope>$account-encryption-key</DefaultEncryptionScope><DenyEncryptionScopeOverride>false</DenyEncryptionScopeOverride><HasImmutabilityPolicy>false</HasImmutabilityPolicy><HasLegalHold>false</HasLegalHold></Properties></Container></Containers><NextMarker /></EnumerationResults>",
-      "Date" : "Tue, 04 Aug 2020 17:53:43 GMT",
-      "x-ms-client-request-id" : "cf07723e-28f3-4198-963a-f1589ba37d1e",
-=======
       "x-ms-request-id" : "1a023585-301e-00b6-69b9-6a3e8e000000",
       "Body" : "﻿<?xml version=\"1.0\" encoding=\"utf-8\"?><EnumerationResults ServiceEndpoint=\"https://azstoragesdkaccount.blob.core.windows.net/\"><Prefix>jtcreadbuffoffsetlenfail</Prefix><Containers /><NextMarker /></EnumerationResults>",
       "Date" : "Tue, 04 Aug 2020 23:44:18 GMT",
       "x-ms-client-request-id" : "cf554525-2fb7-4f40-9cea-0ae2da0625ff",
->>>>>>> 693134b5
       "Content-Type" : "application/xml"
     },
     "Exception" : null
-  }, {
-    "Method" : "DELETE",
-    "Uri" : "https://REDACTED.blob.core.windows.net/jtcreadbuffoffsetlenfail204277693907513478480a?restype=container",
-    "Headers" : {
-      "x-ms-version" : "2019-12-12",
-      "User-Agent" : "azsdk-java-azure-storage-blob/12.8.0-beta.2 (11.0.6; Windows 10; 10.0)",
-      "x-ms-client-request-id" : "c118f49d-4873-4eb7-8e29-427c37196883"
-    },
-    "Response" : {
-      "x-ms-version" : "2019-12-12",
-      "Server" : "Windows-Azure-Blob/1.0 Microsoft-HTTPAPI/2.0",
-      "retry-after" : "0",
-      "Content-Length" : "0",
-      "StatusCode" : "202",
-      "x-ms-request-id" : "195a9ada-c01e-00ef-0488-6a1a63000000",
-      "Date" : "Tue, 04 Aug 2020 17:53:44 GMT",
-      "x-ms-client-request-id" : "c118f49d-4873-4eb7-8e29-427c37196883"
-    },
-    "Exception" : null
-  }, {
-    "Method" : "DELETE",
-    "Uri" : "https://REDACTED.blob.core.windows.net/jtcreadbuffoffsetlenfail371717d7bfd4ff9dbc4d39?restype=container",
-    "Headers" : {
-      "x-ms-version" : "2019-12-12",
-      "User-Agent" : "azsdk-java-azure-storage-blob/12.8.0-beta.2 (11.0.6; Windows 10; 10.0)",
-      "x-ms-client-request-id" : "74a24966-8cea-440c-82df-4e76339f2baa"
-    },
-    "Response" : {
-      "x-ms-version" : "2019-12-12",
-      "Server" : "Windows-Azure-Blob/1.0 Microsoft-HTTPAPI/2.0",
-      "retry-after" : "0",
-      "Content-Length" : "0",
-      "StatusCode" : "202",
-      "x-ms-request-id" : "d2c3f6a1-101e-00c4-5e88-6a6edb000000",
-      "Date" : "Tue, 04 Aug 2020 17:53:43 GMT",
-      "x-ms-client-request-id" : "74a24966-8cea-440c-82df-4e76339f2baa"
-    },
-    "Exception" : null
   } ],
-<<<<<<< HEAD
-  "variables" : [ "jtcreadbuffoffsetlenfail03249631c238ff626a46a4", "b729af97-67b7-48ea-a819-fcf7a73b1193", "cb71bf32-75dc-4323-85a0-15f03570ba84", "4a012f75-b2e8-41ad-b576-059c0bc14abc", "70d6a309-4a44-4b74-96ad-e78fc98be444", "92575b1d-30ab-475b-be22-c618de3c60ca", "bd52d8b4-0fb3-460d-b5e3-99b553293857", "a0a72ced-62eb-4a1a-b61f-3cf21a67d937", "0cf4ddfc-5748-4329-afd8-51962515f08a", "b6a5bc82-e8df-48af-b111-0791d9df2292", "219b5c90-8c06-495d-afa3-4ef3f65d7560", "javablobreadbuffoffsetlenfail14568734b576a7cb174a", "jtcreadbuffoffsetlenfail204277693907513478480a", "jtcreadbuffoffsetlenfail371717d7bfd4ff9dbc4d39" ]
-=======
   "variables" : [ "jtcreadbuffoffsetlenfail00149801d15cb4bcb24197", "9c1a1216-e8af-4940-b8dc-fa483f52820a", "8a425a31-0012-4d2a-bbc1-a39677ff159a", "71fc17a9-3350-48a4-8090-a8b78441f991", "ef788b0f-5d21-4ad9-b594-da57278ec366", "56c57c2c-1b20-4bac-8e8c-eceed8be89b1", "a68c2e5a-d4c1-4409-a176-2c59ae37d01e", "dd3889f0-2c37-436a-8971-fdeaf9004056", "d6aa42ff-3ce7-405c-8e15-1b859c5da9bf", "be356314-844e-49ca-8f65-012b7bf2dee8", "50b96bbf-5784-41a1-aeba-993e4cd98822", "javablobreadbuffoffsetlenfail101506557e92b0864649" ]
->>>>>>> 693134b5
 }