{
  "networkCallRecords" : [ {
    "Method" : "PUT",
<<<<<<< HEAD
    "Uri" : "https://REDACTED.blob.core.windows.net/jtcwritemin0niobloboutputstreamtestwriteminaa4101301e0cb8?restype=container",
    "Headers" : {
      "x-ms-version" : "2019-12-12",
      "User-Agent" : "azsdk-java-azure-storage-blob/12.8.0-beta.2 (11.0.6; Windows 10; 10.0)",
      "x-ms-client-request-id" : "8dee6513-c10b-4782-98f8-474fd0146092"
=======
    "Uri" : "https://REDACTED.blob.core.windows.net/jtcwritemin0niobloboutputstreamtestwritemin68c414065460a1?restype=container",
    "Headers" : {
      "x-ms-version" : "2019-12-12",
      "User-Agent" : "azsdk-java-azure-storage-blob/12.8.0-beta.2 (11.0.6; Windows 10; 10.0)",
      "x-ms-client-request-id" : "42a06248-c511-4fca-94e9-d206abe5116b"
>>>>>>> 693134b5
    },
    "Response" : {
      "x-ms-version" : "2019-12-12",
      "Server" : "Windows-Azure-Blob/1.0 Microsoft-HTTPAPI/2.0",
<<<<<<< HEAD
      "ETag" : "0x8D838A0164DB6E3",
      "Last-Modified" : "Tue, 04 Aug 2020 17:59:09 GMT",
      "retry-after" : "0",
      "Content-Length" : "0",
      "StatusCode" : "201",
      "x-ms-request-id" : "516a98e5-901e-011d-0a88-6a8ea2000000",
      "Date" : "Tue, 04 Aug 2020 17:59:08 GMT",
      "x-ms-client-request-id" : "8dee6513-c10b-4782-98f8-474fd0146092"
    },
    "Exception" : null
  }, {
    "Method" : "GET",
    "Uri" : "https://REDACTED.blob.core.windows.net/jtcwritemin2niobloboutputstreamtestwriteminaa4841727297fe?restype=container",
    "Headers" : {
      "x-ms-version" : "2019-12-12",
      "User-Agent" : "azsdk-java-azure-storage-blob/12.8.0-beta.2 (11.0.6; Windows 10; 10.0)",
      "x-ms-client-request-id" : "e6ccbe20-8da5-4897-ae10-1de46aa1036c"
    },
    "Response" : {
      "x-ms-version" : "2019-12-12",
      "Server" : "Windows-Azure-Blob/1.0 Microsoft-HTTPAPI/2.0",
      "x-ms-error-code" : "ContainerNotFound",
      "retry-after" : "0",
      "Content-Length" : "225",
      "StatusCode" : "404",
      "x-ms-request-id" : "516a9a49-901e-011d-4388-6a8ea2000000",
      "Body" : "﻿<?xml version=\"1.0\" encoding=\"utf-8\"?><Error><Code>ContainerNotFound</Code><Message>The specified container does not exist.\nRequestId:516a9a49-901e-011d-4388-6a8ea2000000\nTime:2020-08-04T17:59:10.3419649Z</Message></Error>",
      "Date" : "Tue, 04 Aug 2020 17:59:09 GMT",
      "x-ms-client-request-id" : "e6ccbe20-8da5-4897-ae10-1de46aa1036c",
      "Content-Type" : "application/xml"
    },
    "Exception" : null
  }, {
    "Method" : "PUT",
    "Uri" : "https://REDACTED.blob.core.windows.net/jtcwritemin2niobloboutputstreamtestwriteminaa4841727297fe?restype=container",
    "Headers" : {
      "x-ms-version" : "2019-12-12",
      "User-Agent" : "azsdk-java-azure-storage-blob/12.8.0-beta.2 (11.0.6; Windows 10; 10.0)",
      "x-ms-client-request-id" : "3ca7be35-8622-4a3b-887e-68ff1d930bb5"
    },
    "Response" : {
      "x-ms-version" : "2019-12-12",
      "Server" : "Windows-Azure-Blob/1.0 Microsoft-HTTPAPI/2.0",
      "ETag" : "0x8D838A01711F9A9",
      "Last-Modified" : "Tue, 04 Aug 2020 17:59:10 GMT",
      "retry-after" : "0",
      "Content-Length" : "0",
      "StatusCode" : "201",
      "x-ms-request-id" : "516a9a8f-901e-011d-8088-6a8ea2000000",
      "Date" : "Tue, 04 Aug 2020 17:59:10 GMT",
      "x-ms-client-request-id" : "3ca7be35-8622-4a3b-887e-68ff1d930bb5"
    },
    "Exception" : null
  }, {
    "Method" : "GET",
    "Uri" : "https://REDACTED.blob.core.windows.net/jtcwritemin3niobloboutputstreamtestwriteminaa4731113b1b19?restype=container",
    "Headers" : {
      "x-ms-version" : "2019-12-12",
      "User-Agent" : "azsdk-java-azure-storage-blob/12.8.0-beta.2 (11.0.6; Windows 10; 10.0)",
      "x-ms-client-request-id" : "ae247b4c-603d-4b02-92a9-2c0d4283b33f"
    },
    "Response" : {
      "x-ms-version" : "2019-12-12",
      "Server" : "Windows-Azure-Blob/1.0 Microsoft-HTTPAPI/2.0",
      "x-ms-error-code" : "ContainerNotFound",
      "retry-after" : "0",
      "Content-Length" : "225",
      "StatusCode" : "404",
      "x-ms-request-id" : "516a9a9c-901e-011d-0c88-6a8ea2000000",
      "Body" : "﻿<?xml version=\"1.0\" encoding=\"utf-8\"?><Error><Code>ContainerNotFound</Code><Message>The specified container does not exist.\nRequestId:516a9a9c-901e-011d-0c88-6a8ea2000000\nTime:2020-08-04T17:59:10.6452535Z</Message></Error>",
      "Date" : "Tue, 04 Aug 2020 17:59:10 GMT",
      "x-ms-client-request-id" : "ae247b4c-603d-4b02-92a9-2c0d4283b33f",
      "Content-Type" : "application/xml"
    },
    "Exception" : null
  }, {
    "Method" : "PUT",
    "Uri" : "https://REDACTED.blob.core.windows.net/jtcwritemin3niobloboutputstreamtestwriteminaa4731113b1b19?restype=container",
    "Headers" : {
      "x-ms-version" : "2019-12-12",
      "User-Agent" : "azsdk-java-azure-storage-blob/12.8.0-beta.2 (11.0.6; Windows 10; 10.0)",
      "x-ms-client-request-id" : "6eb7c398-5f93-48ae-9e45-8383994f61b6"
    },
    "Response" : {
      "x-ms-version" : "2019-12-12",
      "Server" : "Windows-Azure-Blob/1.0 Microsoft-HTTPAPI/2.0",
      "ETag" : "0x8D838A01721B4F9",
      "Last-Modified" : "Tue, 04 Aug 2020 17:59:10 GMT",
      "retry-after" : "0",
      "Content-Length" : "0",
      "StatusCode" : "201",
      "x-ms-request-id" : "516a9aab-901e-011d-1988-6a8ea2000000",
      "Date" : "Tue, 04 Aug 2020 17:59:10 GMT",
      "x-ms-client-request-id" : "6eb7c398-5f93-48ae-9e45-8383994f61b6"
=======
      "ETag" : "0x8D838D15C8AE172",
      "Last-Modified" : "Tue, 04 Aug 2020 23:51:52 GMT",
      "retry-after" : "0",
      "Content-Length" : "0",
      "StatusCode" : "201",
      "x-ms-request-id" : "acd20b2d-201e-010c-34ba-6a98d2000000",
      "Date" : "Tue, 04 Aug 2020 23:51:51 GMT",
      "x-ms-client-request-id" : "42a06248-c511-4fca-94e9-d206abe5116b"
>>>>>>> 693134b5
    },
    "Exception" : null
  }, {
    "Method" : "PUT",
<<<<<<< HEAD
    "Uri" : "https://REDACTED.blob.core.windows.net/jtcwritemin0niobloboutputstreamtestwriteminaa4101301e0cb8/javablobwritemin1niobloboutputstreamtestwriteminaa465249245",
    "Headers" : {
      "x-ms-version" : "2019-12-12",
      "User-Agent" : "azsdk-java-azure-storage-blob/12.8.0-beta.2 (11.0.6; Windows 10; 10.0)",
      "x-ms-client-request-id" : "7c5f43ad-2742-42de-9a08-f5ba9fcb4e79",
=======
    "Uri" : "https://REDACTED.blob.core.windows.net/jtcwritemin0niobloboutputstreamtestwritemin68c414065460a1/javablobwritemin1niobloboutputstreamtestwritemin68c84650283",
    "Headers" : {
      "x-ms-version" : "2019-12-12",
      "User-Agent" : "azsdk-java-azure-storage-blob/12.8.0-beta.2 (11.0.6; Windows 10; 10.0)",
      "x-ms-client-request-id" : "2c602e52-f795-40e4-be0e-f4cfb052ead2",
>>>>>>> 693134b5
      "Content-Type" : "application/octet-stream"
    },
    "Response" : {
      "x-ms-version" : "2019-12-12",
      "Server" : "Windows-Azure-Blob/1.0 Microsoft-HTTPAPI/2.0",
      "x-ms-content-crc64" : "UQ7Z34+gtKo=",
<<<<<<< HEAD
      "Last-Modified" : "Tue, 04 Aug 2020 17:59:11 GMT",
      "retry-after" : "0",
      "StatusCode" : "201",
      "x-ms-request-server-encrypted" : "true",
      "Date" : "Tue, 04 Aug 2020 17:59:11 GMT",
      "Content-MD5" : "VaVACK0bpYmqIQ0mKcHfQQ==",
      "ETag" : "0x8D838A017CA9A6D",
      "Content-Length" : "0",
      "x-ms-request-id" : "516a9b81-901e-011d-4288-6a8ea2000000",
      "x-ms-client-request-id" : "7c5f43ad-2742-42de-9a08-f5ba9fcb4e79"
=======
      "Last-Modified" : "Tue, 04 Aug 2020 23:51:52 GMT",
      "retry-after" : "0",
      "StatusCode" : "201",
      "x-ms-request-server-encrypted" : "true",
      "Date" : "Tue, 04 Aug 2020 23:51:52 GMT",
      "Content-MD5" : "VaVACK0bpYmqIQ0mKcHfQQ==",
      "ETag" : "0x8D838D15C93C288",
      "Content-Length" : "0",
      "x-ms-request-id" : "acd20b50-201e-010c-52ba-6a98d2000000",
      "x-ms-client-request-id" : "2c602e52-f795-40e4-be0e-f4cfb052ead2"
>>>>>>> 693134b5
    },
    "Exception" : null
  }, {
    "Method" : "HEAD",
<<<<<<< HEAD
    "Uri" : "https://REDACTED.blob.core.windows.net/jtcwritemin0niobloboutputstreamtestwriteminaa4101301e0cb8/javablobwritemin1niobloboutputstreamtestwriteminaa465249245",
    "Headers" : {
      "x-ms-version" : "2019-12-12",
      "User-Agent" : "azsdk-java-azure-storage-blob/12.8.0-beta.2 (11.0.6; Windows 10; 10.0)",
      "x-ms-client-request-id" : "b6e8ec9e-0c84-4909-81e6-b0ae1c49cb00"
=======
    "Uri" : "https://REDACTED.blob.core.windows.net/jtcwritemin0niobloboutputstreamtestwritemin68c414065460a1/javablobwritemin1niobloboutputstreamtestwritemin68c84650283",
    "Headers" : {
      "x-ms-version" : "2019-12-12",
      "User-Agent" : "azsdk-java-azure-storage-blob/12.8.0-beta.2 (11.0.6; Windows 10; 10.0)",
      "x-ms-client-request-id" : "3213b88f-27ed-4ba2-95b6-a58ed3dea05c"
>>>>>>> 693134b5
    },
    "Response" : {
      "x-ms-version" : "2019-12-12",
      "x-ms-lease-status" : "unlocked",
      "Server" : "Windows-Azure-Blob/1.0 Microsoft-HTTPAPI/2.0",
      "Access-Control-Allow-Origin" : "*",
      "x-ms-lease-state" : "available",
<<<<<<< HEAD
      "Last-Modified" : "Tue, 04 Aug 2020 17:59:11 GMT",
      "retry-after" : "0",
      "StatusCode" : "200",
      "Date" : "Tue, 04 Aug 2020 17:59:11 GMT",
=======
      "Last-Modified" : "Tue, 04 Aug 2020 23:51:52 GMT",
      "retry-after" : "0",
      "StatusCode" : "200",
      "Date" : "Tue, 04 Aug 2020 23:51:52 GMT",
>>>>>>> 693134b5
      "x-ms-blob-type" : "BlockBlob",
      "Content-MD5" : "VaVACK0bpYmqIQ0mKcHfQQ==",
      "Accept-Ranges" : "bytes",
      "x-ms-server-encrypted" : "true",
<<<<<<< HEAD
      "ETag" : "0x8D838A017CA9A6D",
      "x-ms-creation-time" : "Tue, 04 Aug 2020 17:59:11 GMT",
      "Content-Length" : "1",
      "x-ms-request-id" : "516a9bb0-901e-011d-6588-6a8ea2000000",
      "x-ms-client-request-id" : "b6e8ec9e-0c84-4909-81e6-b0ae1c49cb00",
=======
      "Access-Control-Expose-Headers" : "x-ms-client-request-id",
      "x-ms-access-tier-inferred" : "true",
      "x-ms-access-tier" : "Hot",
      "ETag" : "0x8D838D15C93C288",
      "x-ms-creation-time" : "Tue, 04 Aug 2020 23:51:52 GMT",
      "Content-Length" : "1",
      "x-ms-request-id" : "acd20b86-201e-010c-03ba-6a98d2000000",
      "x-ms-client-request-id" : "3213b88f-27ed-4ba2-95b6-a58ed3dea05c",
>>>>>>> 693134b5
      "Content-Type" : "application/octet-stream"
    },
    "Exception" : null
  }, {
    "Method" : "HEAD",
<<<<<<< HEAD
    "Uri" : "https://REDACTED.blob.core.windows.net/jtcwritemin0niobloboutputstreamtestwriteminaa4101301e0cb8/javablobwritemin1niobloboutputstreamtestwriteminaa465249245",
    "Headers" : {
      "x-ms-version" : "2019-12-12",
      "User-Agent" : "azsdk-java-azure-storage-blob/12.8.0-beta.2 (11.0.6; Windows 10; 10.0)",
      "x-ms-client-request-id" : "11e42371-7f1e-4680-bd8a-ff220182a29e"
=======
    "Uri" : "https://REDACTED.blob.core.windows.net/jtcwritemin0niobloboutputstreamtestwritemin68c414065460a1/javablobwritemin1niobloboutputstreamtestwritemin68c84650283",
    "Headers" : {
      "x-ms-version" : "2019-12-12",
      "User-Agent" : "azsdk-java-azure-storage-blob/12.8.0-beta.2 (11.0.6; Windows 10; 10.0)",
      "x-ms-client-request-id" : "55d05bc8-fed5-4ff4-a134-292139d2265e"
>>>>>>> 693134b5
    },
    "Response" : {
      "x-ms-version" : "2019-12-12",
      "x-ms-lease-status" : "unlocked",
      "Server" : "Windows-Azure-Blob/1.0 Microsoft-HTTPAPI/2.0",
      "Access-Control-Allow-Origin" : "*",
      "x-ms-lease-state" : "available",
<<<<<<< HEAD
      "Last-Modified" : "Tue, 04 Aug 2020 17:59:11 GMT",
      "retry-after" : "0",
      "StatusCode" : "200",
      "Date" : "Tue, 04 Aug 2020 17:59:12 GMT",
=======
      "Last-Modified" : "Tue, 04 Aug 2020 23:51:52 GMT",
      "retry-after" : "0",
      "StatusCode" : "200",
      "Date" : "Tue, 04 Aug 2020 23:51:52 GMT",
>>>>>>> 693134b5
      "x-ms-blob-type" : "BlockBlob",
      "Content-MD5" : "VaVACK0bpYmqIQ0mKcHfQQ==",
      "Accept-Ranges" : "bytes",
      "x-ms-server-encrypted" : "true",
<<<<<<< HEAD
      "ETag" : "0x8D838A017CA9A6D",
      "x-ms-creation-time" : "Tue, 04 Aug 2020 17:59:11 GMT",
      "Content-Length" : "1",
      "x-ms-request-id" : "516a9c35-901e-011d-5388-6a8ea2000000",
      "x-ms-client-request-id" : "11e42371-7f1e-4680-bd8a-ff220182a29e",
=======
      "Access-Control-Expose-Headers" : "x-ms-client-request-id",
      "x-ms-access-tier-inferred" : "true",
      "x-ms-access-tier" : "Hot",
      "ETag" : "0x8D838D15C93C288",
      "x-ms-creation-time" : "Tue, 04 Aug 2020 23:51:52 GMT",
      "Content-Length" : "1",
      "x-ms-request-id" : "acd20ba2-201e-010c-1cba-6a98d2000000",
      "x-ms-client-request-id" : "55d05bc8-fed5-4ff4-a134-292139d2265e",
>>>>>>> 693134b5
      "Content-Type" : "application/octet-stream"
    },
    "Exception" : null
  }, {
    "Method" : "GET",
<<<<<<< HEAD
    "Uri" : "https://REDACTED.blob.core.windows.net/jtcwritemin0niobloboutputstreamtestwriteminaa4101301e0cb8/javablobwritemin1niobloboutputstreamtestwriteminaa465249245",
    "Headers" : {
      "x-ms-version" : "2019-12-12",
      "User-Agent" : "azsdk-java-azure-storage-blob/12.8.0-beta.2 (11.0.6; Windows 10; 10.0)",
      "x-ms-client-request-id" : "bf88892a-b276-4315-b815-e8a89d8f3d32"
=======
    "Uri" : "https://REDACTED.blob.core.windows.net/jtcwritemin0niobloboutputstreamtestwritemin68c414065460a1/javablobwritemin1niobloboutputstreamtestwritemin68c84650283",
    "Headers" : {
      "x-ms-version" : "2019-12-12",
      "User-Agent" : "azsdk-java-azure-storage-blob/12.8.0-beta.2 (11.0.6; Windows 10; 10.0)",
      "x-ms-client-request-id" : "57169a3f-4a8e-44a2-854f-4c9bab5d6c53"
>>>>>>> 693134b5
    },
    "Response" : {
      "x-ms-version" : "2019-12-12",
      "x-ms-lease-status" : "unlocked",
      "Server" : "Windows-Azure-Blob/1.0 Microsoft-HTTPAPI/2.0",
      "Access-Control-Allow-Origin" : "*",
      "Content-Range" : "bytes 0-0/1",
      "x-ms-lease-state" : "available",
      "x-ms-blob-content-md5" : "VaVACK0bpYmqIQ0mKcHfQQ==",
<<<<<<< HEAD
      "Last-Modified" : "Tue, 04 Aug 2020 17:59:11 GMT",
      "retry-after" : "0",
      "StatusCode" : "206",
      "Date" : "Tue, 04 Aug 2020 17:59:12 GMT",
      "x-ms-blob-type" : "BlockBlob",
      "Accept-Ranges" : "bytes",
      "x-ms-server-encrypted" : "true",
      "ETag" : "0x8D838A017CA9A6D",
      "x-ms-creation-time" : "Tue, 04 Aug 2020 17:59:11 GMT",
      "Content-Length" : "1",
      "x-ms-request-id" : "516a9c55-901e-011d-7088-6a8ea2000000",
      "Body" : "[1]",
      "x-ms-client-request-id" : "bf88892a-b276-4315-b815-e8a89d8f3d32",
=======
      "Last-Modified" : "Tue, 04 Aug 2020 23:51:52 GMT",
      "retry-after" : "0",
      "StatusCode" : "206",
      "Date" : "Tue, 04 Aug 2020 23:51:52 GMT",
      "x-ms-blob-type" : "BlockBlob",
      "Accept-Ranges" : "bytes",
      "x-ms-server-encrypted" : "true",
      "Access-Control-Expose-Headers" : "x-ms-client-request-id",
      "ETag" : "0x8D838D15C93C288",
      "x-ms-creation-time" : "Tue, 04 Aug 2020 23:51:52 GMT",
      "Content-Length" : "1",
      "x-ms-request-id" : "acd20bc5-201e-010c-3cba-6a98d2000000",
      "Body" : "AQ==",
      "x-ms-client-request-id" : "57169a3f-4a8e-44a2-854f-4c9bab5d6c53",
>>>>>>> 693134b5
      "Content-Type" : "application/octet-stream"
    },
    "Exception" : null
  }, {
    "Method" : "DELETE",
<<<<<<< HEAD
    "Uri" : "https://REDACTED.blob.core.windows.net/jtcwritemin0niobloboutputstreamtestwriteminaa4101301e0cb8?restype=container",
    "Headers" : {
      "x-ms-version" : "2019-12-12",
      "User-Agent" : "azsdk-java-azure-storage-blob/12.8.0-beta.2 (11.0.6; Windows 10; 10.0)",
      "x-ms-client-request-id" : "7e4c1bcb-10f5-4f33-bdb6-3e285893e656"
=======
    "Uri" : "https://REDACTED.blob.core.windows.net/jtcwritemin0niobloboutputstreamtestwritemin68c414065460a1?restype=container",
    "Headers" : {
      "x-ms-version" : "2019-12-12",
      "User-Agent" : "azsdk-java-azure-storage-blob/12.8.0-beta.2 (11.0.6; Windows 10; 10.0)",
      "x-ms-client-request-id" : "2d16bd4c-df58-4fd0-ba36-ef3dc52792c0"
>>>>>>> 693134b5
    },
    "Response" : {
      "x-ms-version" : "2019-12-12",
      "Server" : "Windows-Azure-Blob/1.0 Microsoft-HTTPAPI/2.0",
      "retry-after" : "0",
      "Content-Length" : "0",
      "StatusCode" : "202",
<<<<<<< HEAD
      "x-ms-request-id" : "516a9c78-901e-011d-1188-6a8ea2000000",
      "Date" : "Tue, 04 Aug 2020 17:59:13 GMT",
      "x-ms-client-request-id" : "7e4c1bcb-10f5-4f33-bdb6-3e285893e656"
=======
      "x-ms-request-id" : "acd20bf3-201e-010c-64ba-6a98d2000000",
      "Date" : "Tue, 04 Aug 2020 23:51:52 GMT",
      "x-ms-client-request-id" : "2d16bd4c-df58-4fd0-ba36-ef3dc52792c0"
>>>>>>> 693134b5
    },
    "Exception" : null
  }, {
    "Method" : "GET",
    "Uri" : "https://REDACTED.blob.core.windows.net?prefix=jtcwritemin&comp=list",
    "Headers" : {
      "x-ms-version" : "2019-12-12",
      "User-Agent" : "azsdk-java-azure-storage-blob/12.8.0-beta.2 (11.0.6; Windows 10; 10.0)",
<<<<<<< HEAD
      "x-ms-client-request-id" : "ec4d97ee-ebca-4019-9f1d-9916f1345f21"
    },
    "Response" : {
      "Transfer-Encoding" : "chunked",
=======
      "x-ms-client-request-id" : "0894a582-8306-4a19-8764-c75e3fd89043"
    },
    "Response" : {
      "Transfer-Encoding" : "chunked",
      "Access-Control-Expose-Headers" : "x-ms-client-request-id",
>>>>>>> 693134b5
      "x-ms-version" : "2019-12-12",
      "Server" : "Windows-Azure-Blob/1.0 Microsoft-HTTPAPI/2.0",
      "Access-Control-Allow-Origin" : "*",
      "retry-after" : "0",
      "StatusCode" : "200",
<<<<<<< HEAD
      "x-ms-request-id" : "516a9d1f-901e-011d-1d88-6a8ea2000000",
      "Body" : "﻿<?xml version=\"1.0\" encoding=\"utf-8\"?><EnumerationResults ServiceEndpoint=\"https://xclientdev2.blob.core.windows.net/\"><Prefix>jtcwritemin</Prefix><Containers><Container><Name>jtcwritemin2niobloboutputstreamtestwriteminaa4841727297fe</Name><Properties><Last-Modified>Tue, 04 Aug 2020 17:59:10 GMT</Last-Modified><Etag>\"0x8D838A01711F9A9\"</Etag><LeaseStatus>unlocked</LeaseStatus><LeaseState>available</LeaseState><DefaultEncryptionScope>$account-encryption-key</DefaultEncryptionScope><DenyEncryptionScopeOverride>false</DenyEncryptionScopeOverride><HasImmutabilityPolicy>false</HasImmutabilityPolicy><HasLegalHold>false</HasLegalHold></Properties></Container><Container><Name>jtcwritemin3niobloboutputstreamtestwriteminaa4731113b1b19</Name><Properties><Last-Modified>Tue, 04 Aug 2020 17:59:10 GMT</Last-Modified><Etag>\"0x8D838A01721B4F9\"</Etag><LeaseStatus>unlocked</LeaseStatus><LeaseState>available</LeaseState><DefaultEncryptionScope>$account-encryption-key</DefaultEncryptionScope><DenyEncryptionScopeOverride>false</DenyEncryptionScopeOverride><HasImmutabilityPolicy>false</HasImmutabilityPolicy><HasLegalHold>false</HasLegalHold></Properties></Container></Containers><NextMarker /></EnumerationResults>",
      "Date" : "Tue, 04 Aug 2020 17:59:13 GMT",
      "x-ms-client-request-id" : "ec4d97ee-ebca-4019-9f1d-9916f1345f21",
=======
      "x-ms-request-id" : "acd20c14-201e-010c-04ba-6a98d2000000",
      "Body" : "﻿<?xml version=\"1.0\" encoding=\"utf-8\"?><EnumerationResults ServiceEndpoint=\"https://azstoragesdkaccount.blob.core.windows.net/\"><Prefix>jtcwritemin</Prefix><Containers /><NextMarker /></EnumerationResults>",
      "Date" : "Tue, 04 Aug 2020 23:51:52 GMT",
      "x-ms-client-request-id" : "0894a582-8306-4a19-8764-c75e3fd89043",
>>>>>>> 693134b5
      "Content-Type" : "application/xml"
    },
    "Exception" : null
  }, {
    "Method" : "DELETE",
    "Uri" : "https://REDACTED.blob.core.windows.net/jtcwritemin2niobloboutputstreamtestwriteminaa4841727297fe?restype=container",
    "Headers" : {
      "x-ms-version" : "2019-12-12",
      "User-Agent" : "azsdk-java-azure-storage-blob/12.8.0-beta.2 (11.0.6; Windows 10; 10.0)",
      "x-ms-client-request-id" : "4d55bf08-21e4-46fd-8d96-721c06383be7"
    },
    "Response" : {
      "x-ms-version" : "2019-12-12",
      "Server" : "Windows-Azure-Blob/1.0 Microsoft-HTTPAPI/2.0",
      "retry-after" : "0",
      "Content-Length" : "0",
      "StatusCode" : "202",
      "x-ms-request-id" : "516a9d4c-901e-011d-4988-6a8ea2000000",
      "Date" : "Tue, 04 Aug 2020 17:59:13 GMT",
      "x-ms-client-request-id" : "4d55bf08-21e4-46fd-8d96-721c06383be7"
    },
    "Exception" : null
  }, {
    "Method" : "DELETE",
    "Uri" : "https://REDACTED.blob.core.windows.net/jtcwritemin3niobloboutputstreamtestwriteminaa4731113b1b19?restype=container",
    "Headers" : {
      "x-ms-version" : "2019-12-12",
      "User-Agent" : "azsdk-java-azure-storage-blob/12.8.0-beta.2 (11.0.6; Windows 10; 10.0)",
      "x-ms-client-request-id" : "ff02d650-4334-49e1-b6cb-7db28ada3ede"
    },
    "Response" : {
      "x-ms-version" : "2019-12-12",
      "Server" : "Windows-Azure-Blob/1.0 Microsoft-HTTPAPI/2.0",
      "retry-after" : "0",
      "Content-Length" : "0",
      "StatusCode" : "202",
      "x-ms-request-id" : "516a9d5c-901e-011d-5888-6a8ea2000000",
      "Date" : "Tue, 04 Aug 2020 17:59:13 GMT",
      "x-ms-client-request-id" : "ff02d650-4334-49e1-b6cb-7db28ada3ede"
    },
    "Exception" : null
  } ],
<<<<<<< HEAD
  "variables" : [ "jtcwritemin0niobloboutputstreamtestwriteminaa4101301e0cb8", "javablobwritemin1niobloboutputstreamtestwriteminaa465249245", "jtcwritemin2niobloboutputstreamtestwriteminaa4841727297fe", "jtcwritemin3niobloboutputstreamtestwriteminaa4731113b1b19" ]
=======
  "variables" : [ "jtcwritemin0niobloboutputstreamtestwritemin68c414065460a1", "javablobwritemin1niobloboutputstreamtestwritemin68c84650283" ]
>>>>>>> 693134b5
}<|MERGE_RESOLUTION|>--- conflicted
+++ resolved
@@ -1,119 +1,15 @@
 {
   "networkCallRecords" : [ {
     "Method" : "PUT",
-<<<<<<< HEAD
-    "Uri" : "https://REDACTED.blob.core.windows.net/jtcwritemin0niobloboutputstreamtestwriteminaa4101301e0cb8?restype=container",
-    "Headers" : {
-      "x-ms-version" : "2019-12-12",
-      "User-Agent" : "azsdk-java-azure-storage-blob/12.8.0-beta.2 (11.0.6; Windows 10; 10.0)",
-      "x-ms-client-request-id" : "8dee6513-c10b-4782-98f8-474fd0146092"
-=======
     "Uri" : "https://REDACTED.blob.core.windows.net/jtcwritemin0niobloboutputstreamtestwritemin68c414065460a1?restype=container",
     "Headers" : {
       "x-ms-version" : "2019-12-12",
       "User-Agent" : "azsdk-java-azure-storage-blob/12.8.0-beta.2 (11.0.6; Windows 10; 10.0)",
       "x-ms-client-request-id" : "42a06248-c511-4fca-94e9-d206abe5116b"
->>>>>>> 693134b5
     },
     "Response" : {
       "x-ms-version" : "2019-12-12",
       "Server" : "Windows-Azure-Blob/1.0 Microsoft-HTTPAPI/2.0",
-<<<<<<< HEAD
-      "ETag" : "0x8D838A0164DB6E3",
-      "Last-Modified" : "Tue, 04 Aug 2020 17:59:09 GMT",
-      "retry-after" : "0",
-      "Content-Length" : "0",
-      "StatusCode" : "201",
-      "x-ms-request-id" : "516a98e5-901e-011d-0a88-6a8ea2000000",
-      "Date" : "Tue, 04 Aug 2020 17:59:08 GMT",
-      "x-ms-client-request-id" : "8dee6513-c10b-4782-98f8-474fd0146092"
-    },
-    "Exception" : null
-  }, {
-    "Method" : "GET",
-    "Uri" : "https://REDACTED.blob.core.windows.net/jtcwritemin2niobloboutputstreamtestwriteminaa4841727297fe?restype=container",
-    "Headers" : {
-      "x-ms-version" : "2019-12-12",
-      "User-Agent" : "azsdk-java-azure-storage-blob/12.8.0-beta.2 (11.0.6; Windows 10; 10.0)",
-      "x-ms-client-request-id" : "e6ccbe20-8da5-4897-ae10-1de46aa1036c"
-    },
-    "Response" : {
-      "x-ms-version" : "2019-12-12",
-      "Server" : "Windows-Azure-Blob/1.0 Microsoft-HTTPAPI/2.0",
-      "x-ms-error-code" : "ContainerNotFound",
-      "retry-after" : "0",
-      "Content-Length" : "225",
-      "StatusCode" : "404",
-      "x-ms-request-id" : "516a9a49-901e-011d-4388-6a8ea2000000",
-      "Body" : "﻿<?xml version=\"1.0\" encoding=\"utf-8\"?><Error><Code>ContainerNotFound</Code><Message>The specified container does not exist.\nRequestId:516a9a49-901e-011d-4388-6a8ea2000000\nTime:2020-08-04T17:59:10.3419649Z</Message></Error>",
-      "Date" : "Tue, 04 Aug 2020 17:59:09 GMT",
-      "x-ms-client-request-id" : "e6ccbe20-8da5-4897-ae10-1de46aa1036c",
-      "Content-Type" : "application/xml"
-    },
-    "Exception" : null
-  }, {
-    "Method" : "PUT",
-    "Uri" : "https://REDACTED.blob.core.windows.net/jtcwritemin2niobloboutputstreamtestwriteminaa4841727297fe?restype=container",
-    "Headers" : {
-      "x-ms-version" : "2019-12-12",
-      "User-Agent" : "azsdk-java-azure-storage-blob/12.8.0-beta.2 (11.0.6; Windows 10; 10.0)",
-      "x-ms-client-request-id" : "3ca7be35-8622-4a3b-887e-68ff1d930bb5"
-    },
-    "Response" : {
-      "x-ms-version" : "2019-12-12",
-      "Server" : "Windows-Azure-Blob/1.0 Microsoft-HTTPAPI/2.0",
-      "ETag" : "0x8D838A01711F9A9",
-      "Last-Modified" : "Tue, 04 Aug 2020 17:59:10 GMT",
-      "retry-after" : "0",
-      "Content-Length" : "0",
-      "StatusCode" : "201",
-      "x-ms-request-id" : "516a9a8f-901e-011d-8088-6a8ea2000000",
-      "Date" : "Tue, 04 Aug 2020 17:59:10 GMT",
-      "x-ms-client-request-id" : "3ca7be35-8622-4a3b-887e-68ff1d930bb5"
-    },
-    "Exception" : null
-  }, {
-    "Method" : "GET",
-    "Uri" : "https://REDACTED.blob.core.windows.net/jtcwritemin3niobloboutputstreamtestwriteminaa4731113b1b19?restype=container",
-    "Headers" : {
-      "x-ms-version" : "2019-12-12",
-      "User-Agent" : "azsdk-java-azure-storage-blob/12.8.0-beta.2 (11.0.6; Windows 10; 10.0)",
-      "x-ms-client-request-id" : "ae247b4c-603d-4b02-92a9-2c0d4283b33f"
-    },
-    "Response" : {
-      "x-ms-version" : "2019-12-12",
-      "Server" : "Windows-Azure-Blob/1.0 Microsoft-HTTPAPI/2.0",
-      "x-ms-error-code" : "ContainerNotFound",
-      "retry-after" : "0",
-      "Content-Length" : "225",
-      "StatusCode" : "404",
-      "x-ms-request-id" : "516a9a9c-901e-011d-0c88-6a8ea2000000",
-      "Body" : "﻿<?xml version=\"1.0\" encoding=\"utf-8\"?><Error><Code>ContainerNotFound</Code><Message>The specified container does not exist.\nRequestId:516a9a9c-901e-011d-0c88-6a8ea2000000\nTime:2020-08-04T17:59:10.6452535Z</Message></Error>",
-      "Date" : "Tue, 04 Aug 2020 17:59:10 GMT",
-      "x-ms-client-request-id" : "ae247b4c-603d-4b02-92a9-2c0d4283b33f",
-      "Content-Type" : "application/xml"
-    },
-    "Exception" : null
-  }, {
-    "Method" : "PUT",
-    "Uri" : "https://REDACTED.blob.core.windows.net/jtcwritemin3niobloboutputstreamtestwriteminaa4731113b1b19?restype=container",
-    "Headers" : {
-      "x-ms-version" : "2019-12-12",
-      "User-Agent" : "azsdk-java-azure-storage-blob/12.8.0-beta.2 (11.0.6; Windows 10; 10.0)",
-      "x-ms-client-request-id" : "6eb7c398-5f93-48ae-9e45-8383994f61b6"
-    },
-    "Response" : {
-      "x-ms-version" : "2019-12-12",
-      "Server" : "Windows-Azure-Blob/1.0 Microsoft-HTTPAPI/2.0",
-      "ETag" : "0x8D838A01721B4F9",
-      "Last-Modified" : "Tue, 04 Aug 2020 17:59:10 GMT",
-      "retry-after" : "0",
-      "Content-Length" : "0",
-      "StatusCode" : "201",
-      "x-ms-request-id" : "516a9aab-901e-011d-1988-6a8ea2000000",
-      "Date" : "Tue, 04 Aug 2020 17:59:10 GMT",
-      "x-ms-client-request-id" : "6eb7c398-5f93-48ae-9e45-8383994f61b6"
-=======
       "ETag" : "0x8D838D15C8AE172",
       "Last-Modified" : "Tue, 04 Aug 2020 23:51:52 GMT",
       "retry-after" : "0",
@@ -122,42 +18,21 @@
       "x-ms-request-id" : "acd20b2d-201e-010c-34ba-6a98d2000000",
       "Date" : "Tue, 04 Aug 2020 23:51:51 GMT",
       "x-ms-client-request-id" : "42a06248-c511-4fca-94e9-d206abe5116b"
->>>>>>> 693134b5
     },
     "Exception" : null
   }, {
     "Method" : "PUT",
-<<<<<<< HEAD
-    "Uri" : "https://REDACTED.blob.core.windows.net/jtcwritemin0niobloboutputstreamtestwriteminaa4101301e0cb8/javablobwritemin1niobloboutputstreamtestwriteminaa465249245",
-    "Headers" : {
-      "x-ms-version" : "2019-12-12",
-      "User-Agent" : "azsdk-java-azure-storage-blob/12.8.0-beta.2 (11.0.6; Windows 10; 10.0)",
-      "x-ms-client-request-id" : "7c5f43ad-2742-42de-9a08-f5ba9fcb4e79",
-=======
     "Uri" : "https://REDACTED.blob.core.windows.net/jtcwritemin0niobloboutputstreamtestwritemin68c414065460a1/javablobwritemin1niobloboutputstreamtestwritemin68c84650283",
     "Headers" : {
       "x-ms-version" : "2019-12-12",
       "User-Agent" : "azsdk-java-azure-storage-blob/12.8.0-beta.2 (11.0.6; Windows 10; 10.0)",
       "x-ms-client-request-id" : "2c602e52-f795-40e4-be0e-f4cfb052ead2",
->>>>>>> 693134b5
       "Content-Type" : "application/octet-stream"
     },
     "Response" : {
       "x-ms-version" : "2019-12-12",
       "Server" : "Windows-Azure-Blob/1.0 Microsoft-HTTPAPI/2.0",
       "x-ms-content-crc64" : "UQ7Z34+gtKo=",
-<<<<<<< HEAD
-      "Last-Modified" : "Tue, 04 Aug 2020 17:59:11 GMT",
-      "retry-after" : "0",
-      "StatusCode" : "201",
-      "x-ms-request-server-encrypted" : "true",
-      "Date" : "Tue, 04 Aug 2020 17:59:11 GMT",
-      "Content-MD5" : "VaVACK0bpYmqIQ0mKcHfQQ==",
-      "ETag" : "0x8D838A017CA9A6D",
-      "Content-Length" : "0",
-      "x-ms-request-id" : "516a9b81-901e-011d-4288-6a8ea2000000",
-      "x-ms-client-request-id" : "7c5f43ad-2742-42de-9a08-f5ba9fcb4e79"
-=======
       "Last-Modified" : "Tue, 04 Aug 2020 23:51:52 GMT",
       "retry-after" : "0",
       "StatusCode" : "201",
@@ -168,24 +43,15 @@
       "Content-Length" : "0",
       "x-ms-request-id" : "acd20b50-201e-010c-52ba-6a98d2000000",
       "x-ms-client-request-id" : "2c602e52-f795-40e4-be0e-f4cfb052ead2"
->>>>>>> 693134b5
     },
     "Exception" : null
   }, {
     "Method" : "HEAD",
-<<<<<<< HEAD
-    "Uri" : "https://REDACTED.blob.core.windows.net/jtcwritemin0niobloboutputstreamtestwriteminaa4101301e0cb8/javablobwritemin1niobloboutputstreamtestwriteminaa465249245",
-    "Headers" : {
-      "x-ms-version" : "2019-12-12",
-      "User-Agent" : "azsdk-java-azure-storage-blob/12.8.0-beta.2 (11.0.6; Windows 10; 10.0)",
-      "x-ms-client-request-id" : "b6e8ec9e-0c84-4909-81e6-b0ae1c49cb00"
-=======
     "Uri" : "https://REDACTED.blob.core.windows.net/jtcwritemin0niobloboutputstreamtestwritemin68c414065460a1/javablobwritemin1niobloboutputstreamtestwritemin68c84650283",
     "Headers" : {
       "x-ms-version" : "2019-12-12",
       "User-Agent" : "azsdk-java-azure-storage-blob/12.8.0-beta.2 (11.0.6; Windows 10; 10.0)",
       "x-ms-client-request-id" : "3213b88f-27ed-4ba2-95b6-a58ed3dea05c"
->>>>>>> 693134b5
     },
     "Response" : {
       "x-ms-version" : "2019-12-12",
@@ -193,28 +59,14 @@
       "Server" : "Windows-Azure-Blob/1.0 Microsoft-HTTPAPI/2.0",
       "Access-Control-Allow-Origin" : "*",
       "x-ms-lease-state" : "available",
-<<<<<<< HEAD
-      "Last-Modified" : "Tue, 04 Aug 2020 17:59:11 GMT",
-      "retry-after" : "0",
-      "StatusCode" : "200",
-      "Date" : "Tue, 04 Aug 2020 17:59:11 GMT",
-=======
       "Last-Modified" : "Tue, 04 Aug 2020 23:51:52 GMT",
       "retry-after" : "0",
       "StatusCode" : "200",
       "Date" : "Tue, 04 Aug 2020 23:51:52 GMT",
->>>>>>> 693134b5
       "x-ms-blob-type" : "BlockBlob",
       "Content-MD5" : "VaVACK0bpYmqIQ0mKcHfQQ==",
       "Accept-Ranges" : "bytes",
       "x-ms-server-encrypted" : "true",
-<<<<<<< HEAD
-      "ETag" : "0x8D838A017CA9A6D",
-      "x-ms-creation-time" : "Tue, 04 Aug 2020 17:59:11 GMT",
-      "Content-Length" : "1",
-      "x-ms-request-id" : "516a9bb0-901e-011d-6588-6a8ea2000000",
-      "x-ms-client-request-id" : "b6e8ec9e-0c84-4909-81e6-b0ae1c49cb00",
-=======
       "Access-Control-Expose-Headers" : "x-ms-client-request-id",
       "x-ms-access-tier-inferred" : "true",
       "x-ms-access-tier" : "Hot",
@@ -223,25 +75,16 @@
       "Content-Length" : "1",
       "x-ms-request-id" : "acd20b86-201e-010c-03ba-6a98d2000000",
       "x-ms-client-request-id" : "3213b88f-27ed-4ba2-95b6-a58ed3dea05c",
->>>>>>> 693134b5
       "Content-Type" : "application/octet-stream"
     },
     "Exception" : null
   }, {
     "Method" : "HEAD",
-<<<<<<< HEAD
-    "Uri" : "https://REDACTED.blob.core.windows.net/jtcwritemin0niobloboutputstreamtestwriteminaa4101301e0cb8/javablobwritemin1niobloboutputstreamtestwriteminaa465249245",
-    "Headers" : {
-      "x-ms-version" : "2019-12-12",
-      "User-Agent" : "azsdk-java-azure-storage-blob/12.8.0-beta.2 (11.0.6; Windows 10; 10.0)",
-      "x-ms-client-request-id" : "11e42371-7f1e-4680-bd8a-ff220182a29e"
-=======
     "Uri" : "https://REDACTED.blob.core.windows.net/jtcwritemin0niobloboutputstreamtestwritemin68c414065460a1/javablobwritemin1niobloboutputstreamtestwritemin68c84650283",
     "Headers" : {
       "x-ms-version" : "2019-12-12",
       "User-Agent" : "azsdk-java-azure-storage-blob/12.8.0-beta.2 (11.0.6; Windows 10; 10.0)",
       "x-ms-client-request-id" : "55d05bc8-fed5-4ff4-a134-292139d2265e"
->>>>>>> 693134b5
     },
     "Response" : {
       "x-ms-version" : "2019-12-12",
@@ -249,28 +92,14 @@
       "Server" : "Windows-Azure-Blob/1.0 Microsoft-HTTPAPI/2.0",
       "Access-Control-Allow-Origin" : "*",
       "x-ms-lease-state" : "available",
-<<<<<<< HEAD
-      "Last-Modified" : "Tue, 04 Aug 2020 17:59:11 GMT",
-      "retry-after" : "0",
-      "StatusCode" : "200",
-      "Date" : "Tue, 04 Aug 2020 17:59:12 GMT",
-=======
       "Last-Modified" : "Tue, 04 Aug 2020 23:51:52 GMT",
       "retry-after" : "0",
       "StatusCode" : "200",
       "Date" : "Tue, 04 Aug 2020 23:51:52 GMT",
->>>>>>> 693134b5
       "x-ms-blob-type" : "BlockBlob",
       "Content-MD5" : "VaVACK0bpYmqIQ0mKcHfQQ==",
       "Accept-Ranges" : "bytes",
       "x-ms-server-encrypted" : "true",
-<<<<<<< HEAD
-      "ETag" : "0x8D838A017CA9A6D",
-      "x-ms-creation-time" : "Tue, 04 Aug 2020 17:59:11 GMT",
-      "Content-Length" : "1",
-      "x-ms-request-id" : "516a9c35-901e-011d-5388-6a8ea2000000",
-      "x-ms-client-request-id" : "11e42371-7f1e-4680-bd8a-ff220182a29e",
-=======
       "Access-Control-Expose-Headers" : "x-ms-client-request-id",
       "x-ms-access-tier-inferred" : "true",
       "x-ms-access-tier" : "Hot",
@@ -279,25 +108,16 @@
       "Content-Length" : "1",
       "x-ms-request-id" : "acd20ba2-201e-010c-1cba-6a98d2000000",
       "x-ms-client-request-id" : "55d05bc8-fed5-4ff4-a134-292139d2265e",
->>>>>>> 693134b5
       "Content-Type" : "application/octet-stream"
     },
     "Exception" : null
   }, {
     "Method" : "GET",
-<<<<<<< HEAD
-    "Uri" : "https://REDACTED.blob.core.windows.net/jtcwritemin0niobloboutputstreamtestwriteminaa4101301e0cb8/javablobwritemin1niobloboutputstreamtestwriteminaa465249245",
-    "Headers" : {
-      "x-ms-version" : "2019-12-12",
-      "User-Agent" : "azsdk-java-azure-storage-blob/12.8.0-beta.2 (11.0.6; Windows 10; 10.0)",
-      "x-ms-client-request-id" : "bf88892a-b276-4315-b815-e8a89d8f3d32"
-=======
     "Uri" : "https://REDACTED.blob.core.windows.net/jtcwritemin0niobloboutputstreamtestwritemin68c414065460a1/javablobwritemin1niobloboutputstreamtestwritemin68c84650283",
     "Headers" : {
       "x-ms-version" : "2019-12-12",
       "User-Agent" : "azsdk-java-azure-storage-blob/12.8.0-beta.2 (11.0.6; Windows 10; 10.0)",
       "x-ms-client-request-id" : "57169a3f-4a8e-44a2-854f-4c9bab5d6c53"
->>>>>>> 693134b5
     },
     "Response" : {
       "x-ms-version" : "2019-12-12",
@@ -307,21 +127,6 @@
       "Content-Range" : "bytes 0-0/1",
       "x-ms-lease-state" : "available",
       "x-ms-blob-content-md5" : "VaVACK0bpYmqIQ0mKcHfQQ==",
-<<<<<<< HEAD
-      "Last-Modified" : "Tue, 04 Aug 2020 17:59:11 GMT",
-      "retry-after" : "0",
-      "StatusCode" : "206",
-      "Date" : "Tue, 04 Aug 2020 17:59:12 GMT",
-      "x-ms-blob-type" : "BlockBlob",
-      "Accept-Ranges" : "bytes",
-      "x-ms-server-encrypted" : "true",
-      "ETag" : "0x8D838A017CA9A6D",
-      "x-ms-creation-time" : "Tue, 04 Aug 2020 17:59:11 GMT",
-      "Content-Length" : "1",
-      "x-ms-request-id" : "516a9c55-901e-011d-7088-6a8ea2000000",
-      "Body" : "[1]",
-      "x-ms-client-request-id" : "bf88892a-b276-4315-b815-e8a89d8f3d32",
-=======
       "Last-Modified" : "Tue, 04 Aug 2020 23:51:52 GMT",
       "retry-after" : "0",
       "StatusCode" : "206",
@@ -336,25 +141,16 @@
       "x-ms-request-id" : "acd20bc5-201e-010c-3cba-6a98d2000000",
       "Body" : "AQ==",
       "x-ms-client-request-id" : "57169a3f-4a8e-44a2-854f-4c9bab5d6c53",
->>>>>>> 693134b5
       "Content-Type" : "application/octet-stream"
     },
     "Exception" : null
   }, {
     "Method" : "DELETE",
-<<<<<<< HEAD
-    "Uri" : "https://REDACTED.blob.core.windows.net/jtcwritemin0niobloboutputstreamtestwriteminaa4101301e0cb8?restype=container",
-    "Headers" : {
-      "x-ms-version" : "2019-12-12",
-      "User-Agent" : "azsdk-java-azure-storage-blob/12.8.0-beta.2 (11.0.6; Windows 10; 10.0)",
-      "x-ms-client-request-id" : "7e4c1bcb-10f5-4f33-bdb6-3e285893e656"
-=======
     "Uri" : "https://REDACTED.blob.core.windows.net/jtcwritemin0niobloboutputstreamtestwritemin68c414065460a1?restype=container",
     "Headers" : {
       "x-ms-version" : "2019-12-12",
       "User-Agent" : "azsdk-java-azure-storage-blob/12.8.0-beta.2 (11.0.6; Windows 10; 10.0)",
       "x-ms-client-request-id" : "2d16bd4c-df58-4fd0-ba36-ef3dc52792c0"
->>>>>>> 693134b5
     },
     "Response" : {
       "x-ms-version" : "2019-12-12",
@@ -362,15 +158,9 @@
       "retry-after" : "0",
       "Content-Length" : "0",
       "StatusCode" : "202",
-<<<<<<< HEAD
-      "x-ms-request-id" : "516a9c78-901e-011d-1188-6a8ea2000000",
-      "Date" : "Tue, 04 Aug 2020 17:59:13 GMT",
-      "x-ms-client-request-id" : "7e4c1bcb-10f5-4f33-bdb6-3e285893e656"
-=======
       "x-ms-request-id" : "acd20bf3-201e-010c-64ba-6a98d2000000",
       "Date" : "Tue, 04 Aug 2020 23:51:52 GMT",
       "x-ms-client-request-id" : "2d16bd4c-df58-4fd0-ba36-ef3dc52792c0"
->>>>>>> 693134b5
     },
     "Exception" : null
   }, {
@@ -379,79 +169,23 @@
     "Headers" : {
       "x-ms-version" : "2019-12-12",
       "User-Agent" : "azsdk-java-azure-storage-blob/12.8.0-beta.2 (11.0.6; Windows 10; 10.0)",
-<<<<<<< HEAD
-      "x-ms-client-request-id" : "ec4d97ee-ebca-4019-9f1d-9916f1345f21"
-    },
-    "Response" : {
-      "Transfer-Encoding" : "chunked",
-=======
       "x-ms-client-request-id" : "0894a582-8306-4a19-8764-c75e3fd89043"
     },
     "Response" : {
       "Transfer-Encoding" : "chunked",
       "Access-Control-Expose-Headers" : "x-ms-client-request-id",
->>>>>>> 693134b5
       "x-ms-version" : "2019-12-12",
       "Server" : "Windows-Azure-Blob/1.0 Microsoft-HTTPAPI/2.0",
       "Access-Control-Allow-Origin" : "*",
       "retry-after" : "0",
       "StatusCode" : "200",
-<<<<<<< HEAD
-      "x-ms-request-id" : "516a9d1f-901e-011d-1d88-6a8ea2000000",
-      "Body" : "﻿<?xml version=\"1.0\" encoding=\"utf-8\"?><EnumerationResults ServiceEndpoint=\"https://xclientdev2.blob.core.windows.net/\"><Prefix>jtcwritemin</Prefix><Containers><Container><Name>jtcwritemin2niobloboutputstreamtestwriteminaa4841727297fe</Name><Properties><Last-Modified>Tue, 04 Aug 2020 17:59:10 GMT</Last-Modified><Etag>\"0x8D838A01711F9A9\"</Etag><LeaseStatus>unlocked</LeaseStatus><LeaseState>available</LeaseState><DefaultEncryptionScope>$account-encryption-key</DefaultEncryptionScope><DenyEncryptionScopeOverride>false</DenyEncryptionScopeOverride><HasImmutabilityPolicy>false</HasImmutabilityPolicy><HasLegalHold>false</HasLegalHold></Properties></Container><Container><Name>jtcwritemin3niobloboutputstreamtestwriteminaa4731113b1b19</Name><Properties><Last-Modified>Tue, 04 Aug 2020 17:59:10 GMT</Last-Modified><Etag>\"0x8D838A01721B4F9\"</Etag><LeaseStatus>unlocked</LeaseStatus><LeaseState>available</LeaseState><DefaultEncryptionScope>$account-encryption-key</DefaultEncryptionScope><DenyEncryptionScopeOverride>false</DenyEncryptionScopeOverride><HasImmutabilityPolicy>false</HasImmutabilityPolicy><HasLegalHold>false</HasLegalHold></Properties></Container></Containers><NextMarker /></EnumerationResults>",
-      "Date" : "Tue, 04 Aug 2020 17:59:13 GMT",
-      "x-ms-client-request-id" : "ec4d97ee-ebca-4019-9f1d-9916f1345f21",
-=======
       "x-ms-request-id" : "acd20c14-201e-010c-04ba-6a98d2000000",
       "Body" : "﻿<?xml version=\"1.0\" encoding=\"utf-8\"?><EnumerationResults ServiceEndpoint=\"https://azstoragesdkaccount.blob.core.windows.net/\"><Prefix>jtcwritemin</Prefix><Containers /><NextMarker /></EnumerationResults>",
       "Date" : "Tue, 04 Aug 2020 23:51:52 GMT",
       "x-ms-client-request-id" : "0894a582-8306-4a19-8764-c75e3fd89043",
->>>>>>> 693134b5
       "Content-Type" : "application/xml"
     },
     "Exception" : null
-  }, {
-    "Method" : "DELETE",
-    "Uri" : "https://REDACTED.blob.core.windows.net/jtcwritemin2niobloboutputstreamtestwriteminaa4841727297fe?restype=container",
-    "Headers" : {
-      "x-ms-version" : "2019-12-12",
-      "User-Agent" : "azsdk-java-azure-storage-blob/12.8.0-beta.2 (11.0.6; Windows 10; 10.0)",
-      "x-ms-client-request-id" : "4d55bf08-21e4-46fd-8d96-721c06383be7"
-    },
-    "Response" : {
-      "x-ms-version" : "2019-12-12",
-      "Server" : "Windows-Azure-Blob/1.0 Microsoft-HTTPAPI/2.0",
-      "retry-after" : "0",
-      "Content-Length" : "0",
-      "StatusCode" : "202",
-      "x-ms-request-id" : "516a9d4c-901e-011d-4988-6a8ea2000000",
-      "Date" : "Tue, 04 Aug 2020 17:59:13 GMT",
-      "x-ms-client-request-id" : "4d55bf08-21e4-46fd-8d96-721c06383be7"
-    },
-    "Exception" : null
-  }, {
-    "Method" : "DELETE",
-    "Uri" : "https://REDACTED.blob.core.windows.net/jtcwritemin3niobloboutputstreamtestwriteminaa4731113b1b19?restype=container",
-    "Headers" : {
-      "x-ms-version" : "2019-12-12",
-      "User-Agent" : "azsdk-java-azure-storage-blob/12.8.0-beta.2 (11.0.6; Windows 10; 10.0)",
-      "x-ms-client-request-id" : "ff02d650-4334-49e1-b6cb-7db28ada3ede"
-    },
-    "Response" : {
-      "x-ms-version" : "2019-12-12",
-      "Server" : "Windows-Azure-Blob/1.0 Microsoft-HTTPAPI/2.0",
-      "retry-after" : "0",
-      "Content-Length" : "0",
-      "StatusCode" : "202",
-      "x-ms-request-id" : "516a9d5c-901e-011d-5888-6a8ea2000000",
-      "Date" : "Tue, 04 Aug 2020 17:59:13 GMT",
-      "x-ms-client-request-id" : "ff02d650-4334-49e1-b6cb-7db28ada3ede"
-    },
-    "Exception" : null
   } ],
-<<<<<<< HEAD
-  "variables" : [ "jtcwritemin0niobloboutputstreamtestwriteminaa4101301e0cb8", "javablobwritemin1niobloboutputstreamtestwriteminaa465249245", "jtcwritemin2niobloboutputstreamtestwriteminaa4841727297fe", "jtcwritemin3niobloboutputstreamtestwriteminaa4731113b1b19" ]
-=======
   "variables" : [ "jtcwritemin0niobloboutputstreamtestwritemin68c414065460a1", "javablobwritemin1niobloboutputstreamtestwritemin68c84650283" ]
->>>>>>> 693134b5
 }