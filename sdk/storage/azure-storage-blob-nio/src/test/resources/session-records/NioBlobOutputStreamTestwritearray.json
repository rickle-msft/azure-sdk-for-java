{
  "networkCallRecords" : [ {
    "Method" : "PUT",
<<<<<<< HEAD
    "Uri" : "https://REDACTED.blob.core.windows.net/jtcwritearray0niobloboutputstreamtestwritearrayf60881054415?restype=container",
    "Headers" : {
      "x-ms-version" : "2019-12-12",
      "User-Agent" : "azsdk-java-azure-storage-blob/12.8.0-beta.2 (11.0.6; Windows 10; 10.0)",
      "x-ms-client-request-id" : "37ba0b10-4ac6-439e-96b7-ab3cc27f9bd1"
=======
    "Uri" : "https://REDACTED.blob.core.windows.net/jtcwritearray0niobloboutputstreamtestwritearrayf6d4367394c8?restype=container",
    "Headers" : {
      "x-ms-version" : "2019-12-12",
      "User-Agent" : "azsdk-java-azure-storage-blob/12.8.0-beta.2 (11.0.6; Windows 10; 10.0)",
      "x-ms-client-request-id" : "0cbd36c1-c9f2-4b0a-800e-ee82f2c41e27"
>>>>>>> 693134b5
    },
    "Response" : {
      "x-ms-version" : "2019-12-12",
      "Server" : "Windows-Azure-Blob/1.0 Microsoft-HTTPAPI/2.0",
<<<<<<< HEAD
      "ETag" : "0x8D838A019176ED2",
      "Last-Modified" : "Tue, 04 Aug 2020 17:59:13 GMT",
      "retry-after" : "0",
      "Content-Length" : "0",
      "StatusCode" : "201",
      "x-ms-request-id" : "516a9d98-901e-011d-0f88-6a8ea2000000",
      "Date" : "Tue, 04 Aug 2020 17:59:13 GMT",
      "x-ms-client-request-id" : "37ba0b10-4ac6-439e-96b7-ab3cc27f9bd1"
    },
    "Exception" : null
  }, {
    "Method" : "GET",
    "Uri" : "https://REDACTED.blob.core.windows.net/jtcwritearray2niobloboutputstreamtestwritearrayf6021451af93?restype=container",
    "Headers" : {
      "x-ms-version" : "2019-12-12",
      "User-Agent" : "azsdk-java-azure-storage-blob/12.8.0-beta.2 (11.0.6; Windows 10; 10.0)",
      "x-ms-client-request-id" : "ebf04d68-9644-4a8d-a1f4-21c7349728f2"
    },
    "Response" : {
      "x-ms-version" : "2019-12-12",
      "Server" : "Windows-Azure-Blob/1.0 Microsoft-HTTPAPI/2.0",
      "x-ms-error-code" : "ContainerNotFound",
      "retry-after" : "0",
      "Content-Length" : "225",
      "StatusCode" : "404",
      "x-ms-request-id" : "516a9db3-901e-011d-2788-6a8ea2000000",
      "Body" : "﻿<?xml version=\"1.0\" encoding=\"utf-8\"?><Error><Code>ContainerNotFound</Code><Message>The specified container does not exist.\nRequestId:516a9db3-901e-011d-2788-6a8ea2000000\nTime:2020-08-04T17:59:14.0394647Z</Message></Error>",
      "Date" : "Tue, 04 Aug 2020 17:59:13 GMT",
      "x-ms-client-request-id" : "ebf04d68-9644-4a8d-a1f4-21c7349728f2",
      "Content-Type" : "application/xml"
    },
    "Exception" : null
  }, {
    "Method" : "PUT",
    "Uri" : "https://REDACTED.blob.core.windows.net/jtcwritearray2niobloboutputstreamtestwritearrayf6021451af93?restype=container",
    "Headers" : {
      "x-ms-version" : "2019-12-12",
      "User-Agent" : "azsdk-java-azure-storage-blob/12.8.0-beta.2 (11.0.6; Windows 10; 10.0)",
      "x-ms-client-request-id" : "48c1490e-4d99-4e59-95a5-3bc026aa74aa"
    },
    "Response" : {
      "x-ms-version" : "2019-12-12",
      "Server" : "Windows-Azure-Blob/1.0 Microsoft-HTTPAPI/2.0",
      "ETag" : "0x8D838A019272A06",
      "Last-Modified" : "Tue, 04 Aug 2020 17:59:14 GMT",
      "retry-after" : "0",
      "Content-Length" : "0",
      "StatusCode" : "201",
      "x-ms-request-id" : "516a9dd0-901e-011d-4188-6a8ea2000000",
      "Date" : "Tue, 04 Aug 2020 17:59:13 GMT",
      "x-ms-client-request-id" : "48c1490e-4d99-4e59-95a5-3bc026aa74aa"
    },
    "Exception" : null
  }, {
    "Method" : "GET",
    "Uri" : "https://REDACTED.blob.core.windows.net/jtcwritearray3niobloboutputstreamtestwritearrayf60349480e52?restype=container",
    "Headers" : {
      "x-ms-version" : "2019-12-12",
      "User-Agent" : "azsdk-java-azure-storage-blob/12.8.0-beta.2 (11.0.6; Windows 10; 10.0)",
      "x-ms-client-request-id" : "b9fa0253-46a6-488f-8537-c22479391ecc"
    },
    "Response" : {
      "x-ms-version" : "2019-12-12",
      "Server" : "Windows-Azure-Blob/1.0 Microsoft-HTTPAPI/2.0",
      "x-ms-error-code" : "ContainerNotFound",
      "retry-after" : "0",
      "Content-Length" : "225",
      "StatusCode" : "404",
      "x-ms-request-id" : "516a9df9-901e-011d-6688-6a8ea2000000",
      "Body" : "﻿<?xml version=\"1.0\" encoding=\"utf-8\"?><Error><Code>ContainerNotFound</Code><Message>The specified container does not exist.\nRequestId:516a9df9-901e-011d-6688-6a8ea2000000\nTime:2020-08-04T17:59:14.1365559Z</Message></Error>",
      "Date" : "Tue, 04 Aug 2020 17:59:13 GMT",
      "x-ms-client-request-id" : "b9fa0253-46a6-488f-8537-c22479391ecc",
      "Content-Type" : "application/xml"
    },
    "Exception" : null
  }, {
    "Method" : "PUT",
    "Uri" : "https://REDACTED.blob.core.windows.net/jtcwritearray3niobloboutputstreamtestwritearrayf60349480e52?restype=container",
    "Headers" : {
      "x-ms-version" : "2019-12-12",
      "User-Agent" : "azsdk-java-azure-storage-blob/12.8.0-beta.2 (11.0.6; Windows 10; 10.0)",
      "x-ms-client-request-id" : "e60236cf-03ec-4444-8449-dc5d0994b0cc"
    },
    "Response" : {
      "x-ms-version" : "2019-12-12",
      "Server" : "Windows-Azure-Blob/1.0 Microsoft-HTTPAPI/2.0",
      "ETag" : "0x8D838A0193648E2",
      "Last-Modified" : "Tue, 04 Aug 2020 17:59:14 GMT",
      "retry-after" : "0",
      "Content-Length" : "0",
      "StatusCode" : "201",
      "x-ms-request-id" : "516a9e09-901e-011d-7588-6a8ea2000000",
      "Date" : "Tue, 04 Aug 2020 17:59:13 GMT",
      "x-ms-client-request-id" : "e60236cf-03ec-4444-8449-dc5d0994b0cc"
=======
      "ETag" : "0x8D838D15CBC3678",
      "Last-Modified" : "Tue, 04 Aug 2020 23:51:52 GMT",
      "retry-after" : "0",
      "Content-Length" : "0",
      "StatusCode" : "201",
      "x-ms-request-id" : "acd20c3c-201e-010c-2aba-6a98d2000000",
      "Date" : "Tue, 04 Aug 2020 23:51:52 GMT",
      "x-ms-client-request-id" : "0cbd36c1-c9f2-4b0a-800e-ee82f2c41e27"
>>>>>>> 693134b5
    },
    "Exception" : null
  }, {
    "Method" : "PUT",
<<<<<<< HEAD
    "Uri" : "https://REDACTED.blob.core.windows.net/jtcwritearray0niobloboutputstreamtestwritearrayf60881054415/javablobwritearray1niobloboutputstreamtestwritearrayf60796488",
    "Headers" : {
      "x-ms-version" : "2019-12-12",
      "User-Agent" : "azsdk-java-azure-storage-blob/12.8.0-beta.2 (11.0.6; Windows 10; 10.0)",
      "x-ms-client-request-id" : "2577c223-5906-4d83-9354-cd037db9df6a",
=======
    "Uri" : "https://REDACTED.blob.core.windows.net/jtcwritearray0niobloboutputstreamtestwritearrayf6d4367394c8/javablobwritearray1niobloboutputstreamtestwritearrayf6d87666c",
    "Headers" : {
      "x-ms-version" : "2019-12-12",
      "User-Agent" : "azsdk-java-azure-storage-blob/12.8.0-beta.2 (11.0.6; Windows 10; 10.0)",
      "x-ms-client-request-id" : "7ddc7563-d7cf-448b-b9b7-ed0ca2798152",
>>>>>>> 693134b5
      "Content-Type" : "application/octet-stream"
    },
    "Response" : {
      "x-ms-version" : "2019-12-12",
      "Server" : "Windows-Azure-Blob/1.0 Microsoft-HTTPAPI/2.0",
<<<<<<< HEAD
      "x-ms-content-crc64" : "T7qeE8ISegs=",
      "Last-Modified" : "Tue, 04 Aug 2020 17:59:14 GMT",
      "retry-after" : "0",
      "StatusCode" : "201",
      "x-ms-request-server-encrypted" : "true",
      "Date" : "Tue, 04 Aug 2020 17:59:13 GMT",
      "Content-MD5" : "MGX5TByrs2JZ184GJTzIbg==",
      "ETag" : "0x8D838A01943DAC6",
      "Content-Length" : "0",
      "x-ms-request-id" : "516a9e2f-901e-011d-1888-6a8ea2000000",
      "x-ms-client-request-id" : "2577c223-5906-4d83-9354-cd037db9df6a"
=======
      "x-ms-content-crc64" : "iEC0+eFzOXk=",
      "Last-Modified" : "Tue, 04 Aug 2020 23:51:52 GMT",
      "retry-after" : "0",
      "StatusCode" : "201",
      "x-ms-request-server-encrypted" : "true",
      "Date" : "Tue, 04 Aug 2020 23:51:52 GMT",
      "Content-MD5" : "tLFKOdpMuMTzzHi8uztHLQ==",
      "ETag" : "0x8D838D15CC3427C",
      "Content-Length" : "0",
      "x-ms-request-id" : "acd20c62-201e-010c-4eba-6a98d2000000",
      "x-ms-client-request-id" : "7ddc7563-d7cf-448b-b9b7-ed0ca2798152"
>>>>>>> 693134b5
    },
    "Exception" : null
  }, {
    "Method" : "HEAD",
<<<<<<< HEAD
    "Uri" : "https://REDACTED.blob.core.windows.net/jtcwritearray0niobloboutputstreamtestwritearrayf60881054415/javablobwritearray1niobloboutputstreamtestwritearrayf60796488",
    "Headers" : {
      "x-ms-version" : "2019-12-12",
      "User-Agent" : "azsdk-java-azure-storage-blob/12.8.0-beta.2 (11.0.6; Windows 10; 10.0)",
      "x-ms-client-request-id" : "d3c1cea8-b1aa-480d-8916-faa3c478bab3"
=======
    "Uri" : "https://REDACTED.blob.core.windows.net/jtcwritearray0niobloboutputstreamtestwritearrayf6d4367394c8/javablobwritearray1niobloboutputstreamtestwritearrayf6d87666c",
    "Headers" : {
      "x-ms-version" : "2019-12-12",
      "User-Agent" : "azsdk-java-azure-storage-blob/12.8.0-beta.2 (11.0.6; Windows 10; 10.0)",
      "x-ms-client-request-id" : "3b8f3f15-bb36-42ac-afd6-7bc81274be89"
>>>>>>> 693134b5
    },
    "Response" : {
      "x-ms-version" : "2019-12-12",
      "x-ms-lease-status" : "unlocked",
      "Server" : "Windows-Azure-Blob/1.0 Microsoft-HTTPAPI/2.0",
      "Access-Control-Allow-Origin" : "*",
      "x-ms-lease-state" : "available",
<<<<<<< HEAD
      "Last-Modified" : "Tue, 04 Aug 2020 17:59:14 GMT",
      "retry-after" : "0",
      "StatusCode" : "200",
      "Date" : "Tue, 04 Aug 2020 17:59:13 GMT",
      "x-ms-blob-type" : "BlockBlob",
      "Content-MD5" : "MGX5TByrs2JZ184GJTzIbg==",
      "Accept-Ranges" : "bytes",
      "x-ms-server-encrypted" : "true",
      "ETag" : "0x8D838A01943DAC6",
      "x-ms-creation-time" : "Tue, 04 Aug 2020 17:59:14 GMT",
      "Content-Length" : "100",
      "x-ms-request-id" : "516a9e3f-901e-011d-2688-6a8ea2000000",
      "x-ms-client-request-id" : "d3c1cea8-b1aa-480d-8916-faa3c478bab3",
=======
      "Last-Modified" : "Tue, 04 Aug 2020 23:51:52 GMT",
      "retry-after" : "0",
      "StatusCode" : "200",
      "Date" : "Tue, 04 Aug 2020 23:51:52 GMT",
      "x-ms-blob-type" : "BlockBlob",
      "Content-MD5" : "tLFKOdpMuMTzzHi8uztHLQ==",
      "Accept-Ranges" : "bytes",
      "x-ms-server-encrypted" : "true",
      "Access-Control-Expose-Headers" : "x-ms-client-request-id",
      "x-ms-access-tier-inferred" : "true",
      "x-ms-access-tier" : "Hot",
      "ETag" : "0x8D838D15CC3427C",
      "x-ms-creation-time" : "Tue, 04 Aug 2020 23:51:52 GMT",
      "Content-Length" : "100",
      "x-ms-request-id" : "acd20c84-201e-010c-6eba-6a98d2000000",
      "x-ms-client-request-id" : "3b8f3f15-bb36-42ac-afd6-7bc81274be89",
>>>>>>> 693134b5
      "Content-Type" : "application/octet-stream"
    },
    "Exception" : null
  }, {
    "Method" : "HEAD",
<<<<<<< HEAD
    "Uri" : "https://REDACTED.blob.core.windows.net/jtcwritearray0niobloboutputstreamtestwritearrayf60881054415/javablobwritearray1niobloboutputstreamtestwritearrayf60796488",
    "Headers" : {
      "x-ms-version" : "2019-12-12",
      "User-Agent" : "azsdk-java-azure-storage-blob/12.8.0-beta.2 (11.0.6; Windows 10; 10.0)",
      "x-ms-client-request-id" : "7ebe04ca-3023-4f29-abf8-82634353a06e"
=======
    "Uri" : "https://REDACTED.blob.core.windows.net/jtcwritearray0niobloboutputstreamtestwritearrayf6d4367394c8/javablobwritearray1niobloboutputstreamtestwritearrayf6d87666c",
    "Headers" : {
      "x-ms-version" : "2019-12-12",
      "User-Agent" : "azsdk-java-azure-storage-blob/12.8.0-beta.2 (11.0.6; Windows 10; 10.0)",
      "x-ms-client-request-id" : "4c2b5bd7-6292-4324-a03c-42f643e34edd"
>>>>>>> 693134b5
    },
    "Response" : {
      "x-ms-version" : "2019-12-12",
      "x-ms-lease-status" : "unlocked",
      "Server" : "Windows-Azure-Blob/1.0 Microsoft-HTTPAPI/2.0",
      "Access-Control-Allow-Origin" : "*",
      "x-ms-lease-state" : "available",
<<<<<<< HEAD
      "Last-Modified" : "Tue, 04 Aug 2020 17:59:14 GMT",
      "retry-after" : "0",
      "StatusCode" : "200",
      "Date" : "Tue, 04 Aug 2020 17:59:13 GMT",
      "x-ms-blob-type" : "BlockBlob",
      "Content-MD5" : "MGX5TByrs2JZ184GJTzIbg==",
      "Accept-Ranges" : "bytes",
      "x-ms-server-encrypted" : "true",
      "ETag" : "0x8D838A01943DAC6",
      "x-ms-creation-time" : "Tue, 04 Aug 2020 17:59:14 GMT",
      "Content-Length" : "100",
      "x-ms-request-id" : "516a9e4f-901e-011d-3588-6a8ea2000000",
      "x-ms-client-request-id" : "7ebe04ca-3023-4f29-abf8-82634353a06e",
=======
      "Last-Modified" : "Tue, 04 Aug 2020 23:51:52 GMT",
      "retry-after" : "0",
      "StatusCode" : "200",
      "Date" : "Tue, 04 Aug 2020 23:51:52 GMT",
      "x-ms-blob-type" : "BlockBlob",
      "Content-MD5" : "tLFKOdpMuMTzzHi8uztHLQ==",
      "Accept-Ranges" : "bytes",
      "x-ms-server-encrypted" : "true",
      "Access-Control-Expose-Headers" : "x-ms-client-request-id",
      "x-ms-access-tier-inferred" : "true",
      "x-ms-access-tier" : "Hot",
      "ETag" : "0x8D838D15CC3427C",
      "x-ms-creation-time" : "Tue, 04 Aug 2020 23:51:52 GMT",
      "Content-Length" : "100",
      "x-ms-request-id" : "acd20ca7-201e-010c-0fba-6a98d2000000",
      "x-ms-client-request-id" : "4c2b5bd7-6292-4324-a03c-42f643e34edd",
>>>>>>> 693134b5
      "Content-Type" : "application/octet-stream"
    },
    "Exception" : null
  }, {
    "Method" : "GET",
<<<<<<< HEAD
    "Uri" : "https://REDACTED.blob.core.windows.net/jtcwritearray0niobloboutputstreamtestwritearrayf60881054415/javablobwritearray1niobloboutputstreamtestwritearrayf60796488",
    "Headers" : {
      "x-ms-version" : "2019-12-12",
      "User-Agent" : "azsdk-java-azure-storage-blob/12.8.0-beta.2 (11.0.6; Windows 10; 10.0)",
      "x-ms-client-request-id" : "e008c711-39bd-4695-a111-0795c4a92b32"
=======
    "Uri" : "https://REDACTED.blob.core.windows.net/jtcwritearray0niobloboutputstreamtestwritearrayf6d4367394c8/javablobwritearray1niobloboutputstreamtestwritearrayf6d87666c",
    "Headers" : {
      "x-ms-version" : "2019-12-12",
      "User-Agent" : "azsdk-java-azure-storage-blob/12.8.0-beta.2 (11.0.6; Windows 10; 10.0)",
      "x-ms-client-request-id" : "dda29d1f-cc01-472d-aea5-5942010f63fc"
>>>>>>> 693134b5
    },
    "Response" : {
      "x-ms-version" : "2019-12-12",
      "x-ms-lease-status" : "unlocked",
      "Server" : "Windows-Azure-Blob/1.0 Microsoft-HTTPAPI/2.0",
      "Access-Control-Allow-Origin" : "*",
      "Content-Range" : "bytes 0-99/100",
      "x-ms-lease-state" : "available",
<<<<<<< HEAD
      "x-ms-blob-content-md5" : "MGX5TByrs2JZ184GJTzIbg==",
      "Last-Modified" : "Tue, 04 Aug 2020 17:59:14 GMT",
      "retry-after" : "0",
      "StatusCode" : "206",
      "Date" : "Tue, 04 Aug 2020 17:59:14 GMT",
      "x-ms-blob-type" : "BlockBlob",
      "Accept-Ranges" : "bytes",
      "x-ms-server-encrypted" : "true",
      "ETag" : "0x8D838A01943DAC6",
      "x-ms-creation-time" : "Tue, 04 Aug 2020 17:59:14 GMT",
      "Content-Length" : "100",
      "x-ms-request-id" : "516a9e66-901e-011d-4888-6a8ea2000000",
      "Body" : "[85, -45, 19, -48, 112, -80, 2, -114, -25, 29, 31, 25, -112, -111, -119, 122, 111, -109, -48, 65, -12, -67, -49, -1, -17, 11, 80, 40, -58, -118, -77, 26, 91, 62, -40, 118, 33, -64, 73, -97, 109, 29, 40, -68, 119, 39, -19, -21, 41, 109, -66, -75, -14, 15, 28, 72, -78, 47, -99, -1, 79, 70, 75, 70, 84, -116, -115, 105, -4, 76, -56, 37, -11, 17, 60, 28, -121, -94, 63, 113, 72, 62, 4, -22, -97, -25, -5, 101, 119, 21, -81, -126, 51, -117, -108, -125, 36, -30, -25, -39]",
      "x-ms-client-request-id" : "e008c711-39bd-4695-a111-0795c4a92b32",
=======
      "x-ms-blob-content-md5" : "tLFKOdpMuMTzzHi8uztHLQ==",
      "Last-Modified" : "Tue, 04 Aug 2020 23:51:52 GMT",
      "retry-after" : "0",
      "StatusCode" : "206",
      "Date" : "Tue, 04 Aug 2020 23:51:52 GMT",
      "x-ms-blob-type" : "BlockBlob",
      "Accept-Ranges" : "bytes",
      "x-ms-server-encrypted" : "true",
      "Access-Control-Expose-Headers" : "x-ms-client-request-id",
      "ETag" : "0x8D838D15CC3427C",
      "x-ms-creation-time" : "Tue, 04 Aug 2020 23:51:52 GMT",
      "Content-Length" : "100",
      "x-ms-request-id" : "acd20cc1-201e-010c-29ba-6a98d2000000",
      "Body" : "WENGqTRzKaPEjAxUH8EJX4dVCNRaYyYE1Qks3ur6esQByxPgjpxoBXaj6VW5xJvmN8fSHL3qwFme1e9GWJyQemVSldAJU3YOUM+byNtWT03jVC2WhI7tEw/QSEoGI5y0u3P+tA==",
      "x-ms-client-request-id" : "dda29d1f-cc01-472d-aea5-5942010f63fc",
>>>>>>> 693134b5
      "Content-Type" : "application/octet-stream"
    },
    "Exception" : null
  }, {
    "Method" : "DELETE",
<<<<<<< HEAD
    "Uri" : "https://REDACTED.blob.core.windows.net/jtcwritearray0niobloboutputstreamtestwritearrayf60881054415?restype=container",
    "Headers" : {
      "x-ms-version" : "2019-12-12",
      "User-Agent" : "azsdk-java-azure-storage-blob/12.8.0-beta.2 (11.0.6; Windows 10; 10.0)",
      "x-ms-client-request-id" : "f906a1bf-178f-4ea7-97be-e90000e1ce8a"
=======
    "Uri" : "https://REDACTED.blob.core.windows.net/jtcwritearray0niobloboutputstreamtestwritearrayf6d4367394c8?restype=container",
    "Headers" : {
      "x-ms-version" : "2019-12-12",
      "User-Agent" : "azsdk-java-azure-storage-blob/12.8.0-beta.2 (11.0.6; Windows 10; 10.0)",
      "x-ms-client-request-id" : "ac00971e-296d-40ef-923c-11dcae938a02"
>>>>>>> 693134b5
    },
    "Response" : {
      "x-ms-version" : "2019-12-12",
      "Server" : "Windows-Azure-Blob/1.0 Microsoft-HTTPAPI/2.0",
      "retry-after" : "0",
      "Content-Length" : "0",
      "StatusCode" : "202",
<<<<<<< HEAD
      "x-ms-request-id" : "516a9e73-901e-011d-5388-6a8ea2000000",
      "Date" : "Tue, 04 Aug 2020 17:59:14 GMT",
      "x-ms-client-request-id" : "f906a1bf-178f-4ea7-97be-e90000e1ce8a"
=======
      "x-ms-request-id" : "acd20cd3-201e-010c-3bba-6a98d2000000",
      "Date" : "Tue, 04 Aug 2020 23:51:52 GMT",
      "x-ms-client-request-id" : "ac00971e-296d-40ef-923c-11dcae938a02"
>>>>>>> 693134b5
    },
    "Exception" : null
  }, {
    "Method" : "GET",
    "Uri" : "https://REDACTED.blob.core.windows.net?prefix=jtcwritearray&comp=list",
    "Headers" : {
      "x-ms-version" : "2019-12-12",
      "User-Agent" : "azsdk-java-azure-storage-blob/12.8.0-beta.2 (11.0.6; Windows 10; 10.0)",
<<<<<<< HEAD
      "x-ms-client-request-id" : "e3399b16-3e4d-4246-b1f3-f28ee33ef479"
    },
    "Response" : {
      "Transfer-Encoding" : "chunked",
=======
      "x-ms-client-request-id" : "d2b4cf0c-b59c-4e68-8965-b72813e02057"
    },
    "Response" : {
      "Transfer-Encoding" : "chunked",
      "Access-Control-Expose-Headers" : "x-ms-client-request-id",
>>>>>>> 693134b5
      "x-ms-version" : "2019-12-12",
      "Server" : "Windows-Azure-Blob/1.0 Microsoft-HTTPAPI/2.0",
      "Access-Control-Allow-Origin" : "*",
      "retry-after" : "0",
      "StatusCode" : "200",
<<<<<<< HEAD
      "x-ms-request-id" : "516a9e87-901e-011d-6488-6a8ea2000000",
      "Body" : "﻿<?xml version=\"1.0\" encoding=\"utf-8\"?><EnumerationResults ServiceEndpoint=\"https://xclientdev2.blob.core.windows.net/\"><Prefix>jtcwritearray</Prefix><Containers><Container><Name>jtcwritearray2niobloboutputstreamtestwritearrayf6021451af93</Name><Properties><Last-Modified>Tue, 04 Aug 2020 17:59:14 GMT</Last-Modified><Etag>\"0x8D838A019272A06\"</Etag><LeaseStatus>unlocked</LeaseStatus><LeaseState>available</LeaseState><DefaultEncryptionScope>$account-encryption-key</DefaultEncryptionScope><DenyEncryptionScopeOverride>false</DenyEncryptionScopeOverride><HasImmutabilityPolicy>false</HasImmutabilityPolicy><HasLegalHold>false</HasLegalHold></Properties></Container><Container><Name>jtcwritearray3niobloboutputstreamtestwritearrayf60349480e52</Name><Properties><Last-Modified>Tue, 04 Aug 2020 17:59:14 GMT</Last-Modified><Etag>\"0x8D838A0193648E2\"</Etag><LeaseStatus>unlocked</LeaseStatus><LeaseState>available</LeaseState><DefaultEncryptionScope>$account-encryption-key</DefaultEncryptionScope><DenyEncryptionScopeOverride>false</DenyEncryptionScopeOverride><HasImmutabilityPolicy>false</HasImmutabilityPolicy><HasLegalHold>false</HasLegalHold></Properties></Container></Containers><NextMarker /></EnumerationResults>",
      "Date" : "Tue, 04 Aug 2020 17:59:14 GMT",
      "x-ms-client-request-id" : "e3399b16-3e4d-4246-b1f3-f28ee33ef479",
=======
      "x-ms-request-id" : "acd20ce3-201e-010c-4bba-6a98d2000000",
      "Body" : "﻿<?xml version=\"1.0\" encoding=\"utf-8\"?><EnumerationResults ServiceEndpoint=\"https://azstoragesdkaccount.blob.core.windows.net/\"><Prefix>jtcwritearray</Prefix><Containers /><NextMarker /></EnumerationResults>",
      "Date" : "Tue, 04 Aug 2020 23:51:52 GMT",
      "x-ms-client-request-id" : "d2b4cf0c-b59c-4e68-8965-b72813e02057",
>>>>>>> 693134b5
      "Content-Type" : "application/xml"
    },
    "Exception" : null
  }, {
    "Method" : "DELETE",
    "Uri" : "https://REDACTED.blob.core.windows.net/jtcwritearray2niobloboutputstreamtestwritearrayf6021451af93?restype=container",
    "Headers" : {
      "x-ms-version" : "2019-12-12",
      "User-Agent" : "azsdk-java-azure-storage-blob/12.8.0-beta.2 (11.0.6; Windows 10; 10.0)",
      "x-ms-client-request-id" : "8bed7589-e4d0-4934-b1fc-bcf3c16fbb85"
    },
    "Response" : {
      "x-ms-version" : "2019-12-12",
      "Server" : "Windows-Azure-Blob/1.0 Microsoft-HTTPAPI/2.0",
      "retry-after" : "0",
      "Content-Length" : "0",
      "StatusCode" : "202",
      "x-ms-request-id" : "516a9e95-901e-011d-7088-6a8ea2000000",
      "Date" : "Tue, 04 Aug 2020 17:59:14 GMT",
      "x-ms-client-request-id" : "8bed7589-e4d0-4934-b1fc-bcf3c16fbb85"
    },
    "Exception" : null
  }, {
    "Method" : "DELETE",
    "Uri" : "https://REDACTED.blob.core.windows.net/jtcwritearray3niobloboutputstreamtestwritearrayf60349480e52?restype=container",
    "Headers" : {
      "x-ms-version" : "2019-12-12",
      "User-Agent" : "azsdk-java-azure-storage-blob/12.8.0-beta.2 (11.0.6; Windows 10; 10.0)",
      "x-ms-client-request-id" : "74fbc9c9-8deb-40ed-9d08-2aaa0d9d058c"
    },
    "Response" : {
      "x-ms-version" : "2019-12-12",
      "Server" : "Windows-Azure-Blob/1.0 Microsoft-HTTPAPI/2.0",
      "retry-after" : "0",
      "Content-Length" : "0",
      "StatusCode" : "202",
      "x-ms-request-id" : "516a9ea2-901e-011d-7c88-6a8ea2000000",
      "Date" : "Tue, 04 Aug 2020 17:59:14 GMT",
      "x-ms-client-request-id" : "74fbc9c9-8deb-40ed-9d08-2aaa0d9d058c"
    },
    "Exception" : null
  } ],
<<<<<<< HEAD
  "variables" : [ "jtcwritearray0niobloboutputstreamtestwritearrayf60881054415", "javablobwritearray1niobloboutputstreamtestwritearrayf60796488", "jtcwritearray2niobloboutputstreamtestwritearrayf6021451af93", "jtcwritearray3niobloboutputstreamtestwritearrayf60349480e52", "86200986-5170-4fdc-8bc3-35eb9f347a74" ]
=======
  "variables" : [ "jtcwritearray0niobloboutputstreamtestwritearrayf6d4367394c8", "javablobwritearray1niobloboutputstreamtestwritearrayf6d87666c", "f6906f22-525f-4ecf-9570-4571b5d1b96e" ]
>>>>>>> 693134b5
}<|MERGE_RESOLUTION|>--- conflicted
+++ resolved
@@ -1,119 +1,15 @@
 {
   "networkCallRecords" : [ {
     "Method" : "PUT",
-<<<<<<< HEAD
-    "Uri" : "https://REDACTED.blob.core.windows.net/jtcwritearray0niobloboutputstreamtestwritearrayf60881054415?restype=container",
-    "Headers" : {
-      "x-ms-version" : "2019-12-12",
-      "User-Agent" : "azsdk-java-azure-storage-blob/12.8.0-beta.2 (11.0.6; Windows 10; 10.0)",
-      "x-ms-client-request-id" : "37ba0b10-4ac6-439e-96b7-ab3cc27f9bd1"
-=======
     "Uri" : "https://REDACTED.blob.core.windows.net/jtcwritearray0niobloboutputstreamtestwritearrayf6d4367394c8?restype=container",
     "Headers" : {
       "x-ms-version" : "2019-12-12",
       "User-Agent" : "azsdk-java-azure-storage-blob/12.8.0-beta.2 (11.0.6; Windows 10; 10.0)",
       "x-ms-client-request-id" : "0cbd36c1-c9f2-4b0a-800e-ee82f2c41e27"
->>>>>>> 693134b5
     },
     "Response" : {
       "x-ms-version" : "2019-12-12",
       "Server" : "Windows-Azure-Blob/1.0 Microsoft-HTTPAPI/2.0",
-<<<<<<< HEAD
-      "ETag" : "0x8D838A019176ED2",
-      "Last-Modified" : "Tue, 04 Aug 2020 17:59:13 GMT",
-      "retry-after" : "0",
-      "Content-Length" : "0",
-      "StatusCode" : "201",
-      "x-ms-request-id" : "516a9d98-901e-011d-0f88-6a8ea2000000",
-      "Date" : "Tue, 04 Aug 2020 17:59:13 GMT",
-      "x-ms-client-request-id" : "37ba0b10-4ac6-439e-96b7-ab3cc27f9bd1"
-    },
-    "Exception" : null
-  }, {
-    "Method" : "GET",
-    "Uri" : "https://REDACTED.blob.core.windows.net/jtcwritearray2niobloboutputstreamtestwritearrayf6021451af93?restype=container",
-    "Headers" : {
-      "x-ms-version" : "2019-12-12",
-      "User-Agent" : "azsdk-java-azure-storage-blob/12.8.0-beta.2 (11.0.6; Windows 10; 10.0)",
-      "x-ms-client-request-id" : "ebf04d68-9644-4a8d-a1f4-21c7349728f2"
-    },
-    "Response" : {
-      "x-ms-version" : "2019-12-12",
-      "Server" : "Windows-Azure-Blob/1.0 Microsoft-HTTPAPI/2.0",
-      "x-ms-error-code" : "ContainerNotFound",
-      "retry-after" : "0",
-      "Content-Length" : "225",
-      "StatusCode" : "404",
-      "x-ms-request-id" : "516a9db3-901e-011d-2788-6a8ea2000000",
-      "Body" : "﻿<?xml version=\"1.0\" encoding=\"utf-8\"?><Error><Code>ContainerNotFound</Code><Message>The specified container does not exist.\nRequestId:516a9db3-901e-011d-2788-6a8ea2000000\nTime:2020-08-04T17:59:14.0394647Z</Message></Error>",
-      "Date" : "Tue, 04 Aug 2020 17:59:13 GMT",
-      "x-ms-client-request-id" : "ebf04d68-9644-4a8d-a1f4-21c7349728f2",
-      "Content-Type" : "application/xml"
-    },
-    "Exception" : null
-  }, {
-    "Method" : "PUT",
-    "Uri" : "https://REDACTED.blob.core.windows.net/jtcwritearray2niobloboutputstreamtestwritearrayf6021451af93?restype=container",
-    "Headers" : {
-      "x-ms-version" : "2019-12-12",
-      "User-Agent" : "azsdk-java-azure-storage-blob/12.8.0-beta.2 (11.0.6; Windows 10; 10.0)",
-      "x-ms-client-request-id" : "48c1490e-4d99-4e59-95a5-3bc026aa74aa"
-    },
-    "Response" : {
-      "x-ms-version" : "2019-12-12",
-      "Server" : "Windows-Azure-Blob/1.0 Microsoft-HTTPAPI/2.0",
-      "ETag" : "0x8D838A019272A06",
-      "Last-Modified" : "Tue, 04 Aug 2020 17:59:14 GMT",
-      "retry-after" : "0",
-      "Content-Length" : "0",
-      "StatusCode" : "201",
-      "x-ms-request-id" : "516a9dd0-901e-011d-4188-6a8ea2000000",
-      "Date" : "Tue, 04 Aug 2020 17:59:13 GMT",
-      "x-ms-client-request-id" : "48c1490e-4d99-4e59-95a5-3bc026aa74aa"
-    },
-    "Exception" : null
-  }, {
-    "Method" : "GET",
-    "Uri" : "https://REDACTED.blob.core.windows.net/jtcwritearray3niobloboutputstreamtestwritearrayf60349480e52?restype=container",
-    "Headers" : {
-      "x-ms-version" : "2019-12-12",
-      "User-Agent" : "azsdk-java-azure-storage-blob/12.8.0-beta.2 (11.0.6; Windows 10; 10.0)",
-      "x-ms-client-request-id" : "b9fa0253-46a6-488f-8537-c22479391ecc"
-    },
-    "Response" : {
-      "x-ms-version" : "2019-12-12",
-      "Server" : "Windows-Azure-Blob/1.0 Microsoft-HTTPAPI/2.0",
-      "x-ms-error-code" : "ContainerNotFound",
-      "retry-after" : "0",
-      "Content-Length" : "225",
-      "StatusCode" : "404",
-      "x-ms-request-id" : "516a9df9-901e-011d-6688-6a8ea2000000",
-      "Body" : "﻿<?xml version=\"1.0\" encoding=\"utf-8\"?><Error><Code>ContainerNotFound</Code><Message>The specified container does not exist.\nRequestId:516a9df9-901e-011d-6688-6a8ea2000000\nTime:2020-08-04T17:59:14.1365559Z</Message></Error>",
-      "Date" : "Tue, 04 Aug 2020 17:59:13 GMT",
-      "x-ms-client-request-id" : "b9fa0253-46a6-488f-8537-c22479391ecc",
-      "Content-Type" : "application/xml"
-    },
-    "Exception" : null
-  }, {
-    "Method" : "PUT",
-    "Uri" : "https://REDACTED.blob.core.windows.net/jtcwritearray3niobloboutputstreamtestwritearrayf60349480e52?restype=container",
-    "Headers" : {
-      "x-ms-version" : "2019-12-12",
-      "User-Agent" : "azsdk-java-azure-storage-blob/12.8.0-beta.2 (11.0.6; Windows 10; 10.0)",
-      "x-ms-client-request-id" : "e60236cf-03ec-4444-8449-dc5d0994b0cc"
-    },
-    "Response" : {
-      "x-ms-version" : "2019-12-12",
-      "Server" : "Windows-Azure-Blob/1.0 Microsoft-HTTPAPI/2.0",
-      "ETag" : "0x8D838A0193648E2",
-      "Last-Modified" : "Tue, 04 Aug 2020 17:59:14 GMT",
-      "retry-after" : "0",
-      "Content-Length" : "0",
-      "StatusCode" : "201",
-      "x-ms-request-id" : "516a9e09-901e-011d-7588-6a8ea2000000",
-      "Date" : "Tue, 04 Aug 2020 17:59:13 GMT",
-      "x-ms-client-request-id" : "e60236cf-03ec-4444-8449-dc5d0994b0cc"
-=======
       "ETag" : "0x8D838D15CBC3678",
       "Last-Modified" : "Tue, 04 Aug 2020 23:51:52 GMT",
       "retry-after" : "0",
@@ -122,42 +18,20 @@
       "x-ms-request-id" : "acd20c3c-201e-010c-2aba-6a98d2000000",
       "Date" : "Tue, 04 Aug 2020 23:51:52 GMT",
       "x-ms-client-request-id" : "0cbd36c1-c9f2-4b0a-800e-ee82f2c41e27"
->>>>>>> 693134b5
     },
     "Exception" : null
   }, {
     "Method" : "PUT",
-<<<<<<< HEAD
-    "Uri" : "https://REDACTED.blob.core.windows.net/jtcwritearray0niobloboutputstreamtestwritearrayf60881054415/javablobwritearray1niobloboutputstreamtestwritearrayf60796488",
-    "Headers" : {
-      "x-ms-version" : "2019-12-12",
-      "User-Agent" : "azsdk-java-azure-storage-blob/12.8.0-beta.2 (11.0.6; Windows 10; 10.0)",
-      "x-ms-client-request-id" : "2577c223-5906-4d83-9354-cd037db9df6a",
-=======
     "Uri" : "https://REDACTED.blob.core.windows.net/jtcwritearray0niobloboutputstreamtestwritearrayf6d4367394c8/javablobwritearray1niobloboutputstreamtestwritearrayf6d87666c",
     "Headers" : {
       "x-ms-version" : "2019-12-12",
       "User-Agent" : "azsdk-java-azure-storage-blob/12.8.0-beta.2 (11.0.6; Windows 10; 10.0)",
       "x-ms-client-request-id" : "7ddc7563-d7cf-448b-b9b7-ed0ca2798152",
->>>>>>> 693134b5
       "Content-Type" : "application/octet-stream"
     },
     "Response" : {
       "x-ms-version" : "2019-12-12",
       "Server" : "Windows-Azure-Blob/1.0 Microsoft-HTTPAPI/2.0",
-<<<<<<< HEAD
-      "x-ms-content-crc64" : "T7qeE8ISegs=",
-      "Last-Modified" : "Tue, 04 Aug 2020 17:59:14 GMT",
-      "retry-after" : "0",
-      "StatusCode" : "201",
-      "x-ms-request-server-encrypted" : "true",
-      "Date" : "Tue, 04 Aug 2020 17:59:13 GMT",
-      "Content-MD5" : "MGX5TByrs2JZ184GJTzIbg==",
-      "ETag" : "0x8D838A01943DAC6",
-      "Content-Length" : "0",
-      "x-ms-request-id" : "516a9e2f-901e-011d-1888-6a8ea2000000",
-      "x-ms-client-request-id" : "2577c223-5906-4d83-9354-cd037db9df6a"
-=======
       "x-ms-content-crc64" : "iEC0+eFzOXk=",
       "Last-Modified" : "Tue, 04 Aug 2020 23:51:52 GMT",
       "retry-after" : "0",
@@ -169,24 +43,15 @@
       "Content-Length" : "0",
       "x-ms-request-id" : "acd20c62-201e-010c-4eba-6a98d2000000",
       "x-ms-client-request-id" : "7ddc7563-d7cf-448b-b9b7-ed0ca2798152"
->>>>>>> 693134b5
     },
     "Exception" : null
   }, {
     "Method" : "HEAD",
-<<<<<<< HEAD
-    "Uri" : "https://REDACTED.blob.core.windows.net/jtcwritearray0niobloboutputstreamtestwritearrayf60881054415/javablobwritearray1niobloboutputstreamtestwritearrayf60796488",
-    "Headers" : {
-      "x-ms-version" : "2019-12-12",
-      "User-Agent" : "azsdk-java-azure-storage-blob/12.8.0-beta.2 (11.0.6; Windows 10; 10.0)",
-      "x-ms-client-request-id" : "d3c1cea8-b1aa-480d-8916-faa3c478bab3"
-=======
     "Uri" : "https://REDACTED.blob.core.windows.net/jtcwritearray0niobloboutputstreamtestwritearrayf6d4367394c8/javablobwritearray1niobloboutputstreamtestwritearrayf6d87666c",
     "Headers" : {
       "x-ms-version" : "2019-12-12",
       "User-Agent" : "azsdk-java-azure-storage-blob/12.8.0-beta.2 (11.0.6; Windows 10; 10.0)",
       "x-ms-client-request-id" : "3b8f3f15-bb36-42ac-afd6-7bc81274be89"
->>>>>>> 693134b5
     },
     "Response" : {
       "x-ms-version" : "2019-12-12",
@@ -194,21 +59,6 @@
       "Server" : "Windows-Azure-Blob/1.0 Microsoft-HTTPAPI/2.0",
       "Access-Control-Allow-Origin" : "*",
       "x-ms-lease-state" : "available",
-<<<<<<< HEAD
-      "Last-Modified" : "Tue, 04 Aug 2020 17:59:14 GMT",
-      "retry-after" : "0",
-      "StatusCode" : "200",
-      "Date" : "Tue, 04 Aug 2020 17:59:13 GMT",
-      "x-ms-blob-type" : "BlockBlob",
-      "Content-MD5" : "MGX5TByrs2JZ184GJTzIbg==",
-      "Accept-Ranges" : "bytes",
-      "x-ms-server-encrypted" : "true",
-      "ETag" : "0x8D838A01943DAC6",
-      "x-ms-creation-time" : "Tue, 04 Aug 2020 17:59:14 GMT",
-      "Content-Length" : "100",
-      "x-ms-request-id" : "516a9e3f-901e-011d-2688-6a8ea2000000",
-      "x-ms-client-request-id" : "d3c1cea8-b1aa-480d-8916-faa3c478bab3",
-=======
       "Last-Modified" : "Tue, 04 Aug 2020 23:51:52 GMT",
       "retry-after" : "0",
       "StatusCode" : "200",
@@ -225,25 +75,16 @@
       "Content-Length" : "100",
       "x-ms-request-id" : "acd20c84-201e-010c-6eba-6a98d2000000",
       "x-ms-client-request-id" : "3b8f3f15-bb36-42ac-afd6-7bc81274be89",
->>>>>>> 693134b5
       "Content-Type" : "application/octet-stream"
     },
     "Exception" : null
   }, {
     "Method" : "HEAD",
-<<<<<<< HEAD
-    "Uri" : "https://REDACTED.blob.core.windows.net/jtcwritearray0niobloboutputstreamtestwritearrayf60881054415/javablobwritearray1niobloboutputstreamtestwritearrayf60796488",
-    "Headers" : {
-      "x-ms-version" : "2019-12-12",
-      "User-Agent" : "azsdk-java-azure-storage-blob/12.8.0-beta.2 (11.0.6; Windows 10; 10.0)",
-      "x-ms-client-request-id" : "7ebe04ca-3023-4f29-abf8-82634353a06e"
-=======
     "Uri" : "https://REDACTED.blob.core.windows.net/jtcwritearray0niobloboutputstreamtestwritearrayf6d4367394c8/javablobwritearray1niobloboutputstreamtestwritearrayf6d87666c",
     "Headers" : {
       "x-ms-version" : "2019-12-12",
       "User-Agent" : "azsdk-java-azure-storage-blob/12.8.0-beta.2 (11.0.6; Windows 10; 10.0)",
       "x-ms-client-request-id" : "4c2b5bd7-6292-4324-a03c-42f643e34edd"
->>>>>>> 693134b5
     },
     "Response" : {
       "x-ms-version" : "2019-12-12",
@@ -251,21 +92,6 @@
       "Server" : "Windows-Azure-Blob/1.0 Microsoft-HTTPAPI/2.0",
       "Access-Control-Allow-Origin" : "*",
       "x-ms-lease-state" : "available",
-<<<<<<< HEAD
-      "Last-Modified" : "Tue, 04 Aug 2020 17:59:14 GMT",
-      "retry-after" : "0",
-      "StatusCode" : "200",
-      "Date" : "Tue, 04 Aug 2020 17:59:13 GMT",
-      "x-ms-blob-type" : "BlockBlob",
-      "Content-MD5" : "MGX5TByrs2JZ184GJTzIbg==",
-      "Accept-Ranges" : "bytes",
-      "x-ms-server-encrypted" : "true",
-      "ETag" : "0x8D838A01943DAC6",
-      "x-ms-creation-time" : "Tue, 04 Aug 2020 17:59:14 GMT",
-      "Content-Length" : "100",
-      "x-ms-request-id" : "516a9e4f-901e-011d-3588-6a8ea2000000",
-      "x-ms-client-request-id" : "7ebe04ca-3023-4f29-abf8-82634353a06e",
-=======
       "Last-Modified" : "Tue, 04 Aug 2020 23:51:52 GMT",
       "retry-after" : "0",
       "StatusCode" : "200",
@@ -282,25 +108,16 @@
       "Content-Length" : "100",
       "x-ms-request-id" : "acd20ca7-201e-010c-0fba-6a98d2000000",
       "x-ms-client-request-id" : "4c2b5bd7-6292-4324-a03c-42f643e34edd",
->>>>>>> 693134b5
       "Content-Type" : "application/octet-stream"
     },
     "Exception" : null
   }, {
     "Method" : "GET",
-<<<<<<< HEAD
-    "Uri" : "https://REDACTED.blob.core.windows.net/jtcwritearray0niobloboutputstreamtestwritearrayf60881054415/javablobwritearray1niobloboutputstreamtestwritearrayf60796488",
-    "Headers" : {
-      "x-ms-version" : "2019-12-12",
-      "User-Agent" : "azsdk-java-azure-storage-blob/12.8.0-beta.2 (11.0.6; Windows 10; 10.0)",
-      "x-ms-client-request-id" : "e008c711-39bd-4695-a111-0795c4a92b32"
-=======
     "Uri" : "https://REDACTED.blob.core.windows.net/jtcwritearray0niobloboutputstreamtestwritearrayf6d4367394c8/javablobwritearray1niobloboutputstreamtestwritearrayf6d87666c",
     "Headers" : {
       "x-ms-version" : "2019-12-12",
       "User-Agent" : "azsdk-java-azure-storage-blob/12.8.0-beta.2 (11.0.6; Windows 10; 10.0)",
       "x-ms-client-request-id" : "dda29d1f-cc01-472d-aea5-5942010f63fc"
->>>>>>> 693134b5
     },
     "Response" : {
       "x-ms-version" : "2019-12-12",
@@ -309,22 +126,6 @@
       "Access-Control-Allow-Origin" : "*",
       "Content-Range" : "bytes 0-99/100",
       "x-ms-lease-state" : "available",
-<<<<<<< HEAD
-      "x-ms-blob-content-md5" : "MGX5TByrs2JZ184GJTzIbg==",
-      "Last-Modified" : "Tue, 04 Aug 2020 17:59:14 GMT",
-      "retry-after" : "0",
-      "StatusCode" : "206",
-      "Date" : "Tue, 04 Aug 2020 17:59:14 GMT",
-      "x-ms-blob-type" : "BlockBlob",
-      "Accept-Ranges" : "bytes",
-      "x-ms-server-encrypted" : "true",
-      "ETag" : "0x8D838A01943DAC6",
-      "x-ms-creation-time" : "Tue, 04 Aug 2020 17:59:14 GMT",
-      "Content-Length" : "100",
-      "x-ms-request-id" : "516a9e66-901e-011d-4888-6a8ea2000000",
-      "Body" : "[85, -45, 19, -48, 112, -80, 2, -114, -25, 29, 31, 25, -112, -111, -119, 122, 111, -109, -48, 65, -12, -67, -49, -1, -17, 11, 80, 40, -58, -118, -77, 26, 91, 62, -40, 118, 33, -64, 73, -97, 109, 29, 40, -68, 119, 39, -19, -21, 41, 109, -66, -75, -14, 15, 28, 72, -78, 47, -99, -1, 79, 70, 75, 70, 84, -116, -115, 105, -4, 76, -56, 37, -11, 17, 60, 28, -121, -94, 63, 113, 72, 62, 4, -22, -97, -25, -5, 101, 119, 21, -81, -126, 51, -117, -108, -125, 36, -30, -25, -39]",
-      "x-ms-client-request-id" : "e008c711-39bd-4695-a111-0795c4a92b32",
-=======
       "x-ms-blob-content-md5" : "tLFKOdpMuMTzzHi8uztHLQ==",
       "Last-Modified" : "Tue, 04 Aug 2020 23:51:52 GMT",
       "retry-after" : "0",
@@ -340,25 +141,16 @@
       "x-ms-request-id" : "acd20cc1-201e-010c-29ba-6a98d2000000",
       "Body" : "WENGqTRzKaPEjAxUH8EJX4dVCNRaYyYE1Qks3ur6esQByxPgjpxoBXaj6VW5xJvmN8fSHL3qwFme1e9GWJyQemVSldAJU3YOUM+byNtWT03jVC2WhI7tEw/QSEoGI5y0u3P+tA==",
       "x-ms-client-request-id" : "dda29d1f-cc01-472d-aea5-5942010f63fc",
->>>>>>> 693134b5
       "Content-Type" : "application/octet-stream"
     },
     "Exception" : null
   }, {
     "Method" : "DELETE",
-<<<<<<< HEAD
-    "Uri" : "https://REDACTED.blob.core.windows.net/jtcwritearray0niobloboutputstreamtestwritearrayf60881054415?restype=container",
-    "Headers" : {
-      "x-ms-version" : "2019-12-12",
-      "User-Agent" : "azsdk-java-azure-storage-blob/12.8.0-beta.2 (11.0.6; Windows 10; 10.0)",
-      "x-ms-client-request-id" : "f906a1bf-178f-4ea7-97be-e90000e1ce8a"
-=======
     "Uri" : "https://REDACTED.blob.core.windows.net/jtcwritearray0niobloboutputstreamtestwritearrayf6d4367394c8?restype=container",
     "Headers" : {
       "x-ms-version" : "2019-12-12",
       "User-Agent" : "azsdk-java-azure-storage-blob/12.8.0-beta.2 (11.0.6; Windows 10; 10.0)",
       "x-ms-client-request-id" : "ac00971e-296d-40ef-923c-11dcae938a02"
->>>>>>> 693134b5
     },
     "Response" : {
       "x-ms-version" : "2019-12-12",
@@ -366,15 +158,9 @@
       "retry-after" : "0",
       "Content-Length" : "0",
       "StatusCode" : "202",
-<<<<<<< HEAD
-      "x-ms-request-id" : "516a9e73-901e-011d-5388-6a8ea2000000",
-      "Date" : "Tue, 04 Aug 2020 17:59:14 GMT",
-      "x-ms-client-request-id" : "f906a1bf-178f-4ea7-97be-e90000e1ce8a"
-=======
       "x-ms-request-id" : "acd20cd3-201e-010c-3bba-6a98d2000000",
       "Date" : "Tue, 04 Aug 2020 23:51:52 GMT",
       "x-ms-client-request-id" : "ac00971e-296d-40ef-923c-11dcae938a02"
->>>>>>> 693134b5
     },
     "Exception" : null
   }, {
@@ -383,79 +169,23 @@
     "Headers" : {
       "x-ms-version" : "2019-12-12",
       "User-Agent" : "azsdk-java-azure-storage-blob/12.8.0-beta.2 (11.0.6; Windows 10; 10.0)",
-<<<<<<< HEAD
-      "x-ms-client-request-id" : "e3399b16-3e4d-4246-b1f3-f28ee33ef479"
-    },
-    "Response" : {
-      "Transfer-Encoding" : "chunked",
-=======
       "x-ms-client-request-id" : "d2b4cf0c-b59c-4e68-8965-b72813e02057"
     },
     "Response" : {
       "Transfer-Encoding" : "chunked",
       "Access-Control-Expose-Headers" : "x-ms-client-request-id",
->>>>>>> 693134b5
       "x-ms-version" : "2019-12-12",
       "Server" : "Windows-Azure-Blob/1.0 Microsoft-HTTPAPI/2.0",
       "Access-Control-Allow-Origin" : "*",
       "retry-after" : "0",
       "StatusCode" : "200",
-<<<<<<< HEAD
-      "x-ms-request-id" : "516a9e87-901e-011d-6488-6a8ea2000000",
-      "Body" : "﻿<?xml version=\"1.0\" encoding=\"utf-8\"?><EnumerationResults ServiceEndpoint=\"https://xclientdev2.blob.core.windows.net/\"><Prefix>jtcwritearray</Prefix><Containers><Container><Name>jtcwritearray2niobloboutputstreamtestwritearrayf6021451af93</Name><Properties><Last-Modified>Tue, 04 Aug 2020 17:59:14 GMT</Last-Modified><Etag>\"0x8D838A019272A06\"</Etag><LeaseStatus>unlocked</LeaseStatus><LeaseState>available</LeaseState><DefaultEncryptionScope>$account-encryption-key</DefaultEncryptionScope><DenyEncryptionScopeOverride>false</DenyEncryptionScopeOverride><HasImmutabilityPolicy>false</HasImmutabilityPolicy><HasLegalHold>false</HasLegalHold></Properties></Container><Container><Name>jtcwritearray3niobloboutputstreamtestwritearrayf60349480e52</Name><Properties><Last-Modified>Tue, 04 Aug 2020 17:59:14 GMT</Last-Modified><Etag>\"0x8D838A0193648E2\"</Etag><LeaseStatus>unlocked</LeaseStatus><LeaseState>available</LeaseState><DefaultEncryptionScope>$account-encryption-key</DefaultEncryptionScope><DenyEncryptionScopeOverride>false</DenyEncryptionScopeOverride><HasImmutabilityPolicy>false</HasImmutabilityPolicy><HasLegalHold>false</HasLegalHold></Properties></Container></Containers><NextMarker /></EnumerationResults>",
-      "Date" : "Tue, 04 Aug 2020 17:59:14 GMT",
-      "x-ms-client-request-id" : "e3399b16-3e4d-4246-b1f3-f28ee33ef479",
-=======
       "x-ms-request-id" : "acd20ce3-201e-010c-4bba-6a98d2000000",
       "Body" : "﻿<?xml version=\"1.0\" encoding=\"utf-8\"?><EnumerationResults ServiceEndpoint=\"https://azstoragesdkaccount.blob.core.windows.net/\"><Prefix>jtcwritearray</Prefix><Containers /><NextMarker /></EnumerationResults>",
       "Date" : "Tue, 04 Aug 2020 23:51:52 GMT",
       "x-ms-client-request-id" : "d2b4cf0c-b59c-4e68-8965-b72813e02057",
->>>>>>> 693134b5
       "Content-Type" : "application/xml"
     },
     "Exception" : null
-  }, {
-    "Method" : "DELETE",
-    "Uri" : "https://REDACTED.blob.core.windows.net/jtcwritearray2niobloboutputstreamtestwritearrayf6021451af93?restype=container",
-    "Headers" : {
-      "x-ms-version" : "2019-12-12",
-      "User-Agent" : "azsdk-java-azure-storage-blob/12.8.0-beta.2 (11.0.6; Windows 10; 10.0)",
-      "x-ms-client-request-id" : "8bed7589-e4d0-4934-b1fc-bcf3c16fbb85"
-    },
-    "Response" : {
-      "x-ms-version" : "2019-12-12",
-      "Server" : "Windows-Azure-Blob/1.0 Microsoft-HTTPAPI/2.0",
-      "retry-after" : "0",
-      "Content-Length" : "0",
-      "StatusCode" : "202",
-      "x-ms-request-id" : "516a9e95-901e-011d-7088-6a8ea2000000",
-      "Date" : "Tue, 04 Aug 2020 17:59:14 GMT",
-      "x-ms-client-request-id" : "8bed7589-e4d0-4934-b1fc-bcf3c16fbb85"
-    },
-    "Exception" : null
-  }, {
-    "Method" : "DELETE",
-    "Uri" : "https://REDACTED.blob.core.windows.net/jtcwritearray3niobloboutputstreamtestwritearrayf60349480e52?restype=container",
-    "Headers" : {
-      "x-ms-version" : "2019-12-12",
-      "User-Agent" : "azsdk-java-azure-storage-blob/12.8.0-beta.2 (11.0.6; Windows 10; 10.0)",
-      "x-ms-client-request-id" : "74fbc9c9-8deb-40ed-9d08-2aaa0d9d058c"
-    },
-    "Response" : {
-      "x-ms-version" : "2019-12-12",
-      "Server" : "Windows-Azure-Blob/1.0 Microsoft-HTTPAPI/2.0",
-      "retry-after" : "0",
-      "Content-Length" : "0",
-      "StatusCode" : "202",
-      "x-ms-request-id" : "516a9ea2-901e-011d-7c88-6a8ea2000000",
-      "Date" : "Tue, 04 Aug 2020 17:59:14 GMT",
-      "x-ms-client-request-id" : "74fbc9c9-8deb-40ed-9d08-2aaa0d9d058c"
-    },
-    "Exception" : null
   } ],
-<<<<<<< HEAD
-  "variables" : [ "jtcwritearray0niobloboutputstreamtestwritearrayf60881054415", "javablobwritearray1niobloboutputstreamtestwritearrayf60796488", "jtcwritearray2niobloboutputstreamtestwritearrayf6021451af93", "jtcwritearray3niobloboutputstreamtestwritearrayf60349480e52", "86200986-5170-4fdc-8bc3-35eb9f347a74" ]
-=======
   "variables" : [ "jtcwritearray0niobloboutputstreamtestwritearrayf6d4367394c8", "javablobwritearray1niobloboutputstreamtestwritearrayf6d87666c", "f6906f22-525f-4ecf-9570-4571b5d1b96e" ]
->>>>>>> 693134b5
 }