{
  "networkCallRecords" : [ {
    "Method" : "PUT",
<<<<<<< HEAD
    "Uri" : "https://REDACTED.blob.core.windows.net/jtcclose0nioblobinputstreamtestcloseea37034806e865401?restype=container",
    "Headers" : {
      "x-ms-version" : "2019-12-12",
      "User-Agent" : "azsdk-java-azure-storage-blob/12.8.0-beta.2 (11.0.6; Windows 10; 10.0)",
      "x-ms-client-request-id" : "1acef99b-ec5f-44db-98f3-e7b76796487f"
=======
    "Uri" : "https://REDACTED.blob.core.windows.net/jtcclose0nioblobinputstreamtestclose9a86055169af32d43?restype=container",
    "Headers" : {
      "x-ms-version" : "2019-12-12",
      "User-Agent" : "azsdk-java-azure-storage-blob/12.8.0-beta.2 (11.0.6; Windows 10; 10.0)",
      "x-ms-client-request-id" : "55e6525e-f99f-412a-aa5e-ac10517383b8"
>>>>>>> 693134b5
    },
    "Response" : {
      "x-ms-version" : "2019-12-12",
      "Server" : "Windows-Azure-Blob/1.0 Microsoft-HTTPAPI/2.0",
<<<<<<< HEAD
      "ETag" : "0x8D8389FCC6873D7",
      "Last-Modified" : "Tue, 04 Aug 2020 17:57:05 GMT",
      "retry-after" : "0",
      "Content-Length" : "0",
      "StatusCode" : "201",
      "x-ms-request-id" : "d2c4865d-101e-00c4-0d88-6a6edb000000",
      "Date" : "Tue, 04 Aug 2020 17:57:05 GMT",
      "x-ms-client-request-id" : "1acef99b-ec5f-44db-98f3-e7b76796487f"
=======
      "ETag" : "0x8D838D1286BA641",
      "Last-Modified" : "Tue, 04 Aug 2020 23:50:25 GMT",
      "retry-after" : "0",
      "Content-Length" : "0",
      "StatusCode" : "201",
      "x-ms-request-id" : "acd12dd3-201e-010c-20ba-6a98d2000000",
      "Date" : "Tue, 04 Aug 2020 23:50:24 GMT",
      "x-ms-client-request-id" : "55e6525e-f99f-412a-aa5e-ac10517383b8"
>>>>>>> 693134b5
    },
    "Exception" : null
  }, {
    "Method" : "PUT",
<<<<<<< HEAD
    "Uri" : "https://REDACTED.blob.core.windows.net/jtcclose0nioblobinputstreamtestcloseea37034806e865401/javablobclose1nioblobinputstreamtestcloseea345351c6014c8",
    "Headers" : {
      "x-ms-version" : "2019-12-12",
      "User-Agent" : "azsdk-java-azure-storage-blob/12.8.0-beta.2 (11.0.6; Windows 10; 10.0)",
      "x-ms-client-request-id" : "610d29c3-9407-4c30-9ca6-59218cd7e99e",
=======
    "Uri" : "https://REDACTED.blob.core.windows.net/jtcclose0nioblobinputstreamtestclose9a86055169af32d43/javablobclose1nioblobinputstreamtestclose9a853723536bc87",
    "Headers" : {
      "x-ms-version" : "2019-12-12",
      "User-Agent" : "azsdk-java-azure-storage-blob/12.8.0-beta.2 (11.0.6; Windows 10; 10.0)",
      "x-ms-client-request-id" : "617a4e90-fbd9-4c5b-926b-a5fd2631b123",
>>>>>>> 693134b5
      "Content-Type" : "application/octet-stream"
    },
    "Response" : {
      "x-ms-version" : "2019-12-12",
      "Server" : "Windows-Azure-Blob/1.0 Microsoft-HTTPAPI/2.0",
<<<<<<< HEAD
      "x-ms-content-crc64" : "uhIdo8OeMmk=",
      "Last-Modified" : "Tue, 04 Aug 2020 17:57:12 GMT",
      "retry-after" : "0",
      "StatusCode" : "201",
      "x-ms-request-server-encrypted" : "true",
      "Date" : "Tue, 04 Aug 2020 17:57:12 GMT",
      "Content-MD5" : "9GjPhZlGDbeAfHpt/t0Fxw==",
      "ETag" : "0x8D8389FD0B1F092",
      "Content-Length" : "0",
      "x-ms-request-id" : "195b2d63-c01e-00ef-1688-6a1a63000000",
      "x-ms-client-request-id" : "610d29c3-9407-4c30-9ca6-59218cd7e99e"
    },
    "Exception" : null
  }, {
    "Method" : "GET",
    "Uri" : "https://REDACTED.blob.core.windows.net/jtcclose2nioblobinputstreamtestcloseea36606898e318252?restype=container",
    "Headers" : {
      "x-ms-version" : "2019-12-12",
      "User-Agent" : "azsdk-java-azure-storage-blob/12.8.0-beta.2 (11.0.6; Windows 10; 10.0)",
      "x-ms-client-request-id" : "7c85cabb-6815-453f-b5d1-c59e2b18d502"
    },
    "Response" : {
      "x-ms-version" : "2019-12-12",
      "Server" : "Windows-Azure-Blob/1.0 Microsoft-HTTPAPI/2.0",
      "x-ms-error-code" : "ContainerNotFound",
      "retry-after" : "0",
      "Content-Length" : "225",
      "StatusCode" : "404",
      "x-ms-request-id" : "d2c48eec-101e-00c4-1b88-6a6edb000000",
      "Body" : "﻿<?xml version=\"1.0\" encoding=\"utf-8\"?><Error><Code>ContainerNotFound</Code><Message>The specified container does not exist.\nRequestId:d2c48eec-101e-00c4-1b88-6a6edb000000\nTime:2020-08-04T17:57:12.5715865Z</Message></Error>",
      "Date" : "Tue, 04 Aug 2020 17:57:12 GMT",
      "x-ms-client-request-id" : "7c85cabb-6815-453f-b5d1-c59e2b18d502",
      "Content-Type" : "application/xml"
    },
    "Exception" : null
  }, {
    "Method" : "PUT",
    "Uri" : "https://REDACTED.blob.core.windows.net/jtcclose2nioblobinputstreamtestcloseea36606898e318252?restype=container",
    "Headers" : {
      "x-ms-version" : "2019-12-12",
      "User-Agent" : "azsdk-java-azure-storage-blob/12.8.0-beta.2 (11.0.6; Windows 10; 10.0)",
      "x-ms-client-request-id" : "fa52bee9-782c-40fb-803a-549d0a05084c"
    },
    "Response" : {
      "x-ms-version" : "2019-12-12",
      "Server" : "Windows-Azure-Blob/1.0 Microsoft-HTTPAPI/2.0",
      "ETag" : "0x8D8389FD0C0C526",
      "Last-Modified" : "Tue, 04 Aug 2020 17:57:12 GMT",
      "retry-after" : "0",
      "Content-Length" : "0",
      "StatusCode" : "201",
      "x-ms-request-id" : "195b32a7-c01e-00ef-0b88-6a1a63000000",
      "Date" : "Tue, 04 Aug 2020 17:57:12 GMT",
      "x-ms-client-request-id" : "fa52bee9-782c-40fb-803a-549d0a05084c"
    },
    "Exception" : null
  }, {
    "Method" : "GET",
    "Uri" : "https://REDACTED.blob.core.windows.net/jtcclose3nioblobinputstreamtestcloseea39147022602c400?restype=container",
    "Headers" : {
      "x-ms-version" : "2019-12-12",
      "User-Agent" : "azsdk-java-azure-storage-blob/12.8.0-beta.2 (11.0.6; Windows 10; 10.0)",
      "x-ms-client-request-id" : "ebc287f9-03dc-4e39-9329-7b03d7173101"
    },
    "Response" : {
      "x-ms-version" : "2019-12-12",
      "Server" : "Windows-Azure-Blob/1.0 Microsoft-HTTPAPI/2.0",
      "x-ms-error-code" : "ContainerNotFound",
      "retry-after" : "0",
      "Content-Length" : "225",
      "StatusCode" : "404",
      "x-ms-request-id" : "d2c48f07-101e-00c4-3188-6a6edb000000",
      "Body" : "﻿<?xml version=\"1.0\" encoding=\"utf-8\"?><Error><Code>ContainerNotFound</Code><Message>The specified container does not exist.\nRequestId:d2c48f07-101e-00c4-3188-6a6edb000000\nTime:2020-08-04T17:57:12.6636729Z</Message></Error>",
      "Date" : "Tue, 04 Aug 2020 17:57:12 GMT",
      "x-ms-client-request-id" : "ebc287f9-03dc-4e39-9329-7b03d7173101",
      "Content-Type" : "application/xml"
    },
    "Exception" : null
  }, {
    "Method" : "PUT",
    "Uri" : "https://REDACTED.blob.core.windows.net/jtcclose3nioblobinputstreamtestcloseea39147022602c400?restype=container",
    "Headers" : {
      "x-ms-version" : "2019-12-12",
      "User-Agent" : "azsdk-java-azure-storage-blob/12.8.0-beta.2 (11.0.6; Windows 10; 10.0)",
      "x-ms-client-request-id" : "73b48574-fac1-49a8-b9f0-d0d53da888e6"
    },
    "Response" : {
      "x-ms-version" : "2019-12-12",
      "Server" : "Windows-Azure-Blob/1.0 Microsoft-HTTPAPI/2.0",
      "ETag" : "0x8D8389FD0CE5D0E",
      "Last-Modified" : "Tue, 04 Aug 2020 17:57:12 GMT",
      "retry-after" : "0",
      "Content-Length" : "0",
      "StatusCode" : "201",
      "x-ms-request-id" : "195b32b7-c01e-00ef-1988-6a1a63000000",
      "Date" : "Tue, 04 Aug 2020 17:57:12 GMT",
      "x-ms-client-request-id" : "73b48574-fac1-49a8-b9f0-d0d53da888e6"
=======
      "x-ms-content-crc64" : "jMbCsCd1NgM=",
      "Last-Modified" : "Tue, 04 Aug 2020 23:50:46 GMT",
      "retry-after" : "0",
      "StatusCode" : "201",
      "x-ms-request-server-encrypted" : "true",
      "Date" : "Tue, 04 Aug 2020 23:50:46 GMT",
      "Content-MD5" : "AeWyj66dXadPeFugbusxZw==",
      "ETag" : "0x8D838D1353691E5",
      "Content-Length" : "0",
      "x-ms-request-id" : "acd12dfa-201e-010c-3dba-6a98d2000000",
      "x-ms-client-request-id" : "617a4e90-fbd9-4c5b-926b-a5fd2631b123"
>>>>>>> 693134b5
    },
    "Exception" : null
  }, {
    "Method" : "HEAD",
<<<<<<< HEAD
    "Uri" : "https://REDACTED.blob.core.windows.net/jtcclose0nioblobinputstreamtestcloseea37034806e865401/javablobclose1nioblobinputstreamtestcloseea345351c6014c8",
    "Headers" : {
      "x-ms-version" : "2019-12-12",
      "User-Agent" : "azsdk-java-azure-storage-blob/12.8.0-beta.2 (11.0.6; Windows 10; 10.0)",
      "x-ms-client-request-id" : "af492011-c339-43e2-8c85-2d64f2bf4e29"
=======
    "Uri" : "https://REDACTED.blob.core.windows.net/jtcclose0nioblobinputstreamtestclose9a86055169af32d43/javablobclose1nioblobinputstreamtestclose9a853723536bc87",
    "Headers" : {
      "x-ms-version" : "2019-12-12",
      "User-Agent" : "azsdk-java-azure-storage-blob/12.8.0-beta.2 (11.0.6; Windows 10; 10.0)",
      "x-ms-client-request-id" : "aa2b97a4-8e40-42d9-a5d1-fbe97c9d1b6a"
>>>>>>> 693134b5
    },
    "Response" : {
      "x-ms-version" : "2019-12-12",
      "x-ms-lease-status" : "unlocked",
      "Server" : "Windows-Azure-Blob/1.0 Microsoft-HTTPAPI/2.0",
      "Access-Control-Allow-Origin" : "*",
      "x-ms-lease-state" : "available",
<<<<<<< HEAD
      "Last-Modified" : "Tue, 04 Aug 2020 17:57:12 GMT",
      "retry-after" : "0",
      "StatusCode" : "200",
      "Date" : "Tue, 04 Aug 2020 17:57:12 GMT",
      "x-ms-blob-type" : "BlockBlob",
      "Content-MD5" : "9GjPhZlGDbeAfHpt/t0Fxw==",
      "Accept-Ranges" : "bytes",
      "x-ms-server-encrypted" : "true",
      "ETag" : "0x8D8389FD0B1F092",
      "x-ms-creation-time" : "Tue, 04 Aug 2020 17:57:12 GMT",
      "Content-Length" : "10485760",
      "x-ms-request-id" : "d2c48f1a-101e-00c4-3f88-6a6edb000000",
      "x-ms-client-request-id" : "af492011-c339-43e2-8c85-2d64f2bf4e29",
=======
      "Last-Modified" : "Tue, 04 Aug 2020 23:50:46 GMT",
      "retry-after" : "0",
      "StatusCode" : "200",
      "Date" : "Tue, 04 Aug 2020 23:50:46 GMT",
      "x-ms-blob-type" : "BlockBlob",
      "Content-MD5" : "AeWyj66dXadPeFugbusxZw==",
      "Accept-Ranges" : "bytes",
      "x-ms-server-encrypted" : "true",
      "Access-Control-Expose-Headers" : "x-ms-client-request-id",
      "x-ms-access-tier-inferred" : "true",
      "x-ms-access-tier" : "Hot",
      "ETag" : "0x8D838D1353691E5",
      "x-ms-creation-time" : "Tue, 04 Aug 2020 23:50:46 GMT",
      "Content-Length" : "10485760",
      "x-ms-request-id" : "acd165a0-201e-010c-4bba-6a98d2000000",
      "x-ms-client-request-id" : "aa2b97a4-8e40-42d9-a5d1-fbe97c9d1b6a",
>>>>>>> 693134b5
      "Content-Type" : "application/octet-stream"
    },
    "Exception" : null
  }, {
    "Method" : "DELETE",
<<<<<<< HEAD
    "Uri" : "https://REDACTED.blob.core.windows.net/jtcclose0nioblobinputstreamtestcloseea37034806e865401?restype=container",
    "Headers" : {
      "x-ms-version" : "2019-12-12",
      "User-Agent" : "azsdk-java-azure-storage-blob/12.8.0-beta.2 (11.0.6; Windows 10; 10.0)",
      "x-ms-client-request-id" : "7801ba53-1561-452a-9168-ba3664cc3611"
=======
    "Uri" : "https://REDACTED.blob.core.windows.net/jtcclose0nioblobinputstreamtestclose9a86055169af32d43?restype=container",
    "Headers" : {
      "x-ms-version" : "2019-12-12",
      "User-Agent" : "azsdk-java-azure-storage-blob/12.8.0-beta.2 (11.0.6; Windows 10; 10.0)",
      "x-ms-client-request-id" : "96f8ec13-092b-42e3-be53-5803d958a942"
>>>>>>> 693134b5
    },
    "Response" : {
      "x-ms-version" : "2019-12-12",
      "Server" : "Windows-Azure-Blob/1.0 Microsoft-HTTPAPI/2.0",
      "retry-after" : "0",
      "Content-Length" : "0",
      "StatusCode" : "202",
<<<<<<< HEAD
      "x-ms-request-id" : "195b32c5-c01e-00ef-2488-6a1a63000000",
      "Date" : "Tue, 04 Aug 2020 17:57:12 GMT",
      "x-ms-client-request-id" : "7801ba53-1561-452a-9168-ba3664cc3611"
=======
      "x-ms-request-id" : "acd165c3-201e-010c-69ba-6a98d2000000",
      "Date" : "Tue, 04 Aug 2020 23:50:46 GMT",
      "x-ms-client-request-id" : "96f8ec13-092b-42e3-be53-5803d958a942"
>>>>>>> 693134b5
    },
    "Exception" : null
  }, {
    "Method" : "GET",
    "Uri" : "https://REDACTED.blob.core.windows.net?prefix=jtcclose&comp=list",
    "Headers" : {
      "x-ms-version" : "2019-12-12",
      "User-Agent" : "azsdk-java-azure-storage-blob/12.8.0-beta.2 (11.0.6; Windows 10; 10.0)",
<<<<<<< HEAD
      "x-ms-client-request-id" : "c7c55f73-276f-4813-97d1-0aa7930b2e18"
    },
    "Response" : {
      "Transfer-Encoding" : "chunked",
=======
      "x-ms-client-request-id" : "588ef51f-1770-41a2-9471-8e5170601d47"
    },
    "Response" : {
      "Transfer-Encoding" : "chunked",
      "Access-Control-Expose-Headers" : "x-ms-client-request-id",
>>>>>>> 693134b5
      "x-ms-version" : "2019-12-12",
      "Server" : "Windows-Azure-Blob/1.0 Microsoft-HTTPAPI/2.0",
      "Access-Control-Allow-Origin" : "*",
      "retry-after" : "0",
      "StatusCode" : "200",
<<<<<<< HEAD
      "x-ms-request-id" : "d2c48f26-101e-00c4-4a88-6a6edb000000",
      "Body" : "﻿<?xml version=\"1.0\" encoding=\"utf-8\"?><EnumerationResults ServiceEndpoint=\"https://xclientdev2.blob.core.windows.net/\"><Prefix>jtcclose</Prefix><Containers><Container><Name>jtcclose2nioblobinputstreamtestcloseea36606898e318252</Name><Properties><Last-Modified>Tue, 04 Aug 2020 17:57:12 GMT</Last-Modified><Etag>\"0x8D8389FD0C0C526\"</Etag><LeaseStatus>unlocked</LeaseStatus><LeaseState>available</LeaseState><DefaultEncryptionScope>$account-encryption-key</DefaultEncryptionScope><DenyEncryptionScopeOverride>false</DenyEncryptionScopeOverride><HasImmutabilityPolicy>false</HasImmutabilityPolicy><HasLegalHold>false</HasLegalHold></Properties></Container><Container><Name>jtcclose3nioblobinputstreamtestcloseea39147022602c400</Name><Properties><Last-Modified>Tue, 04 Aug 2020 17:57:12 GMT</Last-Modified><Etag>\"0x8D8389FD0CE5D0E\"</Etag><LeaseStatus>unlocked</LeaseStatus><LeaseState>available</LeaseState><DefaultEncryptionScope>$account-encryption-key</DefaultEncryptionScope><DenyEncryptionScopeOverride>false</DenyEncryptionScopeOverride><HasImmutabilityPolicy>false</HasImmutabilityPolicy><HasLegalHold>false</HasLegalHold></Properties></Container></Containers><NextMarker /></EnumerationResults>",
      "Date" : "Tue, 04 Aug 2020 17:57:12 GMT",
      "x-ms-client-request-id" : "c7c55f73-276f-4813-97d1-0aa7930b2e18",
=======
      "x-ms-request-id" : "acd165e3-201e-010c-07ba-6a98d2000000",
      "Body" : "﻿<?xml version=\"1.0\" encoding=\"utf-8\"?><EnumerationResults ServiceEndpoint=\"https://azstoragesdkaccount.blob.core.windows.net/\"><Prefix>jtcclose</Prefix><Containers /><NextMarker /></EnumerationResults>",
      "Date" : "Tue, 04 Aug 2020 23:50:46 GMT",
      "x-ms-client-request-id" : "588ef51f-1770-41a2-9471-8e5170601d47",
>>>>>>> 693134b5
      "Content-Type" : "application/xml"
    },
    "Exception" : null
  }, {
    "Method" : "DELETE",
    "Uri" : "https://REDACTED.blob.core.windows.net/jtcclose2nioblobinputstreamtestcloseea36606898e318252?restype=container",
    "Headers" : {
      "x-ms-version" : "2019-12-12",
      "User-Agent" : "azsdk-java-azure-storage-blob/12.8.0-beta.2 (11.0.6; Windows 10; 10.0)",
      "x-ms-client-request-id" : "d2993042-1192-499f-a3c8-b26a1f2e1fce"
    },
    "Response" : {
      "x-ms-version" : "2019-12-12",
      "Server" : "Windows-Azure-Blob/1.0 Microsoft-HTTPAPI/2.0",
      "retry-after" : "0",
      "Content-Length" : "0",
      "StatusCode" : "202",
      "x-ms-request-id" : "195b32de-c01e-00ef-3688-6a1a63000000",
      "Date" : "Tue, 04 Aug 2020 17:57:12 GMT",
      "x-ms-client-request-id" : "d2993042-1192-499f-a3c8-b26a1f2e1fce"
    },
    "Exception" : null
  }, {
    "Method" : "DELETE",
    "Uri" : "https://REDACTED.blob.core.windows.net/jtcclose3nioblobinputstreamtestcloseea39147022602c400?restype=container",
    "Headers" : {
      "x-ms-version" : "2019-12-12",
      "User-Agent" : "azsdk-java-azure-storage-blob/12.8.0-beta.2 (11.0.6; Windows 10; 10.0)",
      "x-ms-client-request-id" : "4197e7e9-ee2c-4722-bf6e-d3b16938ed42"
    },
    "Response" : {
      "x-ms-version" : "2019-12-12",
      "Server" : "Windows-Azure-Blob/1.0 Microsoft-HTTPAPI/2.0",
      "retry-after" : "0",
      "Content-Length" : "0",
      "StatusCode" : "202",
      "x-ms-request-id" : "d2c48f37-101e-00c4-5a88-6a6edb000000",
      "Date" : "Tue, 04 Aug 2020 17:57:12 GMT",
      "x-ms-client-request-id" : "4197e7e9-ee2c-4722-bf6e-d3b16938ed42"
    },
    "Exception" : null
  } ],
<<<<<<< HEAD
  "variables" : [ "jtcclose0nioblobinputstreamtestcloseea37034806e865401", "db903873-e85e-4c5e-90df-73bdb960f2ca", "7136de09-6afb-4dcb-b66e-f7a060d387c7", "2fa41ea5-9580-4659-a7ce-3d8766389b94", "c10d882e-da22-462b-8bf1-2e138a276675", "e16e13ae-20ee-43f4-8fc2-52f139497f78", "9f5d4539-8b80-4d5f-8ac8-81fe1871158d", "f2a87e85-7892-4d31-b9de-60658429b8c1", "45321855-be3f-49cb-8604-cf806bcfbd73", "0171ddce-1991-4267-aa20-bd150d6d9725", "de91b21a-302b-416a-af37-35f42c426026", "javablobclose1nioblobinputstreamtestcloseea345351c6014c8", "jtcclose2nioblobinputstreamtestcloseea36606898e318252", "jtcclose3nioblobinputstreamtestcloseea39147022602c400" ]
=======
  "variables" : [ "jtcclose0nioblobinputstreamtestclose9a86055169af32d43", "ff78b1af-c937-4054-af45-5f90b434a8af", "ac343f6c-d43a-458e-b5de-68c90d052d31", "59a187f8-61b8-46e8-8811-ff12d762bb62", "8dd088c1-b093-4fb5-9965-091c81e5608c", "1864863e-655a-4bac-92d2-af21377ba772", "64a486bf-6fe9-4a28-b8e1-297e6d955f77", "35bc360c-444c-4187-9c3c-40feae95be96", "d0ea107e-da1e-4129-a7fb-ee3604e4bf8d", "6f7fcc7c-885f-4144-b44b-0aefc68c3ca5", "d84520c1-debb-420e-995c-74f34324f0f1", "javablobclose1nioblobinputstreamtestclose9a853723536bc87" ]
>>>>>>> 693134b5
}<|MERGE_RESOLUTION|>--- conflicted
+++ resolved
@@ -1,33 +1,15 @@
 {
   "networkCallRecords" : [ {
     "Method" : "PUT",
-<<<<<<< HEAD
-    "Uri" : "https://REDACTED.blob.core.windows.net/jtcclose0nioblobinputstreamtestcloseea37034806e865401?restype=container",
-    "Headers" : {
-      "x-ms-version" : "2019-12-12",
-      "User-Agent" : "azsdk-java-azure-storage-blob/12.8.0-beta.2 (11.0.6; Windows 10; 10.0)",
-      "x-ms-client-request-id" : "1acef99b-ec5f-44db-98f3-e7b76796487f"
-=======
     "Uri" : "https://REDACTED.blob.core.windows.net/jtcclose0nioblobinputstreamtestclose9a86055169af32d43?restype=container",
     "Headers" : {
       "x-ms-version" : "2019-12-12",
       "User-Agent" : "azsdk-java-azure-storage-blob/12.8.0-beta.2 (11.0.6; Windows 10; 10.0)",
       "x-ms-client-request-id" : "55e6525e-f99f-412a-aa5e-ac10517383b8"
->>>>>>> 693134b5
     },
     "Response" : {
       "x-ms-version" : "2019-12-12",
       "Server" : "Windows-Azure-Blob/1.0 Microsoft-HTTPAPI/2.0",
-<<<<<<< HEAD
-      "ETag" : "0x8D8389FCC6873D7",
-      "Last-Modified" : "Tue, 04 Aug 2020 17:57:05 GMT",
-      "retry-after" : "0",
-      "Content-Length" : "0",
-      "StatusCode" : "201",
-      "x-ms-request-id" : "d2c4865d-101e-00c4-0d88-6a6edb000000",
-      "Date" : "Tue, 04 Aug 2020 17:57:05 GMT",
-      "x-ms-client-request-id" : "1acef99b-ec5f-44db-98f3-e7b76796487f"
-=======
       "ETag" : "0x8D838D1286BA641",
       "Last-Modified" : "Tue, 04 Aug 2020 23:50:25 GMT",
       "retry-after" : "0",
@@ -36,128 +18,20 @@
       "x-ms-request-id" : "acd12dd3-201e-010c-20ba-6a98d2000000",
       "Date" : "Tue, 04 Aug 2020 23:50:24 GMT",
       "x-ms-client-request-id" : "55e6525e-f99f-412a-aa5e-ac10517383b8"
->>>>>>> 693134b5
     },
     "Exception" : null
   }, {
     "Method" : "PUT",
-<<<<<<< HEAD
-    "Uri" : "https://REDACTED.blob.core.windows.net/jtcclose0nioblobinputstreamtestcloseea37034806e865401/javablobclose1nioblobinputstreamtestcloseea345351c6014c8",
-    "Headers" : {
-      "x-ms-version" : "2019-12-12",
-      "User-Agent" : "azsdk-java-azure-storage-blob/12.8.0-beta.2 (11.0.6; Windows 10; 10.0)",
-      "x-ms-client-request-id" : "610d29c3-9407-4c30-9ca6-59218cd7e99e",
-=======
     "Uri" : "https://REDACTED.blob.core.windows.net/jtcclose0nioblobinputstreamtestclose9a86055169af32d43/javablobclose1nioblobinputstreamtestclose9a853723536bc87",
     "Headers" : {
       "x-ms-version" : "2019-12-12",
       "User-Agent" : "azsdk-java-azure-storage-blob/12.8.0-beta.2 (11.0.6; Windows 10; 10.0)",
       "x-ms-client-request-id" : "617a4e90-fbd9-4c5b-926b-a5fd2631b123",
->>>>>>> 693134b5
       "Content-Type" : "application/octet-stream"
     },
     "Response" : {
       "x-ms-version" : "2019-12-12",
       "Server" : "Windows-Azure-Blob/1.0 Microsoft-HTTPAPI/2.0",
-<<<<<<< HEAD
-      "x-ms-content-crc64" : "uhIdo8OeMmk=",
-      "Last-Modified" : "Tue, 04 Aug 2020 17:57:12 GMT",
-      "retry-after" : "0",
-      "StatusCode" : "201",
-      "x-ms-request-server-encrypted" : "true",
-      "Date" : "Tue, 04 Aug 2020 17:57:12 GMT",
-      "Content-MD5" : "9GjPhZlGDbeAfHpt/t0Fxw==",
-      "ETag" : "0x8D8389FD0B1F092",
-      "Content-Length" : "0",
-      "x-ms-request-id" : "195b2d63-c01e-00ef-1688-6a1a63000000",
-      "x-ms-client-request-id" : "610d29c3-9407-4c30-9ca6-59218cd7e99e"
-    },
-    "Exception" : null
-  }, {
-    "Method" : "GET",
-    "Uri" : "https://REDACTED.blob.core.windows.net/jtcclose2nioblobinputstreamtestcloseea36606898e318252?restype=container",
-    "Headers" : {
-      "x-ms-version" : "2019-12-12",
-      "User-Agent" : "azsdk-java-azure-storage-blob/12.8.0-beta.2 (11.0.6; Windows 10; 10.0)",
-      "x-ms-client-request-id" : "7c85cabb-6815-453f-b5d1-c59e2b18d502"
-    },
-    "Response" : {
-      "x-ms-version" : "2019-12-12",
-      "Server" : "Windows-Azure-Blob/1.0 Microsoft-HTTPAPI/2.0",
-      "x-ms-error-code" : "ContainerNotFound",
-      "retry-after" : "0",
-      "Content-Length" : "225",
-      "StatusCode" : "404",
-      "x-ms-request-id" : "d2c48eec-101e-00c4-1b88-6a6edb000000",
-      "Body" : "﻿<?xml version=\"1.0\" encoding=\"utf-8\"?><Error><Code>ContainerNotFound</Code><Message>The specified container does not exist.\nRequestId:d2c48eec-101e-00c4-1b88-6a6edb000000\nTime:2020-08-04T17:57:12.5715865Z</Message></Error>",
-      "Date" : "Tue, 04 Aug 2020 17:57:12 GMT",
-      "x-ms-client-request-id" : "7c85cabb-6815-453f-b5d1-c59e2b18d502",
-      "Content-Type" : "application/xml"
-    },
-    "Exception" : null
-  }, {
-    "Method" : "PUT",
-    "Uri" : "https://REDACTED.blob.core.windows.net/jtcclose2nioblobinputstreamtestcloseea36606898e318252?restype=container",
-    "Headers" : {
-      "x-ms-version" : "2019-12-12",
-      "User-Agent" : "azsdk-java-azure-storage-blob/12.8.0-beta.2 (11.0.6; Windows 10; 10.0)",
-      "x-ms-client-request-id" : "fa52bee9-782c-40fb-803a-549d0a05084c"
-    },
-    "Response" : {
-      "x-ms-version" : "2019-12-12",
-      "Server" : "Windows-Azure-Blob/1.0 Microsoft-HTTPAPI/2.0",
-      "ETag" : "0x8D8389FD0C0C526",
-      "Last-Modified" : "Tue, 04 Aug 2020 17:57:12 GMT",
-      "retry-after" : "0",
-      "Content-Length" : "0",
-      "StatusCode" : "201",
-      "x-ms-request-id" : "195b32a7-c01e-00ef-0b88-6a1a63000000",
-      "Date" : "Tue, 04 Aug 2020 17:57:12 GMT",
-      "x-ms-client-request-id" : "fa52bee9-782c-40fb-803a-549d0a05084c"
-    },
-    "Exception" : null
-  }, {
-    "Method" : "GET",
-    "Uri" : "https://REDACTED.blob.core.windows.net/jtcclose3nioblobinputstreamtestcloseea39147022602c400?restype=container",
-    "Headers" : {
-      "x-ms-version" : "2019-12-12",
-      "User-Agent" : "azsdk-java-azure-storage-blob/12.8.0-beta.2 (11.0.6; Windows 10; 10.0)",
-      "x-ms-client-request-id" : "ebc287f9-03dc-4e39-9329-7b03d7173101"
-    },
-    "Response" : {
-      "x-ms-version" : "2019-12-12",
-      "Server" : "Windows-Azure-Blob/1.0 Microsoft-HTTPAPI/2.0",
-      "x-ms-error-code" : "ContainerNotFound",
-      "retry-after" : "0",
-      "Content-Length" : "225",
-      "StatusCode" : "404",
-      "x-ms-request-id" : "d2c48f07-101e-00c4-3188-6a6edb000000",
-      "Body" : "﻿<?xml version=\"1.0\" encoding=\"utf-8\"?><Error><Code>ContainerNotFound</Code><Message>The specified container does not exist.\nRequestId:d2c48f07-101e-00c4-3188-6a6edb000000\nTime:2020-08-04T17:57:12.6636729Z</Message></Error>",
-      "Date" : "Tue, 04 Aug 2020 17:57:12 GMT",
-      "x-ms-client-request-id" : "ebc287f9-03dc-4e39-9329-7b03d7173101",
-      "Content-Type" : "application/xml"
-    },
-    "Exception" : null
-  }, {
-    "Method" : "PUT",
-    "Uri" : "https://REDACTED.blob.core.windows.net/jtcclose3nioblobinputstreamtestcloseea39147022602c400?restype=container",
-    "Headers" : {
-      "x-ms-version" : "2019-12-12",
-      "User-Agent" : "azsdk-java-azure-storage-blob/12.8.0-beta.2 (11.0.6; Windows 10; 10.0)",
-      "x-ms-client-request-id" : "73b48574-fac1-49a8-b9f0-d0d53da888e6"
-    },
-    "Response" : {
-      "x-ms-version" : "2019-12-12",
-      "Server" : "Windows-Azure-Blob/1.0 Microsoft-HTTPAPI/2.0",
-      "ETag" : "0x8D8389FD0CE5D0E",
-      "Last-Modified" : "Tue, 04 Aug 2020 17:57:12 GMT",
-      "retry-after" : "0",
-      "Content-Length" : "0",
-      "StatusCode" : "201",
-      "x-ms-request-id" : "195b32b7-c01e-00ef-1988-6a1a63000000",
-      "Date" : "Tue, 04 Aug 2020 17:57:12 GMT",
-      "x-ms-client-request-id" : "73b48574-fac1-49a8-b9f0-d0d53da888e6"
-=======
       "x-ms-content-crc64" : "jMbCsCd1NgM=",
       "Last-Modified" : "Tue, 04 Aug 2020 23:50:46 GMT",
       "retry-after" : "0",
@@ -169,24 +43,15 @@
       "Content-Length" : "0",
       "x-ms-request-id" : "acd12dfa-201e-010c-3dba-6a98d2000000",
       "x-ms-client-request-id" : "617a4e90-fbd9-4c5b-926b-a5fd2631b123"
->>>>>>> 693134b5
     },
     "Exception" : null
   }, {
     "Method" : "HEAD",
-<<<<<<< HEAD
-    "Uri" : "https://REDACTED.blob.core.windows.net/jtcclose0nioblobinputstreamtestcloseea37034806e865401/javablobclose1nioblobinputstreamtestcloseea345351c6014c8",
-    "Headers" : {
-      "x-ms-version" : "2019-12-12",
-      "User-Agent" : "azsdk-java-azure-storage-blob/12.8.0-beta.2 (11.0.6; Windows 10; 10.0)",
-      "x-ms-client-request-id" : "af492011-c339-43e2-8c85-2d64f2bf4e29"
-=======
     "Uri" : "https://REDACTED.blob.core.windows.net/jtcclose0nioblobinputstreamtestclose9a86055169af32d43/javablobclose1nioblobinputstreamtestclose9a853723536bc87",
     "Headers" : {
       "x-ms-version" : "2019-12-12",
       "User-Agent" : "azsdk-java-azure-storage-blob/12.8.0-beta.2 (11.0.6; Windows 10; 10.0)",
       "x-ms-client-request-id" : "aa2b97a4-8e40-42d9-a5d1-fbe97c9d1b6a"
->>>>>>> 693134b5
     },
     "Response" : {
       "x-ms-version" : "2019-12-12",
@@ -194,21 +59,6 @@
       "Server" : "Windows-Azure-Blob/1.0 Microsoft-HTTPAPI/2.0",
       "Access-Control-Allow-Origin" : "*",
       "x-ms-lease-state" : "available",
-<<<<<<< HEAD
-      "Last-Modified" : "Tue, 04 Aug 2020 17:57:12 GMT",
-      "retry-after" : "0",
-      "StatusCode" : "200",
-      "Date" : "Tue, 04 Aug 2020 17:57:12 GMT",
-      "x-ms-blob-type" : "BlockBlob",
-      "Content-MD5" : "9GjPhZlGDbeAfHpt/t0Fxw==",
-      "Accept-Ranges" : "bytes",
-      "x-ms-server-encrypted" : "true",
-      "ETag" : "0x8D8389FD0B1F092",
-      "x-ms-creation-time" : "Tue, 04 Aug 2020 17:57:12 GMT",
-      "Content-Length" : "10485760",
-      "x-ms-request-id" : "d2c48f1a-101e-00c4-3f88-6a6edb000000",
-      "x-ms-client-request-id" : "af492011-c339-43e2-8c85-2d64f2bf4e29",
-=======
       "Last-Modified" : "Tue, 04 Aug 2020 23:50:46 GMT",
       "retry-after" : "0",
       "StatusCode" : "200",
@@ -225,25 +75,16 @@
       "Content-Length" : "10485760",
       "x-ms-request-id" : "acd165a0-201e-010c-4bba-6a98d2000000",
       "x-ms-client-request-id" : "aa2b97a4-8e40-42d9-a5d1-fbe97c9d1b6a",
->>>>>>> 693134b5
       "Content-Type" : "application/octet-stream"
     },
     "Exception" : null
   }, {
     "Method" : "DELETE",
-<<<<<<< HEAD
-    "Uri" : "https://REDACTED.blob.core.windows.net/jtcclose0nioblobinputstreamtestcloseea37034806e865401?restype=container",
-    "Headers" : {
-      "x-ms-version" : "2019-12-12",
-      "User-Agent" : "azsdk-java-azure-storage-blob/12.8.0-beta.2 (11.0.6; Windows 10; 10.0)",
-      "x-ms-client-request-id" : "7801ba53-1561-452a-9168-ba3664cc3611"
-=======
     "Uri" : "https://REDACTED.blob.core.windows.net/jtcclose0nioblobinputstreamtestclose9a86055169af32d43?restype=container",
     "Headers" : {
       "x-ms-version" : "2019-12-12",
       "User-Agent" : "azsdk-java-azure-storage-blob/12.8.0-beta.2 (11.0.6; Windows 10; 10.0)",
       "x-ms-client-request-id" : "96f8ec13-092b-42e3-be53-5803d958a942"
->>>>>>> 693134b5
     },
     "Response" : {
       "x-ms-version" : "2019-12-12",
@@ -251,15 +92,9 @@
       "retry-after" : "0",
       "Content-Length" : "0",
       "StatusCode" : "202",
-<<<<<<< HEAD
-      "x-ms-request-id" : "195b32c5-c01e-00ef-2488-6a1a63000000",
-      "Date" : "Tue, 04 Aug 2020 17:57:12 GMT",
-      "x-ms-client-request-id" : "7801ba53-1561-452a-9168-ba3664cc3611"
-=======
       "x-ms-request-id" : "acd165c3-201e-010c-69ba-6a98d2000000",
       "Date" : "Tue, 04 Aug 2020 23:50:46 GMT",
       "x-ms-client-request-id" : "96f8ec13-092b-42e3-be53-5803d958a942"
->>>>>>> 693134b5
     },
     "Exception" : null
   }, {
@@ -268,79 +103,23 @@
     "Headers" : {
       "x-ms-version" : "2019-12-12",
       "User-Agent" : "azsdk-java-azure-storage-blob/12.8.0-beta.2 (11.0.6; Windows 10; 10.0)",
-<<<<<<< HEAD
-      "x-ms-client-request-id" : "c7c55f73-276f-4813-97d1-0aa7930b2e18"
-    },
-    "Response" : {
-      "Transfer-Encoding" : "chunked",
-=======
       "x-ms-client-request-id" : "588ef51f-1770-41a2-9471-8e5170601d47"
     },
     "Response" : {
       "Transfer-Encoding" : "chunked",
       "Access-Control-Expose-Headers" : "x-ms-client-request-id",
->>>>>>> 693134b5
       "x-ms-version" : "2019-12-12",
       "Server" : "Windows-Azure-Blob/1.0 Microsoft-HTTPAPI/2.0",
       "Access-Control-Allow-Origin" : "*",
       "retry-after" : "0",
       "StatusCode" : "200",
-<<<<<<< HEAD
-      "x-ms-request-id" : "d2c48f26-101e-00c4-4a88-6a6edb000000",
-      "Body" : "﻿<?xml version=\"1.0\" encoding=\"utf-8\"?><EnumerationResults ServiceEndpoint=\"https://xclientdev2.blob.core.windows.net/\"><Prefix>jtcclose</Prefix><Containers><Container><Name>jtcclose2nioblobinputstreamtestcloseea36606898e318252</Name><Properties><Last-Modified>Tue, 04 Aug 2020 17:57:12 GMT</Last-Modified><Etag>\"0x8D8389FD0C0C526\"</Etag><LeaseStatus>unlocked</LeaseStatus><LeaseState>available</LeaseState><DefaultEncryptionScope>$account-encryption-key</DefaultEncryptionScope><DenyEncryptionScopeOverride>false</DenyEncryptionScopeOverride><HasImmutabilityPolicy>false</HasImmutabilityPolicy><HasLegalHold>false</HasLegalHold></Properties></Container><Container><Name>jtcclose3nioblobinputstreamtestcloseea39147022602c400</Name><Properties><Last-Modified>Tue, 04 Aug 2020 17:57:12 GMT</Last-Modified><Etag>\"0x8D8389FD0CE5D0E\"</Etag><LeaseStatus>unlocked</LeaseStatus><LeaseState>available</LeaseState><DefaultEncryptionScope>$account-encryption-key</DefaultEncryptionScope><DenyEncryptionScopeOverride>false</DenyEncryptionScopeOverride><HasImmutabilityPolicy>false</HasImmutabilityPolicy><HasLegalHold>false</HasLegalHold></Properties></Container></Containers><NextMarker /></EnumerationResults>",
-      "Date" : "Tue, 04 Aug 2020 17:57:12 GMT",
-      "x-ms-client-request-id" : "c7c55f73-276f-4813-97d1-0aa7930b2e18",
-=======
       "x-ms-request-id" : "acd165e3-201e-010c-07ba-6a98d2000000",
       "Body" : "﻿<?xml version=\"1.0\" encoding=\"utf-8\"?><EnumerationResults ServiceEndpoint=\"https://azstoragesdkaccount.blob.core.windows.net/\"><Prefix>jtcclose</Prefix><Containers /><NextMarker /></EnumerationResults>",
       "Date" : "Tue, 04 Aug 2020 23:50:46 GMT",
       "x-ms-client-request-id" : "588ef51f-1770-41a2-9471-8e5170601d47",
->>>>>>> 693134b5
       "Content-Type" : "application/xml"
     },
     "Exception" : null
-  }, {
-    "Method" : "DELETE",
-    "Uri" : "https://REDACTED.blob.core.windows.net/jtcclose2nioblobinputstreamtestcloseea36606898e318252?restype=container",
-    "Headers" : {
-      "x-ms-version" : "2019-12-12",
-      "User-Agent" : "azsdk-java-azure-storage-blob/12.8.0-beta.2 (11.0.6; Windows 10; 10.0)",
-      "x-ms-client-request-id" : "d2993042-1192-499f-a3c8-b26a1f2e1fce"
-    },
-    "Response" : {
-      "x-ms-version" : "2019-12-12",
-      "Server" : "Windows-Azure-Blob/1.0 Microsoft-HTTPAPI/2.0",
-      "retry-after" : "0",
-      "Content-Length" : "0",
-      "StatusCode" : "202",
-      "x-ms-request-id" : "195b32de-c01e-00ef-3688-6a1a63000000",
-      "Date" : "Tue, 04 Aug 2020 17:57:12 GMT",
-      "x-ms-client-request-id" : "d2993042-1192-499f-a3c8-b26a1f2e1fce"
-    },
-    "Exception" : null
-  }, {
-    "Method" : "DELETE",
-    "Uri" : "https://REDACTED.blob.core.windows.net/jtcclose3nioblobinputstreamtestcloseea39147022602c400?restype=container",
-    "Headers" : {
-      "x-ms-version" : "2019-12-12",
-      "User-Agent" : "azsdk-java-azure-storage-blob/12.8.0-beta.2 (11.0.6; Windows 10; 10.0)",
-      "x-ms-client-request-id" : "4197e7e9-ee2c-4722-bf6e-d3b16938ed42"
-    },
-    "Response" : {
-      "x-ms-version" : "2019-12-12",
-      "Server" : "Windows-Azure-Blob/1.0 Microsoft-HTTPAPI/2.0",
-      "retry-after" : "0",
-      "Content-Length" : "0",
-      "StatusCode" : "202",
-      "x-ms-request-id" : "d2c48f37-101e-00c4-5a88-6a6edb000000",
-      "Date" : "Tue, 04 Aug 2020 17:57:12 GMT",
-      "x-ms-client-request-id" : "4197e7e9-ee2c-4722-bf6e-d3b16938ed42"
-    },
-    "Exception" : null
   } ],
-<<<<<<< HEAD
-  "variables" : [ "jtcclose0nioblobinputstreamtestcloseea37034806e865401", "db903873-e85e-4c5e-90df-73bdb960f2ca", "7136de09-6afb-4dcb-b66e-f7a060d387c7", "2fa41ea5-9580-4659-a7ce-3d8766389b94", "c10d882e-da22-462b-8bf1-2e138a276675", "e16e13ae-20ee-43f4-8fc2-52f139497f78", "9f5d4539-8b80-4d5f-8ac8-81fe1871158d", "f2a87e85-7892-4d31-b9de-60658429b8c1", "45321855-be3f-49cb-8604-cf806bcfbd73", "0171ddce-1991-4267-aa20-bd150d6d9725", "de91b21a-302b-416a-af37-35f42c426026", "javablobclose1nioblobinputstreamtestcloseea345351c6014c8", "jtcclose2nioblobinputstreamtestcloseea36606898e318252", "jtcclose3nioblobinputstreamtestcloseea39147022602c400" ]
-=======
   "variables" : [ "jtcclose0nioblobinputstreamtestclose9a86055169af32d43", "ff78b1af-c937-4054-af45-5f90b434a8af", "ac343f6c-d43a-458e-b5de-68c90d052d31", "59a187f8-61b8-46e8-8811-ff12d762bb62", "8dd088c1-b093-4fb5-9965-091c81e5608c", "1864863e-655a-4bac-92d2-af21377ba772", "64a486bf-6fe9-4a28-b8e1-297e6d955f77", "35bc360c-444c-4187-9c3c-40feae95be96", "d0ea107e-da1e-4129-a7fb-ee3604e4bf8d", "6f7fcc7c-885f-4144-b44b-0aefc68c3ca5", "d84520c1-debb-420e-995c-74f34324f0f1", "javablobclose1nioblobinputstreamtestclose9a853723536bc87" ]
->>>>>>> 693134b5
 }