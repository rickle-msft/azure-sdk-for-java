--- conflicted
+++ resolved
@@ -1,33 +1,15 @@
 {
   "networkCallRecords" : [ {
     "Method" : "PUT",
-<<<<<<< HEAD
-    "Uri" : "https://REDACTED.blob.core.windows.net/jtcavailable0nioblobinputstreamtestavailabledde38422877f1?restype=container",
-    "Headers" : {
-      "x-ms-version" : "2019-12-12",
-      "User-Agent" : "azsdk-java-azure-storage-blob/12.8.0-beta.2 (11.0.6; Windows 10; 10.0)",
-      "x-ms-client-request-id" : "0af37c50-22cf-4c3b-8ffa-e78b8eb2bd56"
-=======
     "Uri" : "https://REDACTED.blob.core.windows.net/jtcavailable0nioblobinputstreamtestavailable7873367851c86?restype=container",
     "Headers" : {
       "x-ms-version" : "2019-12-12",
       "User-Agent" : "azsdk-java-azure-storage-blob/12.8.0-beta.2 (11.0.6; Windows 10; 10.0)",
       "x-ms-client-request-id" : "77936683-c44e-4eb0-aa97-72cf689a8a67"
->>>>>>> 693134b5
     },
     "Response" : {
       "x-ms-version" : "2019-12-12",
       "Server" : "Windows-Azure-Blob/1.0 Microsoft-HTTPAPI/2.0",
-<<<<<<< HEAD
-      "ETag" : "0x8D8389FD5B02D69",
-      "Last-Modified" : "Tue, 04 Aug 2020 17:57:20 GMT",
-      "retry-after" : "0",
-      "Content-Length" : "0",
-      "StatusCode" : "201",
-      "x-ms-request-id" : "d2c4949d-101e-00c4-7388-6a6edb000000",
-      "Date" : "Tue, 04 Aug 2020 17:57:20 GMT",
-      "x-ms-client-request-id" : "0af37c50-22cf-4c3b-8ffa-e78b8eb2bd56"
-=======
       "ETag" : "0x8D838D135593005",
       "Last-Modified" : "Tue, 04 Aug 2020 23:50:46 GMT",
       "retry-after" : "0",
@@ -36,128 +18,20 @@
       "x-ms-request-id" : "acd1662d-201e-010c-4aba-6a98d2000000",
       "Date" : "Tue, 04 Aug 2020 23:50:46 GMT",
       "x-ms-client-request-id" : "77936683-c44e-4eb0-aa97-72cf689a8a67"
->>>>>>> 693134b5
     },
     "Exception" : null
   }, {
     "Method" : "PUT",
-<<<<<<< HEAD
-    "Uri" : "https://REDACTED.blob.core.windows.net/jtcavailable0nioblobinputstreamtestavailabledde38422877f1/javablobavailable1nioblobinputstreamtestavailabledde36941d87",
-    "Headers" : {
-      "x-ms-version" : "2019-12-12",
-      "User-Agent" : "azsdk-java-azure-storage-blob/12.8.0-beta.2 (11.0.6; Windows 10; 10.0)",
-      "x-ms-client-request-id" : "1d9879da-8f30-44b6-8d96-b32de76971f2",
-=======
     "Uri" : "https://REDACTED.blob.core.windows.net/jtcavailable0nioblobinputstreamtestavailable7873367851c86/javablobavailable1nioblobinputstreamtestavailable78744476b0b",
     "Headers" : {
       "x-ms-version" : "2019-12-12",
       "User-Agent" : "azsdk-java-azure-storage-blob/12.8.0-beta.2 (11.0.6; Windows 10; 10.0)",
       "x-ms-client-request-id" : "9860a38d-d88a-4e8f-bb40-134181d8db92",
->>>>>>> 693134b5
       "Content-Type" : "application/octet-stream"
     },
     "Response" : {
       "x-ms-version" : "2019-12-12",
       "Server" : "Windows-Azure-Blob/1.0 Microsoft-HTTPAPI/2.0",
-<<<<<<< HEAD
-      "x-ms-content-crc64" : "QynVIPe9uU0=",
-      "Last-Modified" : "Tue, 04 Aug 2020 17:57:28 GMT",
-      "retry-after" : "0",
-      "StatusCode" : "201",
-      "x-ms-request-server-encrypted" : "true",
-      "Date" : "Tue, 04 Aug 2020 17:57:27 GMT",
-      "Content-MD5" : "sGO/hx90CCh18TmrVLJwog==",
-      "ETag" : "0x8D8389FD9F4316E",
-      "Content-Length" : "0",
-      "x-ms-request-id" : "195b38df-c01e-00ef-7e88-6a1a63000000",
-      "x-ms-client-request-id" : "1d9879da-8f30-44b6-8d96-b32de76971f2"
-    },
-    "Exception" : null
-  }, {
-    "Method" : "GET",
-    "Uri" : "https://REDACTED.blob.core.windows.net/jtcavailable2nioblobinputstreamtestavailabledde85053f8a3a?restype=container",
-    "Headers" : {
-      "x-ms-version" : "2019-12-12",
-      "User-Agent" : "azsdk-java-azure-storage-blob/12.8.0-beta.2 (11.0.6; Windows 10; 10.0)",
-      "x-ms-client-request-id" : "558bebee-f69e-4590-9cb8-d4b08850fd0b"
-    },
-    "Response" : {
-      "x-ms-version" : "2019-12-12",
-      "Server" : "Windows-Azure-Blob/1.0 Microsoft-HTTPAPI/2.0",
-      "x-ms-error-code" : "ContainerNotFound",
-      "retry-after" : "0",
-      "Content-Length" : "225",
-      "StatusCode" : "404",
-      "x-ms-request-id" : "d2c499ac-101e-00c4-0d88-6a6edb000000",
-      "Body" : "﻿<?xml version=\"1.0\" encoding=\"utf-8\"?><Error><Code>ContainerNotFound</Code><Message>The specified container does not exist.\nRequestId:d2c499ac-101e-00c4-0d88-6a6edb000000\nTime:2020-08-04T17:57:28.1000986Z</Message></Error>",
-      "Date" : "Tue, 04 Aug 2020 17:57:27 GMT",
-      "x-ms-client-request-id" : "558bebee-f69e-4590-9cb8-d4b08850fd0b",
-      "Content-Type" : "application/xml"
-    },
-    "Exception" : null
-  }, {
-    "Method" : "PUT",
-    "Uri" : "https://REDACTED.blob.core.windows.net/jtcavailable2nioblobinputstreamtestavailabledde85053f8a3a?restype=container",
-    "Headers" : {
-      "x-ms-version" : "2019-12-12",
-      "User-Agent" : "azsdk-java-azure-storage-blob/12.8.0-beta.2 (11.0.6; Windows 10; 10.0)",
-      "x-ms-client-request-id" : "7510597e-983b-46d2-8087-03bf117ca5ec"
-    },
-    "Response" : {
-      "x-ms-version" : "2019-12-12",
-      "Server" : "Windows-Azure-Blob/1.0 Microsoft-HTTPAPI/2.0",
-      "ETag" : "0x8D8389FDA02BFBC",
-      "Last-Modified" : "Tue, 04 Aug 2020 17:57:28 GMT",
-      "retry-after" : "0",
-      "Content-Length" : "0",
-      "StatusCode" : "201",
-      "x-ms-request-id" : "195b3e75-c01e-00ef-4d88-6a1a63000000",
-      "Date" : "Tue, 04 Aug 2020 17:57:28 GMT",
-      "x-ms-client-request-id" : "7510597e-983b-46d2-8087-03bf117ca5ec"
-    },
-    "Exception" : null
-  }, {
-    "Method" : "GET",
-    "Uri" : "https://REDACTED.blob.core.windows.net/jtcavailable3nioblobinputstreamtestavailabledde37468281bb?restype=container",
-    "Headers" : {
-      "x-ms-version" : "2019-12-12",
-      "User-Agent" : "azsdk-java-azure-storage-blob/12.8.0-beta.2 (11.0.6; Windows 10; 10.0)",
-      "x-ms-client-request-id" : "6da5b40e-b790-4652-a8f6-92be9b6858b7"
-    },
-    "Response" : {
-      "x-ms-version" : "2019-12-12",
-      "Server" : "Windows-Azure-Blob/1.0 Microsoft-HTTPAPI/2.0",
-      "x-ms-error-code" : "ContainerNotFound",
-      "retry-after" : "0",
-      "Content-Length" : "225",
-      "StatusCode" : "404",
-      "x-ms-request-id" : "d2c499c6-101e-00c4-2488-6a6edb000000",
-      "Body" : "﻿<?xml version=\"1.0\" encoding=\"utf-8\"?><Error><Code>ContainerNotFound</Code><Message>The specified container does not exist.\nRequestId:d2c499c6-101e-00c4-2488-6a6edb000000\nTime:2020-08-04T17:57:28.2212123Z</Message></Error>",
-      "Date" : "Tue, 04 Aug 2020 17:57:27 GMT",
-      "x-ms-client-request-id" : "6da5b40e-b790-4652-a8f6-92be9b6858b7",
-      "Content-Type" : "application/xml"
-    },
-    "Exception" : null
-  }, {
-    "Method" : "PUT",
-    "Uri" : "https://REDACTED.blob.core.windows.net/jtcavailable3nioblobinputstreamtestavailabledde37468281bb?restype=container",
-    "Headers" : {
-      "x-ms-version" : "2019-12-12",
-      "User-Agent" : "azsdk-java-azure-storage-blob/12.8.0-beta.2 (11.0.6; Windows 10; 10.0)",
-      "x-ms-client-request-id" : "120f435b-06a0-42aa-b39d-d4262a6d1188"
-    },
-    "Response" : {
-      "x-ms-version" : "2019-12-12",
-      "Server" : "Windows-Azure-Blob/1.0 Microsoft-HTTPAPI/2.0",
-      "ETag" : "0x8D8389FDA142918",
-      "Last-Modified" : "Tue, 04 Aug 2020 17:57:28 GMT",
-      "retry-after" : "0",
-      "Content-Length" : "0",
-      "StatusCode" : "201",
-      "x-ms-request-id" : "195b3e88-c01e-00ef-5c88-6a1a63000000",
-      "Date" : "Tue, 04 Aug 2020 17:57:28 GMT",
-      "x-ms-client-request-id" : "120f435b-06a0-42aa-b39d-d4262a6d1188"
-=======
       "x-ms-content-crc64" : "sKlpfYPtdjA=",
       "Last-Modified" : "Tue, 04 Aug 2020 23:51:07 GMT",
       "retry-after" : "0",
@@ -169,24 +43,15 @@
       "Content-Length" : "0",
       "x-ms-request-id" : "acd16657-201e-010c-6fba-6a98d2000000",
       "x-ms-client-request-id" : "9860a38d-d88a-4e8f-bb40-134181d8db92"
->>>>>>> 693134b5
     },
     "Exception" : null
   }, {
     "Method" : "HEAD",
-<<<<<<< HEAD
-    "Uri" : "https://REDACTED.blob.core.windows.net/jtcavailable0nioblobinputstreamtestavailabledde38422877f1/javablobavailable1nioblobinputstreamtestavailabledde36941d87",
-    "Headers" : {
-      "x-ms-version" : "2019-12-12",
-      "User-Agent" : "azsdk-java-azure-storage-blob/12.8.0-beta.2 (11.0.6; Windows 10; 10.0)",
-      "x-ms-client-request-id" : "6482deb3-7145-4f95-9dca-19cd48afde7c"
-=======
     "Uri" : "https://REDACTED.blob.core.windows.net/jtcavailable0nioblobinputstreamtestavailable7873367851c86/javablobavailable1nioblobinputstreamtestavailable78744476b0b",
     "Headers" : {
       "x-ms-version" : "2019-12-12",
       "User-Agent" : "azsdk-java-azure-storage-blob/12.8.0-beta.2 (11.0.6; Windows 10; 10.0)",
       "x-ms-client-request-id" : "777c6518-3e63-46e9-8cec-28342cd44bcb"
->>>>>>> 693134b5
     },
     "Response" : {
       "x-ms-version" : "2019-12-12",
@@ -194,21 +59,6 @@
       "Server" : "Windows-Azure-Blob/1.0 Microsoft-HTTPAPI/2.0",
       "Access-Control-Allow-Origin" : "*",
       "x-ms-lease-state" : "available",
-<<<<<<< HEAD
-      "Last-Modified" : "Tue, 04 Aug 2020 17:57:28 GMT",
-      "retry-after" : "0",
-      "StatusCode" : "200",
-      "Date" : "Tue, 04 Aug 2020 17:57:27 GMT",
-      "x-ms-blob-type" : "BlockBlob",
-      "Content-MD5" : "sGO/hx90CCh18TmrVLJwog==",
-      "Accept-Ranges" : "bytes",
-      "x-ms-server-encrypted" : "true",
-      "ETag" : "0x8D8389FD9F4316E",
-      "x-ms-creation-time" : "Tue, 04 Aug 2020 17:57:28 GMT",
-      "Content-Length" : "10485760",
-      "x-ms-request-id" : "d2c499e2-101e-00c4-3988-6a6edb000000",
-      "x-ms-client-request-id" : "6482deb3-7145-4f95-9dca-19cd48afde7c",
-=======
       "Last-Modified" : "Tue, 04 Aug 2020 23:51:07 GMT",
       "retry-after" : "0",
       "StatusCode" : "200",
@@ -225,25 +75,16 @@
       "Content-Length" : "10485760",
       "x-ms-request-id" : "acd19ca5-201e-010c-64ba-6a98d2000000",
       "x-ms-client-request-id" : "777c6518-3e63-46e9-8cec-28342cd44bcb",
->>>>>>> 693134b5
       "Content-Type" : "application/octet-stream"
     },
     "Exception" : null
   }, {
     "Method" : "DELETE",
-<<<<<<< HEAD
-    "Uri" : "https://REDACTED.blob.core.windows.net/jtcavailable0nioblobinputstreamtestavailabledde38422877f1?restype=container",
-    "Headers" : {
-      "x-ms-version" : "2019-12-12",
-      "User-Agent" : "azsdk-java-azure-storage-blob/12.8.0-beta.2 (11.0.6; Windows 10; 10.0)",
-      "x-ms-client-request-id" : "8761d2a0-2208-4c03-b2a4-47f801eb0a93"
-=======
     "Uri" : "https://REDACTED.blob.core.windows.net/jtcavailable0nioblobinputstreamtestavailable7873367851c86?restype=container",
     "Headers" : {
       "x-ms-version" : "2019-12-12",
       "User-Agent" : "azsdk-java-azure-storage-blob/12.8.0-beta.2 (11.0.6; Windows 10; 10.0)",
       "x-ms-client-request-id" : "57a7011d-3521-448c-b105-792a72ca5e73"
->>>>>>> 693134b5
     },
     "Response" : {
       "x-ms-version" : "2019-12-12",
@@ -251,15 +92,9 @@
       "retry-after" : "0",
       "Content-Length" : "0",
       "StatusCode" : "202",
-<<<<<<< HEAD
-      "x-ms-request-id" : "195b3e96-c01e-00ef-6788-6a1a63000000",
-      "Date" : "Tue, 04 Aug 2020 17:57:28 GMT",
-      "x-ms-client-request-id" : "8761d2a0-2208-4c03-b2a4-47f801eb0a93"
-=======
       "x-ms-request-id" : "acd19cd3-201e-010c-0dba-6a98d2000000",
       "Date" : "Tue, 04 Aug 2020 23:51:07 GMT",
       "x-ms-client-request-id" : "57a7011d-3521-448c-b105-792a72ca5e73"
->>>>>>> 693134b5
     },
     "Exception" : null
   }, {
@@ -268,79 +103,23 @@
     "Headers" : {
       "x-ms-version" : "2019-12-12",
       "User-Agent" : "azsdk-java-azure-storage-blob/12.8.0-beta.2 (11.0.6; Windows 10; 10.0)",
-<<<<<<< HEAD
-      "x-ms-client-request-id" : "69112443-d326-4d14-a8ea-2dfca1bda8b5"
-    },
-    "Response" : {
-      "Transfer-Encoding" : "chunked",
-=======
       "x-ms-client-request-id" : "0e7a7fe4-21f2-4aef-a60e-2c5ca494e953"
     },
     "Response" : {
       "Transfer-Encoding" : "chunked",
       "Access-Control-Expose-Headers" : "x-ms-client-request-id",
->>>>>>> 693134b5
       "x-ms-version" : "2019-12-12",
       "Server" : "Windows-Azure-Blob/1.0 Microsoft-HTTPAPI/2.0",
       "Access-Control-Allow-Origin" : "*",
       "retry-after" : "0",
       "StatusCode" : "200",
-<<<<<<< HEAD
-      "x-ms-request-id" : "d2c49a04-101e-00c4-5588-6a6edb000000",
-      "Body" : "﻿<?xml version=\"1.0\" encoding=\"utf-8\"?><EnumerationResults ServiceEndpoint=\"https://xclientdev2.blob.core.windows.net/\"><Prefix>jtcavailable</Prefix><Containers><Container><Name>jtcavailable2nioblobinputstreamtestavailabledde85053f8a3a</Name><Properties><Last-Modified>Tue, 04 Aug 2020 17:57:28 GMT</Last-Modified><Etag>\"0x8D8389FDA02BFBC\"</Etag><LeaseStatus>unlocked</LeaseStatus><LeaseState>available</LeaseState><DefaultEncryptionScope>$account-encryption-key</DefaultEncryptionScope><DenyEncryptionScopeOverride>false</DenyEncryptionScopeOverride><HasImmutabilityPolicy>false</HasImmutabilityPolicy><HasLegalHold>false</HasLegalHold></Properties></Container><Container><Name>jtcavailable3nioblobinputstreamtestavailabledde37468281bb</Name><Properties><Last-Modified>Tue, 04 Aug 2020 17:57:28 GMT</Last-Modified><Etag>\"0x8D8389FDA142918\"</Etag><LeaseStatus>unlocked</LeaseStatus><LeaseState>available</LeaseState><DefaultEncryptionScope>$account-encryption-key</DefaultEncryptionScope><DenyEncryptionScopeOverride>false</DenyEncryptionScopeOverride><HasImmutabilityPolicy>false</HasImmutabilityPolicy><HasLegalHold>false</HasLegalHold></Properties></Container></Containers><NextMarker /></EnumerationResults>",
-      "Date" : "Tue, 04 Aug 2020 17:57:28 GMT",
-      "x-ms-client-request-id" : "69112443-d326-4d14-a8ea-2dfca1bda8b5",
-=======
       "x-ms-request-id" : "acd19ced-201e-010c-27ba-6a98d2000000",
       "Body" : "﻿<?xml version=\"1.0\" encoding=\"utf-8\"?><EnumerationResults ServiceEndpoint=\"https://azstoragesdkaccount.blob.core.windows.net/\"><Prefix>jtcavailable</Prefix><Containers /><NextMarker /></EnumerationResults>",
       "Date" : "Tue, 04 Aug 2020 23:51:07 GMT",
       "x-ms-client-request-id" : "0e7a7fe4-21f2-4aef-a60e-2c5ca494e953",
->>>>>>> 693134b5
       "Content-Type" : "application/xml"
     },
     "Exception" : null
-  }, {
-    "Method" : "DELETE",
-    "Uri" : "https://REDACTED.blob.core.windows.net/jtcavailable2nioblobinputstreamtestavailabledde85053f8a3a?restype=container",
-    "Headers" : {
-      "x-ms-version" : "2019-12-12",
-      "User-Agent" : "azsdk-java-azure-storage-blob/12.8.0-beta.2 (11.0.6; Windows 10; 10.0)",
-      "x-ms-client-request-id" : "396372f8-0760-4073-9655-c3deace67189"
-    },
-    "Response" : {
-      "x-ms-version" : "2019-12-12",
-      "Server" : "Windows-Azure-Blob/1.0 Microsoft-HTTPAPI/2.0",
-      "retry-after" : "0",
-      "Content-Length" : "0",
-      "StatusCode" : "202",
-      "x-ms-request-id" : "195b3ea6-c01e-00ef-7588-6a1a63000000",
-      "Date" : "Tue, 04 Aug 2020 17:57:28 GMT",
-      "x-ms-client-request-id" : "396372f8-0760-4073-9655-c3deace67189"
-    },
-    "Exception" : null
-  }, {
-    "Method" : "DELETE",
-    "Uri" : "https://REDACTED.blob.core.windows.net/jtcavailable3nioblobinputstreamtestavailabledde37468281bb?restype=container",
-    "Headers" : {
-      "x-ms-version" : "2019-12-12",
-      "User-Agent" : "azsdk-java-azure-storage-blob/12.8.0-beta.2 (11.0.6; Windows 10; 10.0)",
-      "x-ms-client-request-id" : "4297e778-738a-4068-a616-d3e52796ce4c"
-    },
-    "Response" : {
-      "x-ms-version" : "2019-12-12",
-      "Server" : "Windows-Azure-Blob/1.0 Microsoft-HTTPAPI/2.0",
-      "retry-after" : "0",
-      "Content-Length" : "0",
-      "StatusCode" : "202",
-      "x-ms-request-id" : "d2c49a1a-101e-00c4-6888-6a6edb000000",
-      "Date" : "Tue, 04 Aug 2020 17:57:28 GMT",
-      "x-ms-client-request-id" : "4297e778-738a-4068-a616-d3e52796ce4c"
-    },
-    "Exception" : null
   } ],
-<<<<<<< HEAD
-  "variables" : [ "jtcavailable0nioblobinputstreamtestavailabledde38422877f1", "82783ba7-2ce2-4203-be8b-a03429e604c5", "979b6038-6322-4b04-b128-69ef0e94844b", "3d666bd7-d690-45de-877a-ff1c77e60d04", "1c74850b-0ed2-4563-82dd-c26b9062e6ee", "4ca4d5cd-54d5-40d1-8b1a-4ff356583d1d", "a23b8a40-3635-40b9-91b4-1f5aaa44ed59", "3980eb13-1352-443a-8586-bba102dbd75e", "744da504-370f-431e-a1fd-bc84e8dff2be", "3fa92c23-3285-40ae-bd7e-b18c6852eaa7", "2e22c319-be11-4fcf-a18d-f10a53651243", "javablobavailable1nioblobinputstreamtestavailabledde36941d87", "jtcavailable2nioblobinputstreamtestavailabledde85053f8a3a", "jtcavailable3nioblobinputstreamtestavailabledde37468281bb" ]
-=======
   "variables" : [ "jtcavailable0nioblobinputstreamtestavailable7873367851c86", "5920d63d-228f-4dcf-afd6-371efad4add5", "523e9eb9-1e7d-4c82-9272-448f2a2cef36", "6521adae-46c9-41ab-8448-375dc5910328", "fd501fdf-0841-442e-aa8a-0fabefe420eb", "30306d48-7003-40c5-b7e8-bdeff4f61728", "91c407bb-bd14-4a1a-9a24-60521c4a568d", "48ae5b12-3230-4773-b355-5eec424efe03", "6a955651-d7f4-49b1-81f5-c72dd9112139", "66d418e4-7c47-4b22-a2e9-5ae24ff71e39", "18f66108-979b-46ef-9ccd-96ec511ba199", "javablobavailable1nioblobinputstreamtestavailable78744476b0b" ]
->>>>>>> 693134b5
 }