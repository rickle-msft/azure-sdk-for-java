{
  "networkCallRecords" : [ {
    "Method" : "PUT",
<<<<<<< HEAD
    "Uri" : "https://REDACTED.blob.core.windows.net/jtcskip0nioblobinputstreamtestskipee266085414bf27a18?restype=container",
    "Headers" : {
      "x-ms-version" : "2019-12-12",
      "User-Agent" : "azsdk-java-azure-storage-blob/12.8.0-beta.2 (11.0.6; Windows 10; 10.0)",
      "x-ms-client-request-id" : "88d03e31-f99a-42cd-b6c5-d55c9cc01f50"
=======
    "Uri" : "https://REDACTED.blob.core.windows.net/jtcskip0nioblobinputstreamtestskip65281804537a5d236c?restype=container",
    "Headers" : {
      "x-ms-version" : "2019-12-12",
      "User-Agent" : "azsdk-java-azure-storage-blob/12.8.0-beta.2 (11.0.6; Windows 10; 10.0)",
      "x-ms-client-request-id" : "3c73d789-502e-4a41-ac0b-e9a35e953ace"
>>>>>>> 693134b5
    },
    "Response" : {
      "x-ms-version" : "2019-12-12",
      "Server" : "Windows-Azure-Blob/1.0 Microsoft-HTTPAPI/2.0",
<<<<<<< HEAD
      "ETag" : "0x8D8389FC30F3628",
      "Last-Modified" : "Tue, 04 Aug 2020 17:56:49 GMT",
      "retry-after" : "0",
      "Content-Length" : "0",
      "StatusCode" : "201",
      "x-ms-request-id" : "195b21ef-c01e-00ef-4e88-6a1a63000000",
      "Date" : "Tue, 04 Aug 2020 17:56:48 GMT",
      "x-ms-client-request-id" : "88d03e31-f99a-42cd-b6c5-d55c9cc01f50"
=======
      "ETag" : "0x8D838D347DFF60B",
      "Last-Modified" : "Wed, 05 Aug 2020 00:05:36 GMT",
      "retry-after" : "0",
      "Content-Length" : "0",
      "StatusCode" : "201",
      "x-ms-request-id" : "238e8b27-901e-00d6-06bc-6a7bac000000",
      "Date" : "Wed, 05 Aug 2020 00:05:36 GMT",
      "x-ms-client-request-id" : "3c73d789-502e-4a41-ac0b-e9a35e953ace"
>>>>>>> 693134b5
    },
    "Exception" : null
  }, {
    "Method" : "PUT",
<<<<<<< HEAD
    "Uri" : "https://REDACTED.blob.core.windows.net/jtcskip0nioblobinputstreamtestskipee266085414bf27a18/javablobskip1nioblobinputstreamtestskipee206190fd1a234d",
    "Headers" : {
      "x-ms-version" : "2019-12-12",
      "User-Agent" : "azsdk-java-azure-storage-blob/12.8.0-beta.2 (11.0.6; Windows 10; 10.0)",
      "x-ms-client-request-id" : "0bf0ede8-1c5b-4cf2-9ef2-ac24dd02b40c",
=======
    "Uri" : "https://REDACTED.blob.core.windows.net/jtcskip0nioblobinputstreamtestskip65281804537a5d236c/javablobskip1nioblobinputstreamtestskip652481943dbd0e88",
    "Headers" : {
      "x-ms-version" : "2019-12-12",
      "User-Agent" : "azsdk-java-azure-storage-blob/12.8.0-beta.2 (11.0.6; Windows 10; 10.0)",
      "x-ms-client-request-id" : "d0122ee6-5eb0-4d9d-9264-282fbb7ad468",
>>>>>>> 693134b5
      "Content-Type" : "application/octet-stream"
    },
    "Response" : {
      "x-ms-version" : "2019-12-12",
      "Server" : "Windows-Azure-Blob/1.0 Microsoft-HTTPAPI/2.0",
<<<<<<< HEAD
      "x-ms-content-crc64" : "DloPA1gj/Jk=",
      "Last-Modified" : "Tue, 04 Aug 2020 17:56:56 GMT",
      "retry-after" : "0",
      "StatusCode" : "201",
      "x-ms-request-server-encrypted" : "true",
      "Date" : "Tue, 04 Aug 2020 17:56:56 GMT",
      "Content-MD5" : "alwf5GdFkDEVRpGVPK/R/A==",
      "ETag" : "0x8D8389FC75FA64B",
      "Content-Length" : "0",
      "x-ms-request-id" : "d2c47a13-101e-00c4-6a88-6a6edb000000",
      "x-ms-client-request-id" : "0bf0ede8-1c5b-4cf2-9ef2-ac24dd02b40c"
    },
    "Exception" : null
  }, {
    "Method" : "GET",
    "Uri" : "https://REDACTED.blob.core.windows.net/jtcskip2nioblobinputstreamtestskipee202991a4c10f4086?restype=container",
    "Headers" : {
      "x-ms-version" : "2019-12-12",
      "User-Agent" : "azsdk-java-azure-storage-blob/12.8.0-beta.2 (11.0.6; Windows 10; 10.0)",
      "x-ms-client-request-id" : "b7dd2236-7ecf-4d3c-885c-2a945e2b89ef"
    },
    "Response" : {
      "x-ms-version" : "2019-12-12",
      "Server" : "Windows-Azure-Blob/1.0 Microsoft-HTTPAPI/2.0",
      "x-ms-error-code" : "ContainerNotFound",
      "retry-after" : "0",
      "Content-Length" : "225",
      "StatusCode" : "404",
      "x-ms-request-id" : "195b2787-c01e-00ef-2188-6a1a63000000",
      "Body" : "﻿<?xml version=\"1.0\" encoding=\"utf-8\"?><Error><Code>ContainerNotFound</Code><Message>The specified container does not exist.\nRequestId:195b2787-c01e-00ef-2188-6a1a63000000\nTime:2020-08-04T17:56:56.9304604Z</Message></Error>",
      "Date" : "Tue, 04 Aug 2020 17:56:55 GMT",
      "x-ms-client-request-id" : "b7dd2236-7ecf-4d3c-885c-2a945e2b89ef",
      "Content-Type" : "application/xml"
    },
    "Exception" : null
  }, {
    "Method" : "PUT",
    "Uri" : "https://REDACTED.blob.core.windows.net/jtcskip2nioblobinputstreamtestskipee202991a4c10f4086?restype=container",
    "Headers" : {
      "x-ms-version" : "2019-12-12",
      "User-Agent" : "azsdk-java-azure-storage-blob/12.8.0-beta.2 (11.0.6; Windows 10; 10.0)",
      "x-ms-client-request-id" : "00b6ff1e-3304-4b22-977c-920615d9df63"
    },
    "Response" : {
      "x-ms-version" : "2019-12-12",
      "Server" : "Windows-Azure-Blob/1.0 Microsoft-HTTPAPI/2.0",
      "ETag" : "0x8D8389FC76D9C39",
      "Last-Modified" : "Tue, 04 Aug 2020 17:56:56 GMT",
      "retry-after" : "0",
      "Content-Length" : "0",
      "StatusCode" : "201",
      "x-ms-request-id" : "d2c47fad-101e-00c4-3f88-6a6edb000000",
      "Date" : "Tue, 04 Aug 2020 17:56:56 GMT",
      "x-ms-client-request-id" : "00b6ff1e-3304-4b22-977c-920615d9df63"
    },
    "Exception" : null
  }, {
    "Method" : "GET",
    "Uri" : "https://REDACTED.blob.core.windows.net/jtcskip3nioblobinputstreamtestskipee215427592aec7f47?restype=container",
    "Headers" : {
      "x-ms-version" : "2019-12-12",
      "User-Agent" : "azsdk-java-azure-storage-blob/12.8.0-beta.2 (11.0.6; Windows 10; 10.0)",
      "x-ms-client-request-id" : "7347c782-9d77-4a9e-9bdb-beb02142b2e2"
    },
    "Response" : {
      "x-ms-version" : "2019-12-12",
      "Server" : "Windows-Azure-Blob/1.0 Microsoft-HTTPAPI/2.0",
      "x-ms-error-code" : "ContainerNotFound",
      "retry-after" : "0",
      "Content-Length" : "225",
      "StatusCode" : "404",
      "x-ms-request-id" : "195b279f-c01e-00ef-3288-6a1a63000000",
      "Body" : "﻿<?xml version=\"1.0\" encoding=\"utf-8\"?><Error><Code>ContainerNotFound</Code><Message>The specified container does not exist.\nRequestId:195b279f-c01e-00ef-3288-6a1a63000000\nTime:2020-08-04T17:56:57.0195474Z</Message></Error>",
      "Date" : "Tue, 04 Aug 2020 17:56:57 GMT",
      "x-ms-client-request-id" : "7347c782-9d77-4a9e-9bdb-beb02142b2e2",
      "Content-Type" : "application/xml"
    },
    "Exception" : null
  }, {
    "Method" : "PUT",
    "Uri" : "https://REDACTED.blob.core.windows.net/jtcskip3nioblobinputstreamtestskipee215427592aec7f47?restype=container",
    "Headers" : {
      "x-ms-version" : "2019-12-12",
      "User-Agent" : "azsdk-java-azure-storage-blob/12.8.0-beta.2 (11.0.6; Windows 10; 10.0)",
      "x-ms-client-request-id" : "9fee12bd-ddb6-476e-8829-cede3df40860"
    },
    "Response" : {
      "x-ms-version" : "2019-12-12",
      "Server" : "Windows-Azure-Blob/1.0 Microsoft-HTTPAPI/2.0",
      "ETag" : "0x8D8389FC77AE5E1",
      "Last-Modified" : "Tue, 04 Aug 2020 17:56:57 GMT",
      "retry-after" : "0",
      "Content-Length" : "0",
      "StatusCode" : "201",
      "x-ms-request-id" : "d2c47fc2-101e-00c4-4f88-6a6edb000000",
      "Date" : "Tue, 04 Aug 2020 17:56:56 GMT",
      "x-ms-client-request-id" : "9fee12bd-ddb6-476e-8829-cede3df40860"
=======
      "x-ms-content-crc64" : "NrcsDKUWqtE=",
      "Last-Modified" : "Wed, 05 Aug 2020 00:05:51 GMT",
      "retry-after" : "0",
      "StatusCode" : "201",
      "x-ms-request-server-encrypted" : "true",
      "Date" : "Wed, 05 Aug 2020 00:05:51 GMT",
      "Content-MD5" : "wi3L7wFGv3RdiedwJ3s23Q==",
      "ETag" : "0x8D838D350CB55D0",
      "Content-Length" : "0",
      "x-ms-request-id" : "238e8b47-901e-00d6-23bc-6a7bac000000",
      "x-ms-client-request-id" : "d0122ee6-5eb0-4d9d-9264-282fbb7ad468"
>>>>>>> 693134b5
    },
    "Exception" : null
  }, {
    "Method" : "HEAD",
<<<<<<< HEAD
    "Uri" : "https://REDACTED.blob.core.windows.net/jtcskip0nioblobinputstreamtestskipee266085414bf27a18/javablobskip1nioblobinputstreamtestskipee206190fd1a234d",
    "Headers" : {
      "x-ms-version" : "2019-12-12",
      "User-Agent" : "azsdk-java-azure-storage-blob/12.8.0-beta.2 (11.0.6; Windows 10; 10.0)",
      "x-ms-client-request-id" : "d06624dd-7f4b-402d-ba8e-6598fff33cf1"
=======
    "Uri" : "https://REDACTED.blob.core.windows.net/jtcskip0nioblobinputstreamtestskip65281804537a5d236c/javablobskip1nioblobinputstreamtestskip652481943dbd0e88",
    "Headers" : {
      "x-ms-version" : "2019-12-12",
      "User-Agent" : "azsdk-java-azure-storage-blob/12.8.0-beta.2 (11.0.6; Windows 10; 10.0)",
      "x-ms-client-request-id" : "1a86b1b9-9a10-4cff-97b6-9ace8dcec2a3"
>>>>>>> 693134b5
    },
    "Response" : {
      "x-ms-version" : "2019-12-12",
      "x-ms-lease-status" : "unlocked",
      "Server" : "Windows-Azure-Blob/1.0 Microsoft-HTTPAPI/2.0",
      "Access-Control-Allow-Origin" : "*",
      "x-ms-lease-state" : "available",
<<<<<<< HEAD
      "Last-Modified" : "Tue, 04 Aug 2020 17:56:56 GMT",
      "retry-after" : "0",
      "StatusCode" : "200",
      "Date" : "Tue, 04 Aug 2020 17:56:57 GMT",
      "x-ms-blob-type" : "BlockBlob",
      "Content-MD5" : "alwf5GdFkDEVRpGVPK/R/A==",
      "Accept-Ranges" : "bytes",
      "x-ms-server-encrypted" : "true",
      "ETag" : "0x8D8389FC75FA64B",
      "x-ms-creation-time" : "Tue, 04 Aug 2020 17:56:56 GMT",
      "Content-Length" : "10485760",
      "x-ms-request-id" : "195b27b6-c01e-00ef-4488-6a1a63000000",
      "x-ms-client-request-id" : "d06624dd-7f4b-402d-ba8e-6598fff33cf1",
=======
      "Last-Modified" : "Wed, 05 Aug 2020 00:05:51 GMT",
      "retry-after" : "0",
      "StatusCode" : "200",
      "Date" : "Wed, 05 Aug 2020 00:05:51 GMT",
      "x-ms-blob-type" : "BlockBlob",
      "Content-MD5" : "wi3L7wFGv3RdiedwJ3s23Q==",
      "Accept-Ranges" : "bytes",
      "x-ms-server-encrypted" : "true",
      "Access-Control-Expose-Headers" : "x-ms-client-request-id",
      "x-ms-access-tier-inferred" : "true",
      "x-ms-access-tier" : "Hot",
      "ETag" : "0x8D838D350CB55D0",
      "x-ms-creation-time" : "Wed, 05 Aug 2020 00:05:51 GMT",
      "Content-Length" : "10485760",
      "x-ms-request-id" : "238e9f9c-901e-00d6-78bc-6a7bac000000",
      "x-ms-client-request-id" : "1a86b1b9-9a10-4cff-97b6-9ace8dcec2a3",
>>>>>>> 693134b5
      "Content-Type" : "application/octet-stream"
    },
    "Exception" : null
  }, {
    "Method" : "GET",
<<<<<<< HEAD
    "Uri" : "https://REDACTED.blob.core.windows.net/jtcskip0nioblobinputstreamtestskipee266085414bf27a18/javablobskip1nioblobinputstreamtestskipee206190fd1a234d",
    "Headers" : {
      "x-ms-version" : "2019-12-12",
      "User-Agent" : "azsdk-java-azure-storage-blob/12.8.0-beta.2 (11.0.6; Windows 10; 10.0)",
      "x-ms-client-request-id" : "d56a8535-37c6-44dc-abf1-baf8ceae5c79"
=======
    "Uri" : "https://REDACTED.blob.core.windows.net/jtcskip0nioblobinputstreamtestskip65281804537a5d236c/javablobskip1nioblobinputstreamtestskip652481943dbd0e88",
    "Headers" : {
      "x-ms-version" : "2019-12-12",
      "User-Agent" : "azsdk-java-azure-storage-blob/12.8.0-beta.2 (11.0.6; Windows 10; 10.0)",
      "x-ms-client-request-id" : "6a864122-1786-4e92-b811-30c5a2ae04e2"
>>>>>>> 693134b5
    },
    "Response" : {
      "x-ms-version" : "2019-12-12",
      "x-ms-lease-status" : "unlocked",
      "Server" : "Windows-Azure-Blob/1.0 Microsoft-HTTPAPI/2.0",
      "Access-Control-Allow-Origin" : "*",
      "Content-Range" : "bytes 10485759-10485759/10485760",
      "x-ms-lease-state" : "available",
<<<<<<< HEAD
      "x-ms-blob-content-md5" : "alwf5GdFkDEVRpGVPK/R/A==",
      "Last-Modified" : "Tue, 04 Aug 2020 17:56:56 GMT",
      "retry-after" : "0",
      "StatusCode" : "206",
      "Date" : "Tue, 04 Aug 2020 17:56:56 GMT",
      "x-ms-blob-type" : "BlockBlob",
      "Accept-Ranges" : "bytes",
      "x-ms-server-encrypted" : "true",
      "ETag" : "0x8D8389FC75FA64B",
      "x-ms-creation-time" : "Tue, 04 Aug 2020 17:56:56 GMT",
      "Content-Length" : "1",
      "x-ms-request-id" : "d2c47fe7-101e-00c4-6988-6a6edb000000",
      "Body" : "[-118]",
      "x-ms-client-request-id" : "d56a8535-37c6-44dc-abf1-baf8ceae5c79",
=======
      "x-ms-blob-content-md5" : "wi3L7wFGv3RdiedwJ3s23Q==",
      "Last-Modified" : "Wed, 05 Aug 2020 00:05:51 GMT",
      "retry-after" : "0",
      "StatusCode" : "206",
      "Date" : "Wed, 05 Aug 2020 00:05:51 GMT",
      "x-ms-blob-type" : "BlockBlob",
      "Accept-Ranges" : "bytes",
      "x-ms-server-encrypted" : "true",
      "Access-Control-Expose-Headers" : "x-ms-client-request-id",
      "ETag" : "0x8D838D350CB55D0",
      "x-ms-creation-time" : "Wed, 05 Aug 2020 00:05:51 GMT",
      "Content-Length" : "1",
      "x-ms-request-id" : "238e9fb8-901e-00d6-11bc-6a7bac000000",
      "Body" : "7Q==",
      "x-ms-client-request-id" : "6a864122-1786-4e92-b811-30c5a2ae04e2",
>>>>>>> 693134b5
      "Content-Type" : "application/octet-stream"
    },
    "Exception" : null
  }, {
    "Method" : "DELETE",
<<<<<<< HEAD
    "Uri" : "https://REDACTED.blob.core.windows.net/jtcskip0nioblobinputstreamtestskipee266085414bf27a18?restype=container",
    "Headers" : {
      "x-ms-version" : "2019-12-12",
      "User-Agent" : "azsdk-java-azure-storage-blob/12.8.0-beta.2 (11.0.6; Windows 10; 10.0)",
      "x-ms-client-request-id" : "9fd1d95e-4631-473e-9850-577b37f910da"
=======
    "Uri" : "https://REDACTED.blob.core.windows.net/jtcskip0nioblobinputstreamtestskip65281804537a5d236c?restype=container",
    "Headers" : {
      "x-ms-version" : "2019-12-12",
      "User-Agent" : "azsdk-java-azure-storage-blob/12.8.0-beta.2 (11.0.6; Windows 10; 10.0)",
      "x-ms-client-request-id" : "babd89e6-b166-48de-960b-a668fffaef8c"
>>>>>>> 693134b5
    },
    "Response" : {
      "x-ms-version" : "2019-12-12",
      "Server" : "Windows-Azure-Blob/1.0 Microsoft-HTTPAPI/2.0",
      "retry-after" : "0",
      "Content-Length" : "0",
      "StatusCode" : "202",
<<<<<<< HEAD
      "x-ms-request-id" : "195b27d2-c01e-00ef-5988-6a1a63000000",
      "Date" : "Tue, 04 Aug 2020 17:56:57 GMT",
      "x-ms-client-request-id" : "9fd1d95e-4631-473e-9850-577b37f910da"
=======
      "x-ms-request-id" : "238e9fdd-901e-00d6-33bc-6a7bac000000",
      "Date" : "Wed, 05 Aug 2020 00:05:51 GMT",
      "x-ms-client-request-id" : "babd89e6-b166-48de-960b-a668fffaef8c"
>>>>>>> 693134b5
    },
    "Exception" : null
  }, {
    "Method" : "GET",
    "Uri" : "https://REDACTED.blob.core.windows.net?prefix=jtcskip&comp=list",
    "Headers" : {
      "x-ms-version" : "2019-12-12",
      "User-Agent" : "azsdk-java-azure-storage-blob/12.8.0-beta.2 (11.0.6; Windows 10; 10.0)",
<<<<<<< HEAD
      "x-ms-client-request-id" : "5d9cf36a-e212-404c-87a6-82e242fe2e74"
    },
    "Response" : {
      "Transfer-Encoding" : "chunked",
=======
      "x-ms-client-request-id" : "c87ab53d-7580-431a-9ee4-f7cf6e8675f7"
    },
    "Response" : {
      "Transfer-Encoding" : "chunked",
      "Access-Control-Expose-Headers" : "x-ms-client-request-id",
>>>>>>> 693134b5
      "x-ms-version" : "2019-12-12",
      "Server" : "Windows-Azure-Blob/1.0 Microsoft-HTTPAPI/2.0",
      "Access-Control-Allow-Origin" : "*",
      "retry-after" : "0",
      "StatusCode" : "200",
<<<<<<< HEAD
      "x-ms-request-id" : "d2c48012-101e-00c4-0c88-6a6edb000000",
      "Body" : "﻿<?xml version=\"1.0\" encoding=\"utf-8\"?><EnumerationResults ServiceEndpoint=\"https://xclientdev2.blob.core.windows.net/\"><Prefix>jtcskip</Prefix><Containers><Container><Name>jtcskip2nioblobinputstreamtestskipee202991a4c10f4086</Name><Properties><Last-Modified>Tue, 04 Aug 2020 17:56:56 GMT</Last-Modified><Etag>\"0x8D8389FC76D9C39\"</Etag><LeaseStatus>unlocked</LeaseStatus><LeaseState>available</LeaseState><DefaultEncryptionScope>$account-encryption-key</DefaultEncryptionScope><DenyEncryptionScopeOverride>false</DenyEncryptionScopeOverride><HasImmutabilityPolicy>false</HasImmutabilityPolicy><HasLegalHold>false</HasLegalHold></Properties></Container><Container><Name>jtcskip3nioblobinputstreamtestskipee215427592aec7f47</Name><Properties><Last-Modified>Tue, 04 Aug 2020 17:56:57 GMT</Last-Modified><Etag>\"0x8D8389FC77AE5E1\"</Etag><LeaseStatus>unlocked</LeaseStatus><LeaseState>available</LeaseState><DefaultEncryptionScope>$account-encryption-key</DefaultEncryptionScope><DenyEncryptionScopeOverride>false</DenyEncryptionScopeOverride><HasImmutabilityPolicy>false</HasImmutabilityPolicy><HasLegalHold>false</HasLegalHold></Properties></Container></Containers><NextMarker /></EnumerationResults>",
      "Date" : "Tue, 04 Aug 2020 17:56:56 GMT",
      "x-ms-client-request-id" : "5d9cf36a-e212-404c-87a6-82e242fe2e74",
=======
      "x-ms-request-id" : "238e9feb-901e-00d6-40bc-6a7bac000000",
      "Body" : "﻿<?xml version=\"1.0\" encoding=\"utf-8\"?><EnumerationResults ServiceEndpoint=\"https://azstoragesdkaccount.blob.core.windows.net/\"><Prefix>jtcskip</Prefix><Containers /><NextMarker /></EnumerationResults>",
      "Date" : "Wed, 05 Aug 2020 00:05:51 GMT",
      "x-ms-client-request-id" : "c87ab53d-7580-431a-9ee4-f7cf6e8675f7",
>>>>>>> 693134b5
      "Content-Type" : "application/xml"
    },
    "Exception" : null
  }, {
    "Method" : "DELETE",
    "Uri" : "https://REDACTED.blob.core.windows.net/jtcskip2nioblobinputstreamtestskipee202991a4c10f4086?restype=container",
    "Headers" : {
      "x-ms-version" : "2019-12-12",
      "User-Agent" : "azsdk-java-azure-storage-blob/12.8.0-beta.2 (11.0.6; Windows 10; 10.0)",
      "x-ms-client-request-id" : "189c1ca7-4c1e-4db2-938f-01c70371e740"
    },
    "Response" : {
      "x-ms-version" : "2019-12-12",
      "Server" : "Windows-Azure-Blob/1.0 Microsoft-HTTPAPI/2.0",
      "retry-after" : "0",
      "Content-Length" : "0",
      "StatusCode" : "202",
      "x-ms-request-id" : "195b27eb-c01e-00ef-6988-6a1a63000000",
      "Date" : "Tue, 04 Aug 2020 17:56:57 GMT",
      "x-ms-client-request-id" : "189c1ca7-4c1e-4db2-938f-01c70371e740"
    },
    "Exception" : null
  }, {
    "Method" : "DELETE",
    "Uri" : "https://REDACTED.blob.core.windows.net/jtcskip3nioblobinputstreamtestskipee215427592aec7f47?restype=container",
    "Headers" : {
      "x-ms-version" : "2019-12-12",
      "User-Agent" : "azsdk-java-azure-storage-blob/12.8.0-beta.2 (11.0.6; Windows 10; 10.0)",
      "x-ms-client-request-id" : "09dce9ee-b254-4844-b461-9577654a9e66"
    },
    "Response" : {
      "x-ms-version" : "2019-12-12",
      "Server" : "Windows-Azure-Blob/1.0 Microsoft-HTTPAPI/2.0",
      "retry-after" : "0",
      "Content-Length" : "0",
      "StatusCode" : "202",
      "x-ms-request-id" : "d2c48026-101e-00c4-1c88-6a6edb000000",
      "Date" : "Tue, 04 Aug 2020 17:56:57 GMT",
      "x-ms-client-request-id" : "09dce9ee-b254-4844-b461-9577654a9e66"
    },
    "Exception" : null
  } ],
<<<<<<< HEAD
  "variables" : [ "jtcskip0nioblobinputstreamtestskipee266085414bf27a18", "cf184369-b983-441d-8f8e-095d74327dd3", "41b17f5e-fb10-480b-9117-b50d005a20a3", "b3774331-4cd4-4310-9d0e-92c98d56066d", "3228b3b0-f705-445c-b4bf-3bcd72e4b908", "6f334fb4-0825-4329-9dce-f56d8bb4d7a4", "ca8fbe7e-8327-456d-8701-b33a2b19ce1d", "a85a68df-8620-4ec9-a065-8cd19c638f91", "479f6438-5635-4360-8061-95c08e8f028f", "33530cd3-194d-4964-b37b-36afef0be493", "a7316e26-975b-4e60-81af-1d9c473809e4", "javablobskip1nioblobinputstreamtestskipee206190fd1a234d", "jtcskip2nioblobinputstreamtestskipee202991a4c10f4086", "jtcskip3nioblobinputstreamtestskipee215427592aec7f47" ]
=======
  "variables" : [ "jtcskip0nioblobinputstreamtestskip65281804537a5d236c", "c9ae0c07-c61a-4947-b8d6-9f87d81cd991", "03e3b1ab-fc3b-4ba3-aff9-a4bf9790e056", "a1b7b911-b532-487b-827f-c2b9d18d1e54", "1c6160e0-7f92-4a22-8ddc-ceb56ada6529", "877d7ad1-4621-429a-887c-2ea5aa3100db", "d7b69763-4652-40bd-8878-55bb1206cdd1", "ca20f28c-c669-4c28-b899-e609e7fbc351", "2c56e9c4-a5c1-4cd9-8eb0-164cda30e248", "5d9186e2-a9e3-43df-8104-e885ef790888", "e679d55c-3dd4-4fe3-9cab-7483c7d7f5aa", "javablobskip1nioblobinputstreamtestskip652481943dbd0e88" ]
>>>>>>> 693134b5
}<|MERGE_RESOLUTION|>--- conflicted
+++ resolved
@@ -1,33 +1,15 @@
 {
   "networkCallRecords" : [ {
     "Method" : "PUT",
-<<<<<<< HEAD
-    "Uri" : "https://REDACTED.blob.core.windows.net/jtcskip0nioblobinputstreamtestskipee266085414bf27a18?restype=container",
-    "Headers" : {
-      "x-ms-version" : "2019-12-12",
-      "User-Agent" : "azsdk-java-azure-storage-blob/12.8.0-beta.2 (11.0.6; Windows 10; 10.0)",
-      "x-ms-client-request-id" : "88d03e31-f99a-42cd-b6c5-d55c9cc01f50"
-=======
     "Uri" : "https://REDACTED.blob.core.windows.net/jtcskip0nioblobinputstreamtestskip65281804537a5d236c?restype=container",
     "Headers" : {
       "x-ms-version" : "2019-12-12",
       "User-Agent" : "azsdk-java-azure-storage-blob/12.8.0-beta.2 (11.0.6; Windows 10; 10.0)",
       "x-ms-client-request-id" : "3c73d789-502e-4a41-ac0b-e9a35e953ace"
->>>>>>> 693134b5
     },
     "Response" : {
       "x-ms-version" : "2019-12-12",
       "Server" : "Windows-Azure-Blob/1.0 Microsoft-HTTPAPI/2.0",
-<<<<<<< HEAD
-      "ETag" : "0x8D8389FC30F3628",
-      "Last-Modified" : "Tue, 04 Aug 2020 17:56:49 GMT",
-      "retry-after" : "0",
-      "Content-Length" : "0",
-      "StatusCode" : "201",
-      "x-ms-request-id" : "195b21ef-c01e-00ef-4e88-6a1a63000000",
-      "Date" : "Tue, 04 Aug 2020 17:56:48 GMT",
-      "x-ms-client-request-id" : "88d03e31-f99a-42cd-b6c5-d55c9cc01f50"
-=======
       "ETag" : "0x8D838D347DFF60B",
       "Last-Modified" : "Wed, 05 Aug 2020 00:05:36 GMT",
       "retry-after" : "0",
@@ -36,128 +18,20 @@
       "x-ms-request-id" : "238e8b27-901e-00d6-06bc-6a7bac000000",
       "Date" : "Wed, 05 Aug 2020 00:05:36 GMT",
       "x-ms-client-request-id" : "3c73d789-502e-4a41-ac0b-e9a35e953ace"
->>>>>>> 693134b5
     },
     "Exception" : null
   }, {
     "Method" : "PUT",
-<<<<<<< HEAD
-    "Uri" : "https://REDACTED.blob.core.windows.net/jtcskip0nioblobinputstreamtestskipee266085414bf27a18/javablobskip1nioblobinputstreamtestskipee206190fd1a234d",
-    "Headers" : {
-      "x-ms-version" : "2019-12-12",
-      "User-Agent" : "azsdk-java-azure-storage-blob/12.8.0-beta.2 (11.0.6; Windows 10; 10.0)",
-      "x-ms-client-request-id" : "0bf0ede8-1c5b-4cf2-9ef2-ac24dd02b40c",
-=======
     "Uri" : "https://REDACTED.blob.core.windows.net/jtcskip0nioblobinputstreamtestskip65281804537a5d236c/javablobskip1nioblobinputstreamtestskip652481943dbd0e88",
     "Headers" : {
       "x-ms-version" : "2019-12-12",
       "User-Agent" : "azsdk-java-azure-storage-blob/12.8.0-beta.2 (11.0.6; Windows 10; 10.0)",
       "x-ms-client-request-id" : "d0122ee6-5eb0-4d9d-9264-282fbb7ad468",
->>>>>>> 693134b5
       "Content-Type" : "application/octet-stream"
     },
     "Response" : {
       "x-ms-version" : "2019-12-12",
       "Server" : "Windows-Azure-Blob/1.0 Microsoft-HTTPAPI/2.0",
-<<<<<<< HEAD
-      "x-ms-content-crc64" : "DloPA1gj/Jk=",
-      "Last-Modified" : "Tue, 04 Aug 2020 17:56:56 GMT",
-      "retry-after" : "0",
-      "StatusCode" : "201",
-      "x-ms-request-server-encrypted" : "true",
-      "Date" : "Tue, 04 Aug 2020 17:56:56 GMT",
-      "Content-MD5" : "alwf5GdFkDEVRpGVPK/R/A==",
-      "ETag" : "0x8D8389FC75FA64B",
-      "Content-Length" : "0",
-      "x-ms-request-id" : "d2c47a13-101e-00c4-6a88-6a6edb000000",
-      "x-ms-client-request-id" : "0bf0ede8-1c5b-4cf2-9ef2-ac24dd02b40c"
-    },
-    "Exception" : null
-  }, {
-    "Method" : "GET",
-    "Uri" : "https://REDACTED.blob.core.windows.net/jtcskip2nioblobinputstreamtestskipee202991a4c10f4086?restype=container",
-    "Headers" : {
-      "x-ms-version" : "2019-12-12",
-      "User-Agent" : "azsdk-java-azure-storage-blob/12.8.0-beta.2 (11.0.6; Windows 10; 10.0)",
-      "x-ms-client-request-id" : "b7dd2236-7ecf-4d3c-885c-2a945e2b89ef"
-    },
-    "Response" : {
-      "x-ms-version" : "2019-12-12",
-      "Server" : "Windows-Azure-Blob/1.0 Microsoft-HTTPAPI/2.0",
-      "x-ms-error-code" : "ContainerNotFound",
-      "retry-after" : "0",
-      "Content-Length" : "225",
-      "StatusCode" : "404",
-      "x-ms-request-id" : "195b2787-c01e-00ef-2188-6a1a63000000",
-      "Body" : "﻿<?xml version=\"1.0\" encoding=\"utf-8\"?><Error><Code>ContainerNotFound</Code><Message>The specified container does not exist.\nRequestId:195b2787-c01e-00ef-2188-6a1a63000000\nTime:2020-08-04T17:56:56.9304604Z</Message></Error>",
-      "Date" : "Tue, 04 Aug 2020 17:56:55 GMT",
-      "x-ms-client-request-id" : "b7dd2236-7ecf-4d3c-885c-2a945e2b89ef",
-      "Content-Type" : "application/xml"
-    },
-    "Exception" : null
-  }, {
-    "Method" : "PUT",
-    "Uri" : "https://REDACTED.blob.core.windows.net/jtcskip2nioblobinputstreamtestskipee202991a4c10f4086?restype=container",
-    "Headers" : {
-      "x-ms-version" : "2019-12-12",
-      "User-Agent" : "azsdk-java-azure-storage-blob/12.8.0-beta.2 (11.0.6; Windows 10; 10.0)",
-      "x-ms-client-request-id" : "00b6ff1e-3304-4b22-977c-920615d9df63"
-    },
-    "Response" : {
-      "x-ms-version" : "2019-12-12",
-      "Server" : "Windows-Azure-Blob/1.0 Microsoft-HTTPAPI/2.0",
-      "ETag" : "0x8D8389FC76D9C39",
-      "Last-Modified" : "Tue, 04 Aug 2020 17:56:56 GMT",
-      "retry-after" : "0",
-      "Content-Length" : "0",
-      "StatusCode" : "201",
-      "x-ms-request-id" : "d2c47fad-101e-00c4-3f88-6a6edb000000",
-      "Date" : "Tue, 04 Aug 2020 17:56:56 GMT",
-      "x-ms-client-request-id" : "00b6ff1e-3304-4b22-977c-920615d9df63"
-    },
-    "Exception" : null
-  }, {
-    "Method" : "GET",
-    "Uri" : "https://REDACTED.blob.core.windows.net/jtcskip3nioblobinputstreamtestskipee215427592aec7f47?restype=container",
-    "Headers" : {
-      "x-ms-version" : "2019-12-12",
-      "User-Agent" : "azsdk-java-azure-storage-blob/12.8.0-beta.2 (11.0.6; Windows 10; 10.0)",
-      "x-ms-client-request-id" : "7347c782-9d77-4a9e-9bdb-beb02142b2e2"
-    },
-    "Response" : {
-      "x-ms-version" : "2019-12-12",
-      "Server" : "Windows-Azure-Blob/1.0 Microsoft-HTTPAPI/2.0",
-      "x-ms-error-code" : "ContainerNotFound",
-      "retry-after" : "0",
-      "Content-Length" : "225",
-      "StatusCode" : "404",
-      "x-ms-request-id" : "195b279f-c01e-00ef-3288-6a1a63000000",
-      "Body" : "﻿<?xml version=\"1.0\" encoding=\"utf-8\"?><Error><Code>ContainerNotFound</Code><Message>The specified container does not exist.\nRequestId:195b279f-c01e-00ef-3288-6a1a63000000\nTime:2020-08-04T17:56:57.0195474Z</Message></Error>",
-      "Date" : "Tue, 04 Aug 2020 17:56:57 GMT",
-      "x-ms-client-request-id" : "7347c782-9d77-4a9e-9bdb-beb02142b2e2",
-      "Content-Type" : "application/xml"
-    },
-    "Exception" : null
-  }, {
-    "Method" : "PUT",
-    "Uri" : "https://REDACTED.blob.core.windows.net/jtcskip3nioblobinputstreamtestskipee215427592aec7f47?restype=container",
-    "Headers" : {
-      "x-ms-version" : "2019-12-12",
-      "User-Agent" : "azsdk-java-azure-storage-blob/12.8.0-beta.2 (11.0.6; Windows 10; 10.0)",
-      "x-ms-client-request-id" : "9fee12bd-ddb6-476e-8829-cede3df40860"
-    },
-    "Response" : {
-      "x-ms-version" : "2019-12-12",
-      "Server" : "Windows-Azure-Blob/1.0 Microsoft-HTTPAPI/2.0",
-      "ETag" : "0x8D8389FC77AE5E1",
-      "Last-Modified" : "Tue, 04 Aug 2020 17:56:57 GMT",
-      "retry-after" : "0",
-      "Content-Length" : "0",
-      "StatusCode" : "201",
-      "x-ms-request-id" : "d2c47fc2-101e-00c4-4f88-6a6edb000000",
-      "Date" : "Tue, 04 Aug 2020 17:56:56 GMT",
-      "x-ms-client-request-id" : "9fee12bd-ddb6-476e-8829-cede3df40860"
-=======
       "x-ms-content-crc64" : "NrcsDKUWqtE=",
       "Last-Modified" : "Wed, 05 Aug 2020 00:05:51 GMT",
       "retry-after" : "0",
@@ -169,24 +43,15 @@
       "Content-Length" : "0",
       "x-ms-request-id" : "238e8b47-901e-00d6-23bc-6a7bac000000",
       "x-ms-client-request-id" : "d0122ee6-5eb0-4d9d-9264-282fbb7ad468"
->>>>>>> 693134b5
     },
     "Exception" : null
   }, {
     "Method" : "HEAD",
-<<<<<<< HEAD
-    "Uri" : "https://REDACTED.blob.core.windows.net/jtcskip0nioblobinputstreamtestskipee266085414bf27a18/javablobskip1nioblobinputstreamtestskipee206190fd1a234d",
-    "Headers" : {
-      "x-ms-version" : "2019-12-12",
-      "User-Agent" : "azsdk-java-azure-storage-blob/12.8.0-beta.2 (11.0.6; Windows 10; 10.0)",
-      "x-ms-client-request-id" : "d06624dd-7f4b-402d-ba8e-6598fff33cf1"
-=======
     "Uri" : "https://REDACTED.blob.core.windows.net/jtcskip0nioblobinputstreamtestskip65281804537a5d236c/javablobskip1nioblobinputstreamtestskip652481943dbd0e88",
     "Headers" : {
       "x-ms-version" : "2019-12-12",
       "User-Agent" : "azsdk-java-azure-storage-blob/12.8.0-beta.2 (11.0.6; Windows 10; 10.0)",
       "x-ms-client-request-id" : "1a86b1b9-9a10-4cff-97b6-9ace8dcec2a3"
->>>>>>> 693134b5
     },
     "Response" : {
       "x-ms-version" : "2019-12-12",
@@ -194,21 +59,6 @@
       "Server" : "Windows-Azure-Blob/1.0 Microsoft-HTTPAPI/2.0",
       "Access-Control-Allow-Origin" : "*",
       "x-ms-lease-state" : "available",
-<<<<<<< HEAD
-      "Last-Modified" : "Tue, 04 Aug 2020 17:56:56 GMT",
-      "retry-after" : "0",
-      "StatusCode" : "200",
-      "Date" : "Tue, 04 Aug 2020 17:56:57 GMT",
-      "x-ms-blob-type" : "BlockBlob",
-      "Content-MD5" : "alwf5GdFkDEVRpGVPK/R/A==",
-      "Accept-Ranges" : "bytes",
-      "x-ms-server-encrypted" : "true",
-      "ETag" : "0x8D8389FC75FA64B",
-      "x-ms-creation-time" : "Tue, 04 Aug 2020 17:56:56 GMT",
-      "Content-Length" : "10485760",
-      "x-ms-request-id" : "195b27b6-c01e-00ef-4488-6a1a63000000",
-      "x-ms-client-request-id" : "d06624dd-7f4b-402d-ba8e-6598fff33cf1",
-=======
       "Last-Modified" : "Wed, 05 Aug 2020 00:05:51 GMT",
       "retry-after" : "0",
       "StatusCode" : "200",
@@ -225,25 +75,16 @@
       "Content-Length" : "10485760",
       "x-ms-request-id" : "238e9f9c-901e-00d6-78bc-6a7bac000000",
       "x-ms-client-request-id" : "1a86b1b9-9a10-4cff-97b6-9ace8dcec2a3",
->>>>>>> 693134b5
       "Content-Type" : "application/octet-stream"
     },
     "Exception" : null
   }, {
     "Method" : "GET",
-<<<<<<< HEAD
-    "Uri" : "https://REDACTED.blob.core.windows.net/jtcskip0nioblobinputstreamtestskipee266085414bf27a18/javablobskip1nioblobinputstreamtestskipee206190fd1a234d",
-    "Headers" : {
-      "x-ms-version" : "2019-12-12",
-      "User-Agent" : "azsdk-java-azure-storage-blob/12.8.0-beta.2 (11.0.6; Windows 10; 10.0)",
-      "x-ms-client-request-id" : "d56a8535-37c6-44dc-abf1-baf8ceae5c79"
-=======
     "Uri" : "https://REDACTED.blob.core.windows.net/jtcskip0nioblobinputstreamtestskip65281804537a5d236c/javablobskip1nioblobinputstreamtestskip652481943dbd0e88",
     "Headers" : {
       "x-ms-version" : "2019-12-12",
       "User-Agent" : "azsdk-java-azure-storage-blob/12.8.0-beta.2 (11.0.6; Windows 10; 10.0)",
       "x-ms-client-request-id" : "6a864122-1786-4e92-b811-30c5a2ae04e2"
->>>>>>> 693134b5
     },
     "Response" : {
       "x-ms-version" : "2019-12-12",
@@ -252,22 +93,6 @@
       "Access-Control-Allow-Origin" : "*",
       "Content-Range" : "bytes 10485759-10485759/10485760",
       "x-ms-lease-state" : "available",
-<<<<<<< HEAD
-      "x-ms-blob-content-md5" : "alwf5GdFkDEVRpGVPK/R/A==",
-      "Last-Modified" : "Tue, 04 Aug 2020 17:56:56 GMT",
-      "retry-after" : "0",
-      "StatusCode" : "206",
-      "Date" : "Tue, 04 Aug 2020 17:56:56 GMT",
-      "x-ms-blob-type" : "BlockBlob",
-      "Accept-Ranges" : "bytes",
-      "x-ms-server-encrypted" : "true",
-      "ETag" : "0x8D8389FC75FA64B",
-      "x-ms-creation-time" : "Tue, 04 Aug 2020 17:56:56 GMT",
-      "Content-Length" : "1",
-      "x-ms-request-id" : "d2c47fe7-101e-00c4-6988-6a6edb000000",
-      "Body" : "[-118]",
-      "x-ms-client-request-id" : "d56a8535-37c6-44dc-abf1-baf8ceae5c79",
-=======
       "x-ms-blob-content-md5" : "wi3L7wFGv3RdiedwJ3s23Q==",
       "Last-Modified" : "Wed, 05 Aug 2020 00:05:51 GMT",
       "retry-after" : "0",
@@ -283,25 +108,16 @@
       "x-ms-request-id" : "238e9fb8-901e-00d6-11bc-6a7bac000000",
       "Body" : "7Q==",
       "x-ms-client-request-id" : "6a864122-1786-4e92-b811-30c5a2ae04e2",
->>>>>>> 693134b5
       "Content-Type" : "application/octet-stream"
     },
     "Exception" : null
   }, {
     "Method" : "DELETE",
-<<<<<<< HEAD
-    "Uri" : "https://REDACTED.blob.core.windows.net/jtcskip0nioblobinputstreamtestskipee266085414bf27a18?restype=container",
-    "Headers" : {
-      "x-ms-version" : "2019-12-12",
-      "User-Agent" : "azsdk-java-azure-storage-blob/12.8.0-beta.2 (11.0.6; Windows 10; 10.0)",
-      "x-ms-client-request-id" : "9fd1d95e-4631-473e-9850-577b37f910da"
-=======
     "Uri" : "https://REDACTED.blob.core.windows.net/jtcskip0nioblobinputstreamtestskip65281804537a5d236c?restype=container",
     "Headers" : {
       "x-ms-version" : "2019-12-12",
       "User-Agent" : "azsdk-java-azure-storage-blob/12.8.0-beta.2 (11.0.6; Windows 10; 10.0)",
       "x-ms-client-request-id" : "babd89e6-b166-48de-960b-a668fffaef8c"
->>>>>>> 693134b5
     },
     "Response" : {
       "x-ms-version" : "2019-12-12",
@@ -309,15 +125,9 @@
       "retry-after" : "0",
       "Content-Length" : "0",
       "StatusCode" : "202",
-<<<<<<< HEAD
-      "x-ms-request-id" : "195b27d2-c01e-00ef-5988-6a1a63000000",
-      "Date" : "Tue, 04 Aug 2020 17:56:57 GMT",
-      "x-ms-client-request-id" : "9fd1d95e-4631-473e-9850-577b37f910da"
-=======
       "x-ms-request-id" : "238e9fdd-901e-00d6-33bc-6a7bac000000",
       "Date" : "Wed, 05 Aug 2020 00:05:51 GMT",
       "x-ms-client-request-id" : "babd89e6-b166-48de-960b-a668fffaef8c"
->>>>>>> 693134b5
     },
     "Exception" : null
   }, {
@@ -326,79 +136,23 @@
     "Headers" : {
       "x-ms-version" : "2019-12-12",
       "User-Agent" : "azsdk-java-azure-storage-blob/12.8.0-beta.2 (11.0.6; Windows 10; 10.0)",
-<<<<<<< HEAD
-      "x-ms-client-request-id" : "5d9cf36a-e212-404c-87a6-82e242fe2e74"
-    },
-    "Response" : {
-      "Transfer-Encoding" : "chunked",
-=======
       "x-ms-client-request-id" : "c87ab53d-7580-431a-9ee4-f7cf6e8675f7"
     },
     "Response" : {
       "Transfer-Encoding" : "chunked",
       "Access-Control-Expose-Headers" : "x-ms-client-request-id",
->>>>>>> 693134b5
       "x-ms-version" : "2019-12-12",
       "Server" : "Windows-Azure-Blob/1.0 Microsoft-HTTPAPI/2.0",
       "Access-Control-Allow-Origin" : "*",
       "retry-after" : "0",
       "StatusCode" : "200",
-<<<<<<< HEAD
-      "x-ms-request-id" : "d2c48012-101e-00c4-0c88-6a6edb000000",
-      "Body" : "﻿<?xml version=\"1.0\" encoding=\"utf-8\"?><EnumerationResults ServiceEndpoint=\"https://xclientdev2.blob.core.windows.net/\"><Prefix>jtcskip</Prefix><Containers><Container><Name>jtcskip2nioblobinputstreamtestskipee202991a4c10f4086</Name><Properties><Last-Modified>Tue, 04 Aug 2020 17:56:56 GMT</Last-Modified><Etag>\"0x8D8389FC76D9C39\"</Etag><LeaseStatus>unlocked</LeaseStatus><LeaseState>available</LeaseState><DefaultEncryptionScope>$account-encryption-key</DefaultEncryptionScope><DenyEncryptionScopeOverride>false</DenyEncryptionScopeOverride><HasImmutabilityPolicy>false</HasImmutabilityPolicy><HasLegalHold>false</HasLegalHold></Properties></Container><Container><Name>jtcskip3nioblobinputstreamtestskipee215427592aec7f47</Name><Properties><Last-Modified>Tue, 04 Aug 2020 17:56:57 GMT</Last-Modified><Etag>\"0x8D8389FC77AE5E1\"</Etag><LeaseStatus>unlocked</LeaseStatus><LeaseState>available</LeaseState><DefaultEncryptionScope>$account-encryption-key</DefaultEncryptionScope><DenyEncryptionScopeOverride>false</DenyEncryptionScopeOverride><HasImmutabilityPolicy>false</HasImmutabilityPolicy><HasLegalHold>false</HasLegalHold></Properties></Container></Containers><NextMarker /></EnumerationResults>",
-      "Date" : "Tue, 04 Aug 2020 17:56:56 GMT",
-      "x-ms-client-request-id" : "5d9cf36a-e212-404c-87a6-82e242fe2e74",
-=======
       "x-ms-request-id" : "238e9feb-901e-00d6-40bc-6a7bac000000",
       "Body" : "﻿<?xml version=\"1.0\" encoding=\"utf-8\"?><EnumerationResults ServiceEndpoint=\"https://azstoragesdkaccount.blob.core.windows.net/\"><Prefix>jtcskip</Prefix><Containers /><NextMarker /></EnumerationResults>",
       "Date" : "Wed, 05 Aug 2020 00:05:51 GMT",
       "x-ms-client-request-id" : "c87ab53d-7580-431a-9ee4-f7cf6e8675f7",
->>>>>>> 693134b5
       "Content-Type" : "application/xml"
     },
     "Exception" : null
-  }, {
-    "Method" : "DELETE",
-    "Uri" : "https://REDACTED.blob.core.windows.net/jtcskip2nioblobinputstreamtestskipee202991a4c10f4086?restype=container",
-    "Headers" : {
-      "x-ms-version" : "2019-12-12",
-      "User-Agent" : "azsdk-java-azure-storage-blob/12.8.0-beta.2 (11.0.6; Windows 10; 10.0)",
-      "x-ms-client-request-id" : "189c1ca7-4c1e-4db2-938f-01c70371e740"
-    },
-    "Response" : {
-      "x-ms-version" : "2019-12-12",
-      "Server" : "Windows-Azure-Blob/1.0 Microsoft-HTTPAPI/2.0",
-      "retry-after" : "0",
-      "Content-Length" : "0",
-      "StatusCode" : "202",
-      "x-ms-request-id" : "195b27eb-c01e-00ef-6988-6a1a63000000",
-      "Date" : "Tue, 04 Aug 2020 17:56:57 GMT",
-      "x-ms-client-request-id" : "189c1ca7-4c1e-4db2-938f-01c70371e740"
-    },
-    "Exception" : null
-  }, {
-    "Method" : "DELETE",
-    "Uri" : "https://REDACTED.blob.core.windows.net/jtcskip3nioblobinputstreamtestskipee215427592aec7f47?restype=container",
-    "Headers" : {
-      "x-ms-version" : "2019-12-12",
-      "User-Agent" : "azsdk-java-azure-storage-blob/12.8.0-beta.2 (11.0.6; Windows 10; 10.0)",
-      "x-ms-client-request-id" : "09dce9ee-b254-4844-b461-9577654a9e66"
-    },
-    "Response" : {
-      "x-ms-version" : "2019-12-12",
-      "Server" : "Windows-Azure-Blob/1.0 Microsoft-HTTPAPI/2.0",
-      "retry-after" : "0",
-      "Content-Length" : "0",
-      "StatusCode" : "202",
-      "x-ms-request-id" : "d2c48026-101e-00c4-1c88-6a6edb000000",
-      "Date" : "Tue, 04 Aug 2020 17:56:57 GMT",
-      "x-ms-client-request-id" : "09dce9ee-b254-4844-b461-9577654a9e66"
-    },
-    "Exception" : null
   } ],
-<<<<<<< HEAD
-  "variables" : [ "jtcskip0nioblobinputstreamtestskipee266085414bf27a18", "cf184369-b983-441d-8f8e-095d74327dd3", "41b17f5e-fb10-480b-9117-b50d005a20a3", "b3774331-4cd4-4310-9d0e-92c98d56066d", "3228b3b0-f705-445c-b4bf-3bcd72e4b908", "6f334fb4-0825-4329-9dce-f56d8bb4d7a4", "ca8fbe7e-8327-456d-8701-b33a2b19ce1d", "a85a68df-8620-4ec9-a065-8cd19c638f91", "479f6438-5635-4360-8061-95c08e8f028f", "33530cd3-194d-4964-b37b-36afef0be493", "a7316e26-975b-4e60-81af-1d9c473809e4", "javablobskip1nioblobinputstreamtestskipee206190fd1a234d", "jtcskip2nioblobinputstreamtestskipee202991a4c10f4086", "jtcskip3nioblobinputstreamtestskipee215427592aec7f47" ]
-=======
   "variables" : [ "jtcskip0nioblobinputstreamtestskip65281804537a5d236c", "c9ae0c07-c61a-4947-b8d6-9f87d81cd991", "03e3b1ab-fc3b-4ba3-aff9-a4bf9790e056", "a1b7b911-b532-487b-827f-c2b9d18d1e54", "1c6160e0-7f92-4a22-8ddc-ceb56ada6529", "877d7ad1-4621-429a-887c-2ea5aa3100db", "d7b69763-4652-40bd-8878-55bb1206cdd1", "ca20f28c-c669-4c28-b899-e609e7fbc351", "2c56e9c4-a5c1-4cd9-8eb0-164cda30e248", "5d9186e2-a9e3-43df-8104-e885ef790888", "e679d55c-3dd4-4fe3-9cab-7483c7d7f5aa", "javablobskip1nioblobinputstreamtestskip652481943dbd0e88" ]
->>>>>>> 693134b5
 }