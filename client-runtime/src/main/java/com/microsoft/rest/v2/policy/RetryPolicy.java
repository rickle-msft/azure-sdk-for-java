--- conflicted
+++ resolved
@@ -66,27 +66,13 @@
 
     @Override
     public Single<HttpResponse> sendAsync(final HttpRequest request) {
-<<<<<<< HEAD
-        Single<? extends HttpResponse> asyncResponse = next.sendAsync(request);
-        return asyncResponse.flatMap(new Function<HttpResponse, Single<? extends HttpResponse>>() {
-            @Override
-            public Single<? extends HttpResponse> apply(HttpResponse httpResponse) {
-                if (shouldRetry(httpResponse)) {
-                    tryCount++;
-                    return sendAsync(request);
-                } else {
-                    return Single.just(httpResponse);
-                }
-            }
-        });
-=======
         Single<HttpResponse> result;
         try {
             final HttpRequest bufferedRequest = request.buffer();
             result = next.sendAsync(request)
-                    .flatMap(new Func1<HttpResponse, Single<? extends HttpResponse>>() {
+                    .flatMap(new Function<HttpResponse, Single<? extends HttpResponse>>() {
                         @Override
-                        public Single<HttpResponse> call(HttpResponse httpResponse) {
+                        public Single<HttpResponse> apply(HttpResponse httpResponse) {
                             Single<HttpResponse> result;
                             if (shouldRetry(httpResponse)) {
                                 tryCount++;
@@ -105,6 +91,5 @@
             result = Single.error(e);
         }
         return result;
->>>>>>> 417a5166
     }
 }