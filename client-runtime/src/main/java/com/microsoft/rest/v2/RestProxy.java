--- conflicted
+++ resolved
@@ -22,20 +22,14 @@
 import com.microsoft.rest.v2.annotations.PathParam;
 import com.microsoft.rest.v2.annotations.QueryParam;
 import com.microsoft.rest.v2.http.HttpClient;
-<<<<<<< HEAD
 import com.microsoft.rest.v2.http.HttpHeader;
-=======
->>>>>>> 856a8f67
 import com.microsoft.rest.v2.http.HttpRequest;
 import com.microsoft.rest.v2.http.HttpResponse;
 import com.microsoft.rest.v2.http.OkHttpClient;
 import com.microsoft.rest.v2.http.UrlBuilder;
-<<<<<<< HEAD
 import rx.Completable;
 import rx.Single;
 import rx.functions.Func1;
-=======
->>>>>>> 856a8f67
 
 import java.io.IOException;
 import java.io.InputStream;
@@ -63,7 +57,6 @@
     }
 
     @Override
-<<<<<<< HEAD
     public Object invoke(Object proxy, final Method method, Object[] args) throws Throwable {
         final String methodName = method.getName();
         final SwaggerMethodProxyDetails methodDetails = interfaceDetails.getMethodProxyDetails(methodName);
@@ -73,31 +66,31 @@
         final String actualPath = methodDetails.getSubstitutedPath(args);
 
         final UrlBuilder urlBuilder = new UrlBuilder()
-                .setScheme(hostParts[0])
-                .setHost(hostParts[1])
-                .setPath(actualPath);
+                .withScheme(hostParts[0])
+                .withHost(hostParts[1])
+                .withPath(actualPath);
 
         for (EncodedParameter queryParameter : methodDetails.getEncodedQueryParameters(args)) {
-            urlBuilder.addQueryParameter(queryParameter.getName(), queryParameter.getEncodedValue());
+            urlBuilder.withQueryParameter(queryParameter.name(), queryParameter.encodedValue());
         }
 
         final String url = urlBuilder.toString();
-        final HttpRequest request = new HttpRequest(methodDetails.getMethod(), url);
+        final HttpRequest request = new HttpRequest(methodDetails.method(), url);
 
         for (final EncodedParameter headerParameter : methodDetails.getEncodedHeaderParameters(args)) {
-            request.addHeader(headerParameter.getName(), headerParameter.getEncodedValue());
+            request.withHeader(headerParameter.name(), headerParameter.encodedValue());
         }
 
         for (final HttpHeader header : methodDetails.getHeaders()) {
-            request.addHeader(header.getName(), header.getValue());
-        }
-
-        final Integer bodyContentMethodParameterIndex = methodDetails.getBodyContentMethodParameterIndex();
+            request.withHeader(header.getName(), header.getValue());
+        }
+
+        final Integer bodyContentMethodParameterIndex = methodDetails.bodyContentMethodParameterIndex();
         if (bodyContentMethodParameterIndex != null) {
             final Object bodyContentObject = args[bodyContentMethodParameterIndex];
             if (bodyContentObject != null) {
                 final String bodyContentString = serializer.serialize(bodyContentObject);
-                request.setBody(bodyContentString, "application/json");
+                request.withBody(bodyContentString, "application/json");
             }
         }
 
@@ -105,15 +98,15 @@
         if (!methodDetails.isAsync()) {
             final HttpResponse response = httpClient.sendRequest(request);
 
-            final Class<?> returnType = methodDetails.getReturnType();
-            if (returnType.equals(Void.TYPE) || !response.hasBody() || methodDetails.getMethod().equalsIgnoreCase("HEAD")) {
+            final Class<?> returnType = methodDetails.returnType();
+            if (returnType.equals(Void.TYPE) || !response.hasBody() || methodDetails.method().equalsIgnoreCase("HEAD")) {
                 result = null;
             } else if (returnType.isAssignableFrom(InputStream.class)) {
-                result = response.getBodyAsInputStream();
+                result = response.bodyAsInputStream();
             } else if (returnType.isAssignableFrom(byte[].class)) {
-                result = response.getBodyAsByteArray();
+                result = response.bodyAsByteArray();
             } else {
-                final String responseBodyString = response.getBodyAsString();
+                final String responseBodyString = response.bodyAsString();
                 result = serializer.deserialize(responseBodyString, returnType);
             }
         }
@@ -125,15 +118,15 @@
                     @Override
                     public Single<?> call(HttpResponse response) {
                         Single<?> asyncResult;
-                        final Class<?> singleReturnType = methodDetails.getReturnType();
-                        if (methodDetails.getMethod().equalsIgnoreCase("HEAD")) {
+                        final Class<?> singleReturnType = methodDetails.returnType();
+                        if (methodDetails.method().equalsIgnoreCase("HEAD")) {
                             asyncResult = Single.just(null);
                         } else if (singleReturnType.isAssignableFrom(InputStream.class)) {
-                            asyncResult = response.getBodyAsInputStreamAsync();
+                            asyncResult = response.bodyAsInputStreamAsync();
                         } else if (singleReturnType.isAssignableFrom(byte[].class)) {
-                            asyncResult = response.getBodyAsByteArrayAsync();
+                            asyncResult = response.bodyAsByteArrayAsync();
                         } else {
-                            final Single<String> asyncResponseBodyString = response.getBodyAsStringAsync();
+                            final Single<String> asyncResponseBodyString = response.bodyAsStringAsync();
                             asyncResult = asyncResponseBodyString.flatMap(new Func1<String, Single<Object>>() {
                                 @Override
                                 public Single<Object> call(String responseBodyString) {
@@ -153,53 +146,6 @@
             else if (method.getReturnType().equals(Completable.class)) {
                 result = Completable.fromSingle(asyncResponse);
             }
-=======
-    public Object invoke(Object proxy, Method method, Object[] args) throws Throwable {
-        final String methodName = method.getName();
-        final SwaggerMethodProxyDetails methodDetails = interfaceDetails.getMethodProxyDetails(methodName);
-
-        final String actualHost = methodDetails.applyHostSubstitutions(host, args);
-        final String[] hostParts = actualHost.split("://");
-        final String actualPath = methodDetails.getSubstitutedPath(args);
-
-        final UrlBuilder urlBuilder = new UrlBuilder()
-                .withScheme(hostParts[0])
-                .withHost(hostParts[1])
-                .withPath(actualPath);
-
-        for (EncodedParameter queryParameter : methodDetails.getEncodedQueryParameters(args)) {
-            urlBuilder.withQueryParameter(queryParameter.name(), queryParameter.encodedValue());
-        }
-
-        final String url = urlBuilder.toString();
-        final HttpRequest request = new HttpRequest(methodDetails.method(), url);
-
-        for (final EncodedParameter headerParameter : methodDetails.getEncodedHeaderParameters(args)) {
-            request.withHeader(headerParameter.name(), headerParameter.encodedValue());
-        }
-
-        final Integer bodyContentMethodParameterIndex = methodDetails.bodyContentMethodParameterIndex();
-        if (bodyContentMethodParameterIndex != null) {
-            final Object bodyContentObject = args[bodyContentMethodParameterIndex];
-            if (bodyContentObject != null) {
-                final String bodyContentString = serializer.serialize(bodyContentObject);
-                request.withBody(bodyContentString, "application/json");
-            }
-        }
-
-        final HttpResponse response = httpClient.sendRequest(request);
-
-        final Class<?> returnType = method.getReturnType();
-        if (returnType.equals(Void.TYPE) || !response.hasBody()) {
-            return null;
-        } else if (returnType.isAssignableFrom(InputStream.class)) {
-            return response.bodyAsInputStream();
-        } else if (returnType.isAssignableFrom(byte[].class)) {
-            return response.bodyAsByteArray();
-        } else {
-            final String responseBodyString = response.bodyAsString();
-            return serializer.deserialize(responseBodyString, returnType);
->>>>>>> 856a8f67
         }
 
         return result;
@@ -238,7 +184,6 @@
             host = hostAnnotation.value();
         }
 
-<<<<<<< HEAD
         final Method[] declaredMethods = swaggerInterface.getDeclaredMethods();
         for (Method method : declaredMethods) {
             final SwaggerMethodProxyDetails methodProxyDetails = interfaceProxyDetails.getMethodProxyDetails(method.getName());
@@ -320,53 +265,6 @@
                     if (possibleSyncMethod.getName().equalsIgnoreCase(syncMethodName) && possibleSyncMethod.getReturnType() != Single.class) {
                         methodProxyDetails.setReturnType(possibleSyncMethod.getReturnType());
                         break;
-=======
-        for (Method method : swaggerInterface.getDeclaredMethods()) {
-            final SwaggerMethodProxyDetails methodProxyDetails = interfaceProxyDetails.getMethodProxyDetails(method.getName());
-
-            if (method.isAnnotationPresent(GET.class)) {
-                methodProxyDetails.setMethodAndRelativePath("GET", method.getAnnotation(GET.class).value());
-            }
-            else if (method.isAnnotationPresent(PUT.class)) {
-                methodProxyDetails.setMethodAndRelativePath("PUT", method.getAnnotation(PUT.class).value());
-            }
-            else if (method.isAnnotationPresent(HEAD.class)) {
-                methodProxyDetails.setMethodAndRelativePath("HEAD", method.getAnnotation(HEAD.class).value());
-            }
-            else if (method.isAnnotationPresent(DELETE.class)) {
-                methodProxyDetails.setMethodAndRelativePath("DELETE", method.getAnnotation(DELETE.class).value());
-            }
-            else if (method.isAnnotationPresent(POST.class)) {
-                methodProxyDetails.setMethodAndRelativePath("POST", method.getAnnotation(POST.class).value());
-            }
-            else if (method.isAnnotationPresent(PATCH.class)) {
-                methodProxyDetails.setMethodAndRelativePath("PATCH", method.getAnnotation(PATCH.class).value());
-            }
-
-            final Annotation[][] allParametersAnnotations = method.getParameterAnnotations();
-            for (int parameterIndex = 0; parameterIndex < allParametersAnnotations.length; ++parameterIndex) {
-                final Annotation[] parameterAnnotations = method.getParameterAnnotations()[parameterIndex];
-                for (final Annotation annotation : parameterAnnotations) {
-                    final Class<? extends Annotation> annotationType = annotation.annotationType();
-                    if (annotationType.equals(HostParam.class)) {
-                        final HostParam hostParamAnnotation = (HostParam) annotation;
-                        methodProxyDetails.addHostSubstitution(hostParamAnnotation.value(), parameterIndex, !hostParamAnnotation.encoded());
-                    }
-                    else if (annotationType.equals(PathParam.class)) {
-                        final PathParam pathParamAnnotation = (PathParam) annotation;
-                        methodProxyDetails.addPathSubstitution(pathParamAnnotation.value(), parameterIndex, !pathParamAnnotation.encoded());
-                    }
-                    else if (annotationType.equals(QueryParam.class)) {
-                        final QueryParam queryParamAnnotation = (QueryParam) annotation;
-                        methodProxyDetails.addQuerySubstitution(queryParamAnnotation.value(), parameterIndex, !queryParamAnnotation.encoded());
-                    }
-                    else if (annotationType.equals(HeaderParam.class)) {
-                        final HeaderParam headerParamAnnotation = (HeaderParam) annotation;
-                        methodProxyDetails.addHeaderSubstitution(headerParamAnnotation.value(), parameterIndex);
-                    }
-                    else if (annotationType.equals(BodyParam.class)) {
-                        methodProxyDetails.setBodyContentMethodParameterIndex(parameterIndex);
->>>>>>> 856a8f67
                     }
                 }
             }
