/**
 * Copyright (c) Microsoft Corporation. All rights reserved.
 * Licensed under the MIT License. See License.txt in the project root for
 * license information.
 */

package com.microsoft.rest.v2.http;

import rx.Single;

import java.io.IOException;
import java.io.InputStream;

/**
 * This class contains all of the details necessary for reacting to a HTTP response from a
 * HttpResponse.
 */
public abstract class HttpResponse {
    /**
<<<<<<< HEAD
     * @return The HTTP response status code.
=======
     * Get this response object's HTTP status code.
     * @return This response object's HTTP status code.
>>>>>>> 4de2ef79
     */
    public abstract int statusCode();

    /**
     * Get this response object's body as an InputStream. If this response object doesn't have a
     * body, then null will be returned.
     * @return This response object's body as an InputStream. If this response object doesn't have a
     * body, then null will be returned.
     */
    public InputStream bodyAsInputStream() {
        return bodyAsInputStreamAsync().toBlocking().value();
    }

    /**
     * Get this response object's body as an InputStream. If this response object doesn't have a
     * body, then null will be returned.
     * @return This response object's body as an InputStream. If this response object doesn't have a
     * body, then null will be returned.
     */
    public abstract Single<? extends InputStream> bodyAsInputStreamAsync();

    /**
     * Get this response object's body as a byte[]. If this response object doesn't have a body,
     * then null will be returned.
     * @return This response object's body as a byte[]. If this response object doesn't have a body,
     * then null will be returned.
     * @throws IOException On network error.
     */
    public byte[] bodyAsByteArray() throws IOException {
        return bodyAsByteArrayAsync().toBlocking().value();
    }

    /**
     * Get this response object's body as a byte[]. If this response object doesn't have a body,
     * then null will be returned.
     * @return This response object's body as a byte[]. If this response object doesn't have a body,
     * then null will be returned.
     */
    public abstract Single<byte[]> bodyAsByteArrayAsync();

    /**
     * Get this response object's body as a string. If this response object doesn't have a body,
     * then null will be returned.
     * @return This response object's body as a string. If this response object doesn't have a body,
     * then null will be returned.
     * @throws IOException On network or serialization error.
     */
    public String bodyAsString() throws IOException {
        return bodyAsStringAsync().toBlocking().value();
    }

    /**
     * Get this response object's body as a string. If this response object doesn't have a body,
     * then null will be returned.
     * @return This response object's body as a string. If this response object doesn't have a body,
     * then null will be returned.
     */
    public abstract Single<String> bodyAsStringAsync();
}<|MERGE_RESOLUTION|>--- conflicted
+++ resolved
@@ -17,12 +17,8 @@
  */
 public abstract class HttpResponse {
     /**
-<<<<<<< HEAD
-     * @return The HTTP response status code.
-=======
      * Get this response object's HTTP status code.
      * @return This response object's HTTP status code.
->>>>>>> 4de2ef79
      */
     public abstract int statusCode();
 
