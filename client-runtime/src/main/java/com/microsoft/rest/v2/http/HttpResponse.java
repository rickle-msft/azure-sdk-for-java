--- conflicted
+++ resolved
@@ -5,8 +5,6 @@
  */
 
 package com.microsoft.rest.v2.http;
-
-import rx.Single;
 
 import java.io.IOException;
 import java.io.InputStream;
@@ -40,38 +38,12 @@
      * body, then null will be returned.
      */
     public abstract Single<? extends InputStream> bodyAsInputStreamAsync();
-<<<<<<< HEAD
 
     /**
      * Get this response object's body as a byte[]. If this response object doesn't have a body,
      * then null will be returned.
      * @return This response object's body as a byte[]. If this response object doesn't have a body,
      * then null will be returned.
-     * @throws IOException On network error.
-     */
-    public byte[] bodyAsByteArray() throws IOException {
-        return bodyAsByteArrayAsync().toBlocking().value();
-    }
-=======
->>>>>>> 584a9fd2
-
-    /**
-     * Get this response object's body as a byte[]. If this response object doesn't have a body,
-     * then null will be returned.
-     * @return This response object's body as a byte[]. If this response object doesn't have a body,
-     * then null will be returned.
-<<<<<<< HEAD
-     */
-    public abstract Single<byte[]> bodyAsByteArrayAsync();
-
-    /**
-     * Get this response object's body as a string. If this response object doesn't have a body,
-     * then null will be returned.
-     * @return This response object's body as a string. If this response object doesn't have a body,
-     * then null will be returned.
-     * @throws IOException On network or serialization error.
-     */
-=======
      * @throws IOException On network error.
      */
     public byte[] bodyAsByteArray() throws IOException {
@@ -93,7 +65,6 @@
      * then null will be returned.
      * @throws IOException On network or serialization error.
      */
->>>>>>> 584a9fd2
     public String bodyAsString() throws IOException {
         return bodyAsStringAsync().toBlocking().value();
     }
