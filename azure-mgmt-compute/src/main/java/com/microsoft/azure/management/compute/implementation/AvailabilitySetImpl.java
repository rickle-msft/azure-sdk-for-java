--- conflicted
+++ resolved
@@ -11,13 +11,10 @@
 import com.microsoft.azure.management.compute.implementation.api.AvailabilitySetsInner;
 import com.microsoft.azure.management.compute.implementation.api.InstanceViewStatus;
 import com.microsoft.azure.management.resources.fluentcore.arm.models.implementation.GroupableResourceImpl;
-<<<<<<< HEAD
 import com.microsoft.azure.management.resources.fluentcore.utils.Utils;
 import com.microsoft.rest.ServiceCall;
 import com.microsoft.rest.ServiceCallback;
-=======
 import com.microsoft.azure.management.resources.implementation.ResourceManager;
->>>>>>> 51619764
 import com.microsoft.rest.ServiceResponse;
 import java.util.ArrayList;
 import java.util.Collections;
@@ -92,25 +89,6 @@
     }
 
     @Override
-<<<<<<< HEAD
-    public AvailabilitySetImpl create() throws Exception {
-        super.creatablesCreate();
-        return this;
-    }
-
-    @Override
-    public ServiceCall createAsync(ServiceCallback<AvailabilitySet> callback) {
-        return super.creatablesCreateAsync(Utils.toVoidCallback(this, callback));
-    }
-
-    @Override
-    public AvailabilitySetImpl update() throws Exception {
-        return this;
-    }
-
-    @Override
-=======
->>>>>>> 51619764
     public AvailabilitySetImpl apply() throws Exception {
         return this.create();
     }
@@ -135,7 +113,6 @@
                     @Override
                     public void success(ServiceResponse<Void> result) {
                         idOfVMsInSet = null;
-                        vmsInSet = null;
                         callback.success(result);
                     }
                 }));
